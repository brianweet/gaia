'use strict';

var utils = require('./utils');
var config;
const { Cc, Ci, Cr, Cu, CC} = require('chrome');
Cu.import('resource://gre/modules/Services.jsm');
let settings;

function readFileAsDataURL(file, mimetype, callback) {
  let XMLHttpRequest = CC('@mozilla.org/xmlextras/xmlhttprequest;1');
  let req = new XMLHttpRequest();
  let url = Services.io.newFileURI(file).spec;
  req.open('GET', url, false);
  req.responseType = 'blob';

  try {
    req.send(null);
  } catch (e) {
    dump('XMLHttpRequest.send error: ' + e + '\n');
  }

  // Convert the blob to a base64 encoded data URI
  let FileReader = CC('@mozilla.org/files/filereader;1');
  let reader = new FileReader();
  reader.onload = function() {
    let dataURL = reader.result;
    // There is a bug in XMLHttpRequest and file:// URL,
    // the mimetype ends up always being application/xml...
    dataURL = dataURL.replace('application/xml', mimetype);
    callback(dataURL);
  };
  reader.onerror = function() {
    dump('Unable to read file as data URL: ' + reader.error.name + '\n' +
         reader.error + '\n');
  };
  reader.readAsDataURL(req.response);
}

function setWallpaper(callback) {
  // Grab the default wallpaper and convert it into a base64 string
  let devpixels = '';
  if (config.GAIA_DEV_PIXELS_PER_PX != '1') {
    devpixels = '@' + config.GAIA_DEV_PIXELS_PER_PX + 'x';
  }

  let wallpaper = utils.getAbsoluteOrRelativePath(
    config.GAIA_DISTRIBUTION_DIR + '/wallpapers/default' +
    devpixels + '.jpg', config.GAIA_DIR);

  if (!wallpaper.exists()) {
    wallpaper = utils.getAbsoluteOrRelativePath(
      config.GAIA_DISTRIBUTION_DIR + '/wallpapers/default.jpg',
      config.GAIA_DIR);
  }

  if (!wallpaper.exists()) {
    wallpaper = utils.getAbsoluteOrRelativePath(
      'build/wallpaper' + devpixels + '.jpg', config.GAIA_DIR);
  }

  if (!wallpaper.exists()) {
    wallpaper = utils.getAbsoluteOrRelativePath('build/wallpaper.jpg',
      config.GAIA_DIR);
  }

  readFileAsDataURL(wallpaper, 'image/jpeg', function(dataURL) {
    settings['wallpaper.image'] = dataURL;
    callback();
  });
}

function setRingtone(callback) {
  // Grab ringer_classic_courier.opus and convert it into a base64 string
  let ringtone_name = 'shared/resources/media/ringtones/' +
    'ringer_classic_courier.opus';
  let ringtone = utils.getAbsoluteOrRelativePath(ringtone_name,
    config.GAIA_DIR);
  readFileAsDataURL(ringtone, 'audio/ogg', function(dataURL) {
    settings['dialer.ringtone'] = dataURL;
    callback();
  });
}

function setNotification(callback) {
  // Grab notifier_bell.opus and convert it into a base64 string
  let notification_name = 'shared/resources/media/notifications/' +
    'notifier_bell.opus';
  let notification = utils.getAbsoluteOrRelativePath(notification_name,
    config.GAIA_DIR);
  readFileAsDataURL(notification, 'audio/ogg', function(dataURL) {
    settings['notification.ringtone'] = dataURL;
    callback();
  });
}

function overrideSettings() {
  // See if any override file exists and eventually override settings
  let override = utils.getAbsoluteOrRelativePath(config.SETTINGS_PATH,
    config.GAIA_DIR);
  if (override.exists()) {
    let content = utils.getJSON(override);
    for (let key in content) {
      settings[key] = content[key];
    }
  }
}

function writeSettings() {
  // Finally write the settings file
  let settingsFile = utils.getFile(config.PROFILE_DIR, 'settings.json');
  let content = JSON.stringify(settings);
  utils.writeContent(settingsFile, content + '\n');
}

function execute(options) {
  config = options;
  settings = {
   'accessibility.invert': false,
   'accessibility.screenreader': false,
   'alarm.enabled': false,
   'app.launch_path.blacklist': [],
   'app.reportCrashes': 'ask',
   'app.update.interval': 86400,
   'apz.force-enable': true,
   'audio.volume.alarm': 15,
   'audio.volume.bt_sco': 15,
   'audio.volume.dtmf': 15,
   'audio.volume.content': 15,
   'audio.volume.master': 5,
   'audio.volume.notification': 15,
   'audio.volume.tts': 15,
   'audio.volume.telephony': 5,
   'audio.volume.cemaxvol': 11,
   'bluetooth.enabled': false,
   'bluetooth.debugging.enabled': false,
   'bluetooth.suspended': false,
   'camera.shutter.enabled': true,
   'camera.recordingsound.enabled': false,
   'camera.recording.preferredSizes': [],
   'clear.remote-windows.data': false,
   'debug.console.enabled': false,
   'developer.menu.enabled': false,
   'debug.grid.enabled': false,
   'debug.oop.disabled': false,
   'debug.fps.enabled': false,
   'debug.ttl.enabled': false,
   'debug.log-animations.enabled': false,
   'debug.paint-flashing.enabled': false,
   'debug.peformancedata.shared': false,
   'debug.gaia.enabled': false,
   'deviceinfo.firmware_revision': '',
   'deviceinfo.hardware': '',
   'deviceinfo.mac': '',
   'deviceinfo.os': '',
   'deviceinfo.platform_build_id': '',
   'deviceinfo.platform_version': '',
   'deviceinfo.product_model': '',
   'deviceinfo.software': '',
   'deviceinfo.update_channel': '',
   'device.storage.writable.name': 'sdcard',
   'dom.mozContacts.debugging.enabled': false,
   'feedback.url': 'https://input.allizom.org/api/v1/feedback/',
   'gaia.system.checkForUpdates': false,
   'geolocation.enabled': true,
   'geolocation.suspended': false,
   'icc.applications': null,
   'icc.data': null,
   'icc.displayTextTimeout': 40000,
   'icc.inputTextTimeout': 40000,
   'icc.toneDefaultTimeout': 5000,
<<<<<<< HEAD
   'icc.goBackTimeout': 3000,
=======
   'icc.goBackTimeout': 4000,
>>>>>>> 23f55be8
   'icc.selectTimeout': 150000,
   'keyboard.vibration': true,
   'keyboard.clicksound': false,
   'keyboard.autocorrect': false,
   'keyboard.wordsuggestion': false,
   'keyboard.current': undefined,
   'keyboard.ftu.enabled': false,
   'keyboard.3rd-party-app.enabled': false,
   'language.current': 'en-US',
   'layers.draw-borders': false,
   'lockscreen.passcode-lock.code': '0000',
   'lockscreen.passcode-lock.timeout': 0,
   'lockscreen.passcode-lock.enabled': false,
   'lockscreen.notifications-preview.enabled': true,
   'lockscreen.enabled': true,
   'lockscreen.locked': true,
   'lockscreen.unlock-sound.enabled': false,
   'mail.sent-sound.enabled': true,
   'message.sent-sound.enabled': true,
   'nfc.enabled': false,
   'nfc.suspended': false,
   'operatorvariant.mcc': '000',
   'operatorvariant.mnc': '00',
   'phone.ring.keypad': true,
   'phone.dtmf.type': 'long',
   'powersave.enabled': false,
   'powersave.threshold': -1,
   'privacy.donottrackheader.value': '-1',
   'privacy.donottrackheader.enabled': false,
   'ril.telephony.defaultServiceId': 0,
   'ril.voicemail.defaultServiceId': 0,
   'ril.sms.defaultServiceId': 0,
   'ril.mms.defaultServiceId': 0,
   'ril.data.defaultServiceId': 0,
   'ril.data.suspended': false,
   'ril.iccInfo.mbdn': '',
   'ril.sms.requestStatusReport.enabled': false,
   'ril.cellbroadcast.searchlist': '',
   'ril.callwaiting.enabled': null,
   'ril.cf.enabled': false,
   'ril.data.enabled': false,
   'ril.data.apn': '',
   'ril.data.carrier': '',
   'ril.data.passwd': '',
   'ril.data.httpProxyHost': '',
   'ril.data.httpProxyPort': 0,
   'ril.data.mmsc': '',
   'ril.data.mmsproxy': '',
   'ril.data.mmsport': 0,
   'ril.data.roaming_enabled': false,
   'ril.data.user': '',
   'ril.data.authtype': 'notDefined',
   'ril.mms.apn': '',
   'ril.mms.carrier': '',
   'ril.mms.httpProxyHost': '',
   'ril.mms.httpProxyPort': '',
   'ril.mms.mmsc': '',
   'ril.mms.mmsport': '',
   'ril.mms.mmsproxy': '',
   'ril.mms.passwd': '',
   'ril.mms.user': '',
   'ril.mms.retrieval_mode': 'automatic-home',
   'ril.mms.authtype': 'notDefined',
   'dom.mms.operatorSizeLimitation': 307200,
   'airplaneMode.enabled': false,
   'airplaneMode.status': 'disabled',
   'ril.radio.preferredNetworkType': '',
   'ril.radio.disabled': false,
   'ril.supl.apn': '',
   'ril.supl.carrier': '',
   'ril.supl.httpProxyHost': '',
   'ril.supl.httpProxyPort': '',
   'ril.supl.passwd': '',
   'ril.supl.user': '',
   'ril.supl.authtype': 'notDefined',
   'ril.sms.strict7BitEncoding.enabled': false,
   'ril.cellbroadcast.disabled': false,
   'ril.data.apnSettings': '',
   'ril.data.cp.apns': '',
   'ril.callerId': 'CLIR_DEFAULT',
   'screen.automatic-brightness': true,
   'screen.brightness': 1,
   'screen.timeout': 60,
   'software-button.enabled': false,
   'homegesture.enabled': false,
   'edgesgesture.enabled': false,
   'support.onlinesupport.title': '',
   'support.onlinesupport.href': '',
   'support.callsupport1.title': '',
   'support.callsupport1.href': '',
   'support.callsupport2.title': '',
   'support.callsupport2.href': '',
   'telephony.speaker.enabled': false,
   'tethering.usb.enabled': false,
   'tethering.usb.ip': '192.168.0.1',
   'tethering.usb.prefix': '24',
   'tethering.usb.dhcpserver.startip': '192.168.0.10',
   'tethering.usb.dhcpserver.endip': '192.168.0.30',
   'tethering.wifi.enabled': false,
   'tethering.wifi.ip': '192.168.1.1',
   'tethering.wifi.prefix': '24',
   'tethering.wifi.dhcpserver.startip': '192.168.1.10',
   'tethering.wifi.dhcpserver.endip': '192.168.1.30',
   'tethering.wifi.ssid': 'FirefoxHotspot',
   'tethering.wifi.security.type': 'wpa2-psk',
   'tethering.wifi.security.password': '',
   'tethering.wifi.connectedClients': 0,
   'tethering.usb.connectedClients': 0,
   'time.clock.automatic-update.enabled': true,
   'time.timezone.automatic-update.enabled': true,
   'time.timezone': null,
   'ums.enabled': false,
   'ums.mode': 0,
   'ums.status': 0,
   'ums.volume.sdcard.enabled': true,
   'ums.volume.extsdcard.enabled': false,
   'ums.volume.sdcard.mountable': false,
   'ums.volume.extsdcard.mountable': true,
   'vibration.enabled': true,
   'wifi.enabled': true,
   'wifi.screen_off_timeout': 600000,
   'wifi.suspended': false,
   'wifi.disabled_by_wakelock': false,
   'wifi.notification': false,
   'wifi.connect_via_settings': false,
   'wap.push.enabled': true
  };

  if (config.TARGET_BUILD_VARIANT != 'user') {
    // We want the console to be disabled for device builds using the user variant.
    settings['debug.console.enabled'] = true;

    // Activate developer menu under the system menu when long pressing
    // the power button by default for devs.
    settings['developer.menu.enabled'] = true;
  }

  // Set the homescreen URL
  settings['homescreen.manifestURL'] = utils.gaiaManifestURL('homescreen',
    config.GAIA_SCHEME, config.GAIA_DOMAIN, config.GAIA_PORT);

  // Set the ftu manifest URL
  if (config.NOFTU === '0') {
    settings['ftu.manifestURL'] = utils.gaiaManifestURL('communications',
      config.GAIA_SCHEME, config.GAIA_DOMAIN, config.GAIA_PORT);
  }

  // Set the ftu ping URL -- we set this regardless of NOFTU for now
  settings['ftu.pingURL'] = config.FTU_PING_URL;

  settings['debugger.remote-mode'] = config.REMOTE_DEBUGGER ? 'adb-only'
                                                            : 'disabled';

  if (config.PRODUCTION === '1') {
    settings['feedback.url'] = 'https://input.mozilla.org/api/v1/feedback/';
    settings['debugger.remote-mode'] = 'disabled';
  }

  settings['language.current'] = config.GAIA_DEFAULT_LOCALE;

  if (config.DEVICE_DEBUG) {
    settings['debugger.remote-mode'] = 'adb-only';
    settings['screen.timeout'] = 0;
    settings['lockscreen.enabled'] = false;
    settings['lockscreen.locked'] = false;
  }



  // Run all asynchronous code before overwriting and writing settings file
  let done = false;
  setWallpaper(function() {
    setRingtone(function() {
      setNotification(function() {
        overrideSettings();
        writeSettings();
        done = true;
      });
    });
  });

  // Ensure not quitting xpcshell before all asynchronous code is done
  let thread = Services.tm.currentThread;
  while (thread.hasPendingEvents() || !done) {
    thread.processNextEvent(true);
  }
}
exports.execute = execute;<|MERGE_RESOLUTION|>--- conflicted
+++ resolved
@@ -168,11 +168,7 @@
    'icc.displayTextTimeout': 40000,
    'icc.inputTextTimeout': 40000,
    'icc.toneDefaultTimeout': 5000,
-<<<<<<< HEAD
-   'icc.goBackTimeout': 3000,
-=======
    'icc.goBackTimeout': 4000,
->>>>>>> 23f55be8
    'icc.selectTimeout': 150000,
    'keyboard.vibration': true,
    'keyboard.clicksound': false,
