requireApp('calendar/test/unit/helper.js', function() {
  requireLib('responder.js');
  requireLib('interval_tree.js');
  requireLib('timespan.js');
  requireLib('store/event.js');
  requireLib('store/busytime.js');
  requireLib('store/alarm.js');
});

suite('store/busytime', function() {

  var subject;
  var db;
  var id = 0;

  function event(start, end) {
    var remote = {};

    if (start)
      remote.startDate = start;

    if (end)
      remote.endDate = end;

    remote.id = ++id;

    return Factory('event', {
      remote: remote
    });
  }

  function eventRecuring(date) {
    return Factory('event.recurring', {
      remote: {
        startDate: date,
        _id: ++id,
        _recurres: 1
      }
    });
  }

  function time(event, idx) {
    if (typeof(idx) === 'undefined') {
      idx = 0;
    }

    return event.remote.occurs[idx].valueOf();
  }

  function occurance(event, idx) {
    if (typeof(idx) === 'undefined') {
      idx = 0;
    }

    return event.remote.occurs[idx];
  }

  function record(event, idx) {
    return subject._eventToRecord(
      occurance(event, idx),
      event
    );
  }

  function inTree() {
    var item = record.apply(this, arguments);
    var id = item._id;
    var list = subject._byEventId[item.eventId];

    var result = false;

    list.forEach(function(cur) {
      if (cur._id == id) {
        result = cur;
      }
    });

    if (result) {
      return subject._tree.indexOf(result) !== null;
    }
    return false;
  }

  setup(function(done) {
    this.timeout(5000);
    id = 0;
    db = testSupport.calendar.db();
    subject = db.getStore('Busytime');

    db.open(function(err) {
      assert.ok(!err);
      done();
    });
  });

  teardown(function(done) {
    testSupport.calendar.clearStore(
      subject.db,
      done
    );
  });

  teardown(function() {
    subject.db.close();
  });

<<<<<<< HEAD
  suite('#_removeDependents', function() {

    suite('alarm store deps', function() {
      var alarmStore;
      var busytime;

      function createTrans(done) {
        var trans = subject.db.transaction(
          ['busytimes', 'alarms'], 'readwrite'
        );

        if (done) {
          trans.addEventListener('complete', function() {
            done();
          });
        }
      }

      // create records
      setup(function(done) {
        var trans = createTrans(done);

        alarmStore = subject.db.getStore('Alarm');
        busytime = Factory('busytime', { _id: 'foo' });

        subject.persist(busytime, trans);
        alarmStore.persist({ _id: 1, busytimeId: busytime._id }, trans);
      });

      test('count check', function(done) {
        var pending = 2;
        var alarmCount = 0;
        var busytimeCount = 0;

        function next() {
          if (!(--pending)) {
            done(function() {
              assert.equal(busytimeCount, 1, 'busytime');
              assert.equal(alarmCount, 1, 'alarm');
            });
          }
        }

        subject.count(function(err, value) {
          alarmCount = value;
          next();
        });

        alarmStore.count(function(err, value) {
          busytimeCount = value;
          next();
        });
      });

      test('after delete', function(done) {
        subject.remove(busytime._id, function() {
          alarmStore.count(function(err, value) {
            done(function() {
              assert.equal(value, 0, 'removes alarm');
            });
          });
        });
      });
    });

=======
  test('initialize', function() {
    assert.instanceOf(subject._tree, Calendar.IntervalTree);
>>>>>>> b6af8964
  });

  suite('#loadSpan', function() {
    var list;
    var span;

    setup(function() {
      list = Object.create(null);
      span = new Calendar.Timespan(
        new Date(2012, 1, 5),
        new Date(2012, 1, 10)
      );
    });

    function add(name, start, end) {
      setup(function(done) {
        var store = subject.db.getStore('Event');
        var item = list[name] = event(start, end);
        store.persist(item, done);
      });
    }

    add('before long', new Date(2011, 1, 1), new Date(2011, 3, 1));
    add('overlap', new Date(2012, 1, 1), new Date(2013, 1, 1));
    add('starts before', new Date(2012, 1, 3), new Date(2012, 1, 6));
    add('during', new Date(2012, 1, 5), new Date(2012, 1, 9));
    add('ends after', new Date(2012, 1, 9), new Date(2012, 1, 11));
    add('after', new Date(2012, 1, 12), new Date(2012, 1, 15));

    var addEvents;
    var results;
    var expectedEventIds;

    function expected(name) {
      expectedEventIds.push(
        list[name]._id
      );
    }

    setup(function(done) {
      addEvents = [];

      // because we just added events
      // we need to remove them from the cache
      subject._setupCache();

      // add listener for event
      subject.on('add time', function(data) {
        addEvents.push(data);
      });

      // build the list of expected
      // busytimes to be returned by their
      // event id
      expectedEventIds = [];

      // order is important we expect them
      // to be sorted by start date
      expected('overlap');
      expected('starts before');
      expected('during');
      expected('ends after');

      // load
      subject.loadSpan(span, function(err, data) {
        if (err) {
          return done(err);
        }
        results = data;

        // wait until next tick for event
        // to fire...
        setTimeout(done, 0, null);
      });
    });

    test('load results', function() {
      // verify correct data is returned;
      var idMap = Object.create(null);

      results.forEach(function(item) {
        var id = item.eventId;
        if (!(id in idMap)) {
          idMap[id] = true;
        }
      });

      var actualIds = Object.keys(idMap);

      assert.deepEqual(
        actualIds,
        expectedEventIds,
        'load event ids'
      );

      // verify cache
      assert.deepEqual(
        subject._tree.items,
        results,
        'should add results to cache'
      );

      assert.deepEqual(
        addEvents,
        results,
        'should fire load event'
      );
    });

  });

  suite('#addEvent', function(done) {
    var eventModel;
    var expected;

    setup(function() {
      eventModel = event(new Date(2012, 1, 1));
      expected = [];

      eventModel.remote.occurs.push(
        new Date(2012, 1, 2)
      );

      expected.push(
        record(eventModel),
        record(eventModel, 1)
      );

      subject.addEvent(eventModel, done);
    });

    test('result', function(done) {
      subject._setupCache();

      subject.load(function(err, results) {
        done(function() {
          results = subject._tree.items;
          assert.deepEqual(results, expected);
        });
      });
    });
  });

  suite('#removeEvent', function() {
    var removeModel;
    var keepModel;

    setup(function() {
      removeModel = event(new Date(2012, 1, 1));
      removeModel.remote.occurs.push(
        new Date(2012, 1, 2)
      );

      keepModel = event(new Date(2013, 1, 1));
    });

    setup(function(done) {
      subject.addEvent(keepModel, done);
    });

    setup(function(done) {
      subject.addEvent(removeModel, done);
    });

    setup(function(done) {
      subject.removeEvent(removeModel._id, done);
    });

    test('removal', function(done) {
      // just load everything...
      var span = new Calendar.Timespan(
        new Date(2012, 1, 1),
        new Date(2015, 1, 1)
      );

      // quick sanity check to make sure
      // we removed in memory stuff
      assert.equal(subject._tree.items.length, 1);
      assert.equal(subject._tree.items[0].eventId, keepModel._id);

      subject._setupCache();
      subject.loadSpan(span, function(err, results) {
        done(function() {
          assert.equal(results.length, 1);
          var result = results[0];
          assert.equal(result.eventId, keepModel._id);
        });
      });
    });

  });

  suite('memory caching ops', function() {
    var single;
    var recurring;
    var events = {};

    setup(function() {
      events = { remove: [], add: [] };
      var span = new Calendar.Timespan(
        new Date(2010, 1, 1),
        new Date(2015, 1, 1)
      );

      var handler = {
        handleEvent: function(e) {
          switch (e.type) {
            case 'add time':
              events.add.push(e);
              break;
            case 'remove time':
              events.remove.push(e);
              break;
          }
        }
      };

      subject.on('add time', handler);
      subject.on('remove time', handler);

      single = event(new Date(2012, 1, 1));
      recurring = event(new Date(2011, 12, 3));
      recurring.remote.occurs.push(
        new Date(2012, 2, 1)
      );

      subject._addEventTimes(single);
      subject._addEventTimes(recurring);
    });


    test('#_addEventTimes', function() {

      assert.equal(events.add.length, 3);

      assert.deepEqual(
        events.add[0].data[0],
        record(single)
      );

      assert.deepEqual(
        events.add[1].data[0],
        record(recurring)
      );

      assert.deepEqual(
        events.add[2].data[0],
        record(recurring, 1)
      );

      var byEventId = {};

      byEventId[recurring._id] = [
        record(recurring),
        record(recurring, 1)
      ];

      byEventId[single._id] = [
        record(single)
      ];

      assert.deepEqual(
        subject._byEventId,
        byEventId
      );

      assert.isTrue(inTree(single));
      assert.isTrue(inTree(recurring));
      assert.isTrue(inTree(recurring, 1));
    });

    suite('#_removeEventTimes', function() {

      test('remove single', function() {
        var item = subject._byEventId[single._id][0];

        subject._removeEventTimes(single._id);

        assert.equal(events.remove.length, 1);

        assert.deepEqual(
          events.remove[0].data[0],
          record(single)
        );


        assert.ok(
          subject._byEventId[recurring._id]
        );

        assert.ok(
          !subject._byEventId[single._id]
        );

        assert.isTrue(
          subject._tree.indexOf(item) === null
        );
      });

      test('remove recurring', function() {
        var removedItems = subject._byEventId[recurring._id];

        subject._removeEventTimes(recurring._id);
        assert.equal(events.remove.length, 2);

        assert.ok(
          !subject._byEventId[recurring._id]
        );

        assert.ok(
          subject._byEventId[single._id]
        );

        assert.isTrue(
          subject._tree.indexOf(removedItems[0]) === null
        );

        assert.isTrue(
          subject._tree.indexOf(removedItems[1]) === null
        );

      });

    });
  });

  test('#_eventToRecord', function() {
    var item = event(new Date(2012, 1, 1));

    var result = subject._eventToRecord(
      item.remote.occurs[0],
      item
    );

    assert.equal(
      result.startDate,
      item.remote.occurs[0]
    );

    assert.equal(result.start, result.startDate.valueOf());

    assert.equal(
      result.endDate,
      item.remote.endDate
    );

    assert.equal(result.end, result.endDate.valueOf());

    assert.equal(
      result.eventId,
      item._id
    );

    assert.equal(
      result.calendarId,
      item.calendarId
    );
  });

  suite('#load', function() {
    function add(date) {
      setup(function(done) {
        var item = Factory('event', {
          remote: { startDate: date }
        });

        var store = subject.db.getStore('Event');
        store.persist(item, done);
      });
    }

    add(new Date(2012, 1, 1));
    add(new Date(2012, 1, 5));
    add(new Date(2012, 1, 10));

    setup(function(done) {
      subject._setupCache();
      subject.load(done);
    });

    test('load cache', function() {
      assert.equal(Object.keys(subject._byEventId).length, 3);
    });

  });

});<|MERGE_RESOLUTION|>--- conflicted
+++ resolved
@@ -104,7 +104,6 @@
     subject.db.close();
   });
 
-<<<<<<< HEAD
   suite('#_removeDependents', function() {
 
     suite('alarm store deps', function() {
@@ -170,10 +169,6 @@
       });
     });
 
-=======
-  test('initialize', function() {
-    assert.instanceOf(subject._tree, Calendar.IntervalTree);
->>>>>>> b6af8964
   });
 
   suite('#loadSpan', function() {
