--- conflicted
+++ resolved
@@ -50,29 +50,6 @@
       return this._findElement('timeViews');
     },
 
-<<<<<<< HEAD
-    handleEvent: function(event) {
-      switch (event.type) {
-        // calendar updated
-        case 'update':
-          this._update.apply(this, event.data);
-          break;
-
-        // calendar added
-        case 'add':
-          this._add.apply(this, event.data);
-          break;
-
-        // calendar removed
-        case 'preRemove':
-        case 'remove':
-          this._remove.apply(this, event.data);
-          break;
-      }
-    },
-
-=======
->>>>>>> 50dfa0aa
     _observeUI: function() {
       this.syncButton.addEventListener('click', this._onSyncClick.bind(this));
 
@@ -100,16 +77,9 @@
       }
 
       // calendar store events
-<<<<<<< HEAD
-      store.on('update', this);
-      store.on('add', this);
-      store.on('preRemove', this);
-      store.on('remove', this);
-=======
       store.on('update', handle('_update'));
       store.on('add', handle('_add'));
       store.on('remove', handle('_remove'));
->>>>>>> 50dfa0aa
     },
 
     _persistCalendarDisplay: function(id, displayed) {
