settings=Impostazioni
advancedSettings=Impostazioni avanzate
default=Default
enabled=Abilitato
disabled=Disabilitato
error=errore
ok=OK
cancel=Annulla
back=Indietro


#=#=#=#=#=#=#=#=#=#=#=#=#=#=#=#=#=#=#=#=#=#=#=#=#=#=#=#=#=#=#=#=#=#=#=#=#=#=#=#
# Connectivity
#=#=#=#=#=#=#=#=#=#=#=#=#=#=#=#=#=#=#=#=#=#=#=#=#=#=#=#=#=#=#=#=#=#=#=#=#=#=#=#

networkAndConnectivity=Rete & Connettività
airplaneMode=Modalità Aereo
gps=GPS

# Connectivity :: Wi-Fi
wifi=Wi-Fi
availableNetworks=Reti disponibili
scanning=Ricerca…
scanNetworks=Ricerca di nuovo
<<<<<<< HEAD
#fullStatus-initializing  = initializing…
=======
fullStatus-initializing  = inizializzazione
>>>>>>> 990890bb
fullStatus-connecting    = connessione a {{ssid}}…
fullStatus-associated    = ottengo un indirizzo IP…
fullStatus-connected     = connesso a {{ssid}}.
fullStatus-disconnected  = disconnesso.
shortStatus-connecting   = connessione…
shortStatus-associated   = ottengo un indirizzo IP…
shortStatus-connected    = connesso.
shortStatus-disconnected = disconnesso.
manageNetworks=Gestisci Reti
securedBy=Protetto da {{capabilities}}
security     = sicurezza:
securityNone = nessuna
securityOpen = aperta
linkSpeed=velocità del collegamento:
<<<<<<< HEAD
#linkSpeedMbs={{ linkSpeed }} Mbit/s
=======
linkSpeedMbs={{ linkSpeed }} Mbit/s
>>>>>>> 990890bb
signalStrength = potenza del segnale:
signalLevel0   = molto scarso
signalLevel1   = scarso
signalLevel2   = medio
signalLevel3   = buono
signalLevel4   = molto buono
forget=Dimentica
identity=identificatore
password=password
showPassword=mostra password
networkNotification=Notifica di rete
networkNotification-expl=Avvisami quando una rete aperta è disponibile
<<<<<<< HEAD
#macAddress=MAC Address

# Connectivity :: Wi-Fi :: WPS
#wpsMessage=Connect with WPS
#fullStatus-wps-inprogress = WPS is in progress…
#fullStatus-wps-canceled   = WPS was canceled.
#fullStatus-wps-timedout   = WPS was timedout.
#fullStatus-wps-failed     = WPS was failed.
#fullStatus-wps-overlapped = Another WPS PBC AP was found.
#wpsDescription=Automatic wireless network configuration
#wpsMethodSelection=Select a WPS method:
#wpsPbcLabel=Button connection
#wpsMyPinLabel=My PIN connection
#wpsApPinLabel=AP PIN connection
#wpsPinDescription=PIN is 4 or 8 digits
#wpsPinInput=Input {{pin}} to opposite device
#wpsCancelMessage=Cancel WPS
#wpsCancelFailedMessage=Failed to cancel WPS
=======
macAddress=MAC Address

# Connectivity :: Wi-Fi :: WPS
wpsMessage=Connetti con WPS
fullStatus-wps-inprogress = WPS in corso…
fullStatus-wps-canceled   = WPS è stato annullato.
fullStatus-wps-timedout   = WPS tempo scaduto.
fullStatus-wps-failed     = WPS fallito.
fullStatus-wps-overlapped = Un altro WPS PBC AP è stato trovato.
wpsDescription=Configurazione automatica della rete wireless
wpsMethodSelection=Scegli un metodo WPS:
wpsPbcLabel=Connessione con pulsante
wpsMyPinLabel=Connessione con il mio PIN
wpsApPinLabel=Connessione con AP PIN
wpsPinDescription=Il PIN è di 4 o 8 cifre
wpsPinInput=Inserire il {{pin}} nell’altro dispositivo
wpsCancelMessage=Annulla WPS
wpsCancelFailedMessage=Impossibile annullare WPS
>>>>>>> 990890bb

# Connectivity :: Cellular & Data
cellularAndData=Cellulare & Dati
apn=APN
dataConnection=Connessione dati
dataRoaming=Roaming dati
dataNetwork=Operatore
apnSettings=Impostazioni APN
mmsSettings=Impostazioni MMS
mmsport=Porta MMS
mmsproxy=Proxy MMS
mmsc=MMSC
autoConfigure=Configurazione automatica
<<<<<<< HEAD
#httpProxyHost=HTTP Proxy Host
#httpProxyPort=HTTP Proxy Port

# Connectivity :: Bluetooth
bluetooth=Bluetooth
#bluetoothDevices=Devices
#searchDeviceAgain=Search Again
#renameDevice=Rename Device
#unnamed=unknown
#bluetooth-visible=Visible to other devices
#bluetoothEnableMsg=Turn Bluetooth on to pair with devices that are within range.
#bluetoothRename=Change Phone Name
#bluetoothRenameMsg=New Name

# Connectivity :: HotSpot
#hotspot=HotSpot
#wifi-hotspot=Wi-Fi HotSpot
#usb-hotspot=USB HotSpot
#hotspotSettings=HotSpot Settings
#ssid=SSID
#encryption=encryption
=======
httpProxyHost=HTTP Proxy Host
httpProxyPort=HTTP Proxy Port
#custom=(custom settings)

# Connectivity :: Bluetooth
bluetooth=Bluetooth
bluetoothDevices=Dispositivi
searchDeviceAgain=Cerca di nuovo
renameDevice=Rinomina Dispositivo
unnamed=sconosciuto
bluetooth-visible=Visibile agli altri dispositivi
bluetoothEnableMsg=Accendi il Bluetooth per collegarti ai dispositivi vicini.
bluetoothRename=Cambia Nome del Telefono
bluetoothRenameMsg=Nuovo Nome

# Connectivity :: HotSpot
hotspot=HotSpot
wifi-hotspot=HotSpot Wi-Fi
usb-hotspot=HotSpot USB
hotspotSettings=Impostazioni HotSpot
ssid=SSID
encryption=sicurezza
>>>>>>> 990890bb


#=#=#=#=#=#=#=#=#=#=#=#=#=#=#=#=#=#=#=#=#=#=#=#=#=#=#=#=#=#=#=#=#=#=#=#=#=#=#=#
# Personalization
#=#=#=#=#=#=#=#=#=#=#=#=#=#=#=#=#=#=#=#=#=#=#=#=#=#=#=#=#=#=#=#=#=#=#=#=#=#=#=#

personalization=Personalizzazione

# Personalization :: Sound
sound=Suono
<<<<<<< HEAD
#volume=Volume
=======
volume=Volume
>>>>>>> 990890bb
bosscaling=Bosscaling
goodmight=GoodMight

# Personalization :: Display
display=Schermo
brightness=Luminosità
automatic-brightness=Luminosità automatica
lockScreen=Blocca Schermo
homeScreen=Home Screen
wallpaper=Sfondo
<<<<<<< HEAD
#balloon=Balloon
water=Acqua
leaves=Foglie

# Personalization :: Time & Date
timeAndDate=Orario & Data

=======
balloon=Balloon
water=Acqua
leaves=Foglie

# Personalization :: Notifications
#notifications=Notifications
#lockscreen-notifications=Show on Lock Screen

# Personalization :: Time & Date
timeAndDate=Orario & Data

>>>>>>> 990890bb
# Personalization :: Language & Region
languageAndRegion=Lingua & Regione

# Personalization :: Keyboard
keyboard=Tastiera
keypad=Tastierino
vibration=Vibrazione
clickSound=Suono del click
wordSuggestion=Suggerimento parole
english=Inglese
dvorak=Inglese (Dvorak)
spanish=Spagnolo
portuguese=Portoghese Brasiliano
latin=Altri caratteri Latini
latin-desc=Francese, Tedesco, Norvegese (bokmål), Slovacco, Turco
cyrillic=Caratteri cirillici
cyrillic-desc=Russo, Serbo (cirillico)
arabic=Arabo
greek=Greco
hebrew=Ebraico
jp-kanji=Giapponese
jp-kanji-desc=Kanji
traditionalChinese=Cinese Tradizionale
traditionalChinese-desc=Zhuyin
simplifiedChinese=Cinese Semplificato
simplifiedChinese-desc=Pinyin


#=#=#=#=#=#=#=#=#=#=#=#=#=#=#=#=#=#=#=#=#=#=#=#=#=#=#=#=#=#=#=#=#=#=#=#=#=#=#=#
# Accounts (N/A)
#=#=#=#=#=#=#=#=#=#=#=#=#=#=#=#=#=#=#=#=#=#=#=#=#=#=#=#=#=#=#=#=#=#=#=#=#=#=#=#

accounts=Account
persona=Persona
mail=Mail


#=#=#=#=#=#=#=#=#=#=#=#=#=#=#=#=#=#=#=#=#=#=#=#=#=#=#=#=#=#=#=#=#=#=#=#=#=#=#=#
# Security
#=#=#=#=#=#=#=#=#=#=#=#=#=#=#=#=#=#=#=#=#=#=#=#=#=#=#=#=#=#=#=#=#=#=#=#=#=#=#=#

securityAndPrivacy=Sicurezza & Privacy
doNotTrack=Non Tracciare
passcode-lock=Codice schermo
<<<<<<< HEAD
passcode-lock-desc=Codice: 0000
appPermissions=Permessi App
phoneLock=Blocco telefono
simCardLock=Blocco SIM Card
=======
passcode-lock-desc=Codice: {{code}}
appPermissions=Permessi App
phoneLock=Blocco telefono
simCardLock=Blocco SIM Card
#unlock-sound=Unlock Sound
>>>>>>> 990890bb

# Security :: Phone Lock
phone=Telefono
messages=Messaggi
vibrate=Vibrazione
ring=Suoneria

<<<<<<< HEAD

#=#=#=#=#=#=#=#=#=#=#=#=#=#=#=#=#=#=#=#=#=#=#=#=#=#=#=#=#=#=#=#=#=#=#=#=#=#=#=#
# Device
#=#=#=#=#=#=#=#=#=#=#=#=#=#=#=#=#=#=#=#=#=#=#=#=#=#=#=#=#=#=#=#=#=#=#=#=#=#=#=#

device=Dispositivo
battery=Batteria
helpAndFeedback=Aiuto & Feedback

# Device :: About
aboutPhone=Informazioni sul telefono
=======

#=#=#=#=#=#=#=#=#=#=#=#=#=#=#=#=#=#=#=#=#=#=#=#=#=#=#=#=#=#=#=#=#=#=#=#=#=#=#=#
# Device
#=#=#=#=#=#=#=#=#=#=#=#=#=#=#=#=#=#=#=#=#=#=#=#=#=#=#=#=#=#=#=#=#=#=#=#=#=#=#=#

device=Dispositivo
storage=Storage
helpAndFeedback=Aiuto & Feedback

# Device :: Information
#deviceInfo=Device Information
>>>>>>> 990890bb
gitInfo=Informazioni sul commit di Git
debug=Debug
grid=Griglia
fps-monitor=Mostra frame per secondo
paint-flashing=Flash area ridisegnata
<<<<<<< HEAD
#log-animations=Log slow animations
#dev-mode=Developer Mode
#oop-disabled=Disable Out-Of-Process

# Device :: Accessibility
accessibility=Accessibilità
invertColors=Inverti Colori
#screenReader=Screen Reader

# Device :: Storage
storage=Storage
umsEnabled=USB Mass Storage abilitato
=======
log-animations=Registra animazioni lente
dev-mode=Modalità Sviluppatore
oop-disabled=Disabilita Out-Of-Process

# Device :: Device Storage
#deviceStorage=Device Storage
umsEnabled=USB Mass Storage abilitato

# Device :: Media Storage
#mediaStorage=Media Storage
#music-space=Music
#pictures-space=Pictures
#videos-space=Movies
#left-space=Space Left

# Device :: Battery
battery=Batteria
#batteryLevel=Current Level
#chargingNote=(Charging)
#batteryEstLeft=Estimated Time Left
#batteryEstTillFull=Estimated Time till Full

# Device :: Accessibility
accessibility=Accessibilità
invertColors=Inverti Colori
screenReader=Lettore di Schermo
>>>>>>> 990890bb
<|MERGE_RESOLUTION|>--- conflicted
+++ resolved
@@ -22,11 +22,7 @@
 availableNetworks=Reti disponibili
 scanning=Ricerca…
 scanNetworks=Ricerca di nuovo
-<<<<<<< HEAD
-#fullStatus-initializing  = initializing…
-=======
 fullStatus-initializing  = inizializzazione
->>>>>>> 990890bb
 fullStatus-connecting    = connessione a {{ssid}}…
 fullStatus-associated    = ottengo un indirizzo IP…
 fullStatus-connected     = connesso a {{ssid}}.
@@ -41,11 +37,7 @@
 securityNone = nessuna
 securityOpen = aperta
 linkSpeed=velocità del collegamento:
-<<<<<<< HEAD
-#linkSpeedMbs={{ linkSpeed }} Mbit/s
-=======
 linkSpeedMbs={{ linkSpeed }} Mbit/s
->>>>>>> 990890bb
 signalStrength = potenza del segnale:
 signalLevel0   = molto scarso
 signalLevel1   = scarso
@@ -58,26 +50,6 @@
 showPassword=mostra password
 networkNotification=Notifica di rete
 networkNotification-expl=Avvisami quando una rete aperta è disponibile
-<<<<<<< HEAD
-#macAddress=MAC Address
-
-# Connectivity :: Wi-Fi :: WPS
-#wpsMessage=Connect with WPS
-#fullStatus-wps-inprogress = WPS is in progress…
-#fullStatus-wps-canceled   = WPS was canceled.
-#fullStatus-wps-timedout   = WPS was timedout.
-#fullStatus-wps-failed     = WPS was failed.
-#fullStatus-wps-overlapped = Another WPS PBC AP was found.
-#wpsDescription=Automatic wireless network configuration
-#wpsMethodSelection=Select a WPS method:
-#wpsPbcLabel=Button connection
-#wpsMyPinLabel=My PIN connection
-#wpsApPinLabel=AP PIN connection
-#wpsPinDescription=PIN is 4 or 8 digits
-#wpsPinInput=Input {{pin}} to opposite device
-#wpsCancelMessage=Cancel WPS
-#wpsCancelFailedMessage=Failed to cancel WPS
-=======
 macAddress=MAC Address
 
 # Connectivity :: Wi-Fi :: WPS
@@ -96,7 +68,6 @@
 wpsPinInput=Inserire il {{pin}} nell’altro dispositivo
 wpsCancelMessage=Annulla WPS
 wpsCancelFailedMessage=Impossibile annullare WPS
->>>>>>> 990890bb
 
 # Connectivity :: Cellular & Data
 cellularAndData=Cellulare & Dati
@@ -110,29 +81,6 @@
 mmsproxy=Proxy MMS
 mmsc=MMSC
 autoConfigure=Configurazione automatica
-<<<<<<< HEAD
-#httpProxyHost=HTTP Proxy Host
-#httpProxyPort=HTTP Proxy Port
-
-# Connectivity :: Bluetooth
-bluetooth=Bluetooth
-#bluetoothDevices=Devices
-#searchDeviceAgain=Search Again
-#renameDevice=Rename Device
-#unnamed=unknown
-#bluetooth-visible=Visible to other devices
-#bluetoothEnableMsg=Turn Bluetooth on to pair with devices that are within range.
-#bluetoothRename=Change Phone Name
-#bluetoothRenameMsg=New Name
-
-# Connectivity :: HotSpot
-#hotspot=HotSpot
-#wifi-hotspot=Wi-Fi HotSpot
-#usb-hotspot=USB HotSpot
-#hotspotSettings=HotSpot Settings
-#ssid=SSID
-#encryption=encryption
-=======
 httpProxyHost=HTTP Proxy Host
 httpProxyPort=HTTP Proxy Port
 #custom=(custom settings)
@@ -155,7 +103,6 @@
 hotspotSettings=Impostazioni HotSpot
 ssid=SSID
 encryption=sicurezza
->>>>>>> 990890bb
 
 
 #=#=#=#=#=#=#=#=#=#=#=#=#=#=#=#=#=#=#=#=#=#=#=#=#=#=#=#=#=#=#=#=#=#=#=#=#=#=#=#
@@ -166,11 +113,7 @@
 
 # Personalization :: Sound
 sound=Suono
-<<<<<<< HEAD
-#volume=Volume
-=======
 volume=Volume
->>>>>>> 990890bb
 bosscaling=Bosscaling
 goodmight=GoodMight
 
@@ -181,15 +124,6 @@
 lockScreen=Blocca Schermo
 homeScreen=Home Screen
 wallpaper=Sfondo
-<<<<<<< HEAD
-#balloon=Balloon
-water=Acqua
-leaves=Foglie
-
-# Personalization :: Time & Date
-timeAndDate=Orario & Data
-
-=======
 balloon=Balloon
 water=Acqua
 leaves=Foglie
@@ -201,7 +135,6 @@
 # Personalization :: Time & Date
 timeAndDate=Orario & Data
 
->>>>>>> 990890bb
 # Personalization :: Language & Region
 languageAndRegion=Lingua & Regione
 
@@ -246,18 +179,11 @@
 securityAndPrivacy=Sicurezza & Privacy
 doNotTrack=Non Tracciare
 passcode-lock=Codice schermo
-<<<<<<< HEAD
-passcode-lock-desc=Codice: 0000
-appPermissions=Permessi App
-phoneLock=Blocco telefono
-simCardLock=Blocco SIM Card
-=======
 passcode-lock-desc=Codice: {{code}}
 appPermissions=Permessi App
 phoneLock=Blocco telefono
 simCardLock=Blocco SIM Card
 #unlock-sound=Unlock Sound
->>>>>>> 990890bb
 
 # Security :: Phone Lock
 phone=Telefono
@@ -265,19 +191,6 @@
 vibrate=Vibrazione
 ring=Suoneria
 
-<<<<<<< HEAD
-
-#=#=#=#=#=#=#=#=#=#=#=#=#=#=#=#=#=#=#=#=#=#=#=#=#=#=#=#=#=#=#=#=#=#=#=#=#=#=#=#
-# Device
-#=#=#=#=#=#=#=#=#=#=#=#=#=#=#=#=#=#=#=#=#=#=#=#=#=#=#=#=#=#=#=#=#=#=#=#=#=#=#=#
-
-device=Dispositivo
-battery=Batteria
-helpAndFeedback=Aiuto & Feedback
-
-# Device :: About
-aboutPhone=Informazioni sul telefono
-=======
 
 #=#=#=#=#=#=#=#=#=#=#=#=#=#=#=#=#=#=#=#=#=#=#=#=#=#=#=#=#=#=#=#=#=#=#=#=#=#=#=#
 # Device
@@ -289,26 +202,11 @@
 
 # Device :: Information
 #deviceInfo=Device Information
->>>>>>> 990890bb
 gitInfo=Informazioni sul commit di Git
 debug=Debug
 grid=Griglia
 fps-monitor=Mostra frame per secondo
 paint-flashing=Flash area ridisegnata
-<<<<<<< HEAD
-#log-animations=Log slow animations
-#dev-mode=Developer Mode
-#oop-disabled=Disable Out-Of-Process
-
-# Device :: Accessibility
-accessibility=Accessibilità
-invertColors=Inverti Colori
-#screenReader=Screen Reader
-
-# Device :: Storage
-storage=Storage
-umsEnabled=USB Mass Storage abilitato
-=======
 log-animations=Registra animazioni lente
 dev-mode=Modalità Sviluppatore
 oop-disabled=Disabilita Out-Of-Process
@@ -335,4 +233,3 @@
 accessibility=Accessibilità
 invertColors=Inverti Colori
 screenReader=Lettore di Schermo
->>>>>>> 990890bb
