
/******************************************************************************
 * Setting icons
 */

.menu-item {
  padding-left: 5.5rem;
  background-repeat: no-repeat;
  background-position: 1.4rem center;
}

.menu-item-desc {
  left: 5.5rem;
}

#menuItem-airplaneMode {
  background-image: -moz-image-rect(url(images/icons_sprite.png), 0, 30, 30, 0);
}

#menuItem-gps {
  background-image: -moz-image-rect(url(images/icons_sprite.png), 0, 60, 30, 30);
}

#menuItem-wifi {
  background-image: -moz-image-rect(url(images/icons_sprite.png), 0, 90, 30, 60);
}

#menuItem-cellularAndData {
  background-image: -moz-image-rect(url(images/icons_sprite.png), 0, 120, 30, 90);
}

#menuItem-bluetooth {
  background-image: -moz-image-rect(url(images/icons_sprite.png), 0, 150, 30, 120);
}

#menuItem-internetSharing {
  background-image: -moz-image-rect(url(images/icons_sprite.png), 30, 30, 60, 0);
}

#menuItem-sound {
  background-image: -moz-image-rect(url(images/icons_sprite.png), 30, 60, 60, 30);
}

#menuItem-display {
  background-image: -moz-image-rect(url(images/icons_sprite.png), 30, 90, 60, 60);
}

#menuItem-notifications {
  background-image: -moz-image-rect(url(images/icons_sprite.png), 30, 120, 60, 90);
}

#menuItem-dateAndTime {
  background-image: -moz-image-rect(url(images/icons_sprite.png), 30, 150, 60, 120);
}

#menuItem-languageAndRegion {
  background-image: -moz-image-rect(url(images/icons_sprite.png), 60, 30, 90, 0);
}

#menuItem-keyboard {
  background-image: -moz-image-rect(url(images/icons_sprite.png), 60, 60, 90, 30);
}

#menuItem-persona {
  background-image: -moz-image-rect(url(images/icons_sprite.png), 60, 90, 90, 60);
}

#menuItem-mail {
  background-image: -moz-image-rect(url(images/icons_sprite.png), 60, 120, 90, 90);
}

#menuItem-phoneLock {
  background-image: -moz-image-rect(url(images/icons_sprite.png), 60, 150, 90, 120);
}

#menuItem-simSecurity {
  background-image: -moz-image-rect(url(images/icons_sprite.png), 90, 30, 120, 0);
}

#menuItem-appPermissions {
  background-image: -moz-image-rect(url(images/icons_sprite.png), 90, 60, 120, 30);
}

#menuItem-doNotTrack {
  background-image: -moz-image-rect(url(images/icons_sprite.png), 90, 90, 120, 60);
}

#menuItem-deviceInfo {
  background-image: -moz-image-rect(url(images/icons_sprite.png), 90, 120, 120, 90);
}

#menuItem-battery {
  background-image: -moz-image-rect(url(images/icons_sprite.png), 90, 150, 120, 120);
}

#menuItem-deviceStorage {
  background-image: -moz-image-rect(url(images/icons_sprite.png), 120, 30, 150, 0);
}

#menuItem-mediaStorage {
  background-image: -moz-image-rect(url(images/icons_sprite.png), 120, 60, 150, 30);
}

#menuItem-accessibility {
  background-image: -moz-image-rect(url(images/icons_sprite.png), 120, 90, 150, 60);
}

#menuItem-helpAndFeedback {
  background-image: -moz-image-rect(url(images/icons_sprite.png), 120, 120, 150, 90);
}

#menuItem-icc {
  background-image: -moz-image-rect(url(images/icons_sprite.png), 120, 150, 150, 120);
}


/******************************************************************************
 * Wi-Fi icons
 */

/* signal levels */
.wifi-network {
  background-repeat: no-repeat;
  background-position: right 3rem top 50%;
}

.wifi-signal0 {
  background-image: -moz-image-rect(url(images/wifi_sprite.png), 0, 32, 32, 0);
}

.wifi-signal1,
.wifi-search {
  background-image: -moz-image-rect(url(images/wifi_sprite.png), 0, 64, 32, 32);
}

.wifi-signal2 {
  background-image: -moz-image-rect(url(images/wifi_sprite.png), 0, 96, 32, 64);
}

.wifi-signal3 {
  background-image: -moz-image-rect(url(images/wifi_sprite.png), 0, 128, 32, 96);
}

.wifi-signal4 {
  background-image: -moz-image-rect(url(images/wifi_sprite.png), 0, 160, 32, 128);
}

/* secured networks */
.wifi-secure {
  background-repeat: no-repeat;
  background-position: right 1.5rem top 50%;
  background-image: url(images/wifi_lock.png);
}


/******************************************************************************
 * Bluetooth devices
 */

.bluetooth-device {
  background-repeat: no-repeat;
  background-position: right 3rem top 50%; /* same position as for Wi-Fi signal levels */
  padding-right: 3rem;
}

/* device icons */
.bluetooth-type-audio-card {
  background-image: -moz-image-rect(url(images/bluetooth_sprite.png), 0, 30, 30, 0);
}

.bluetooth-type-audio-input-microphone {
  background-image: -moz-image-rect(url(images/bluetooth_sprite.png), 0, 60, 30, 30);
}

.bluetooth-type-battery {
  background-image: -moz-image-rect(url(images/bluetooth_sprite.png), 0, 90, 30, 60);
}

.bluetooth-type-camera-photo {
  background-image: -moz-image-rect(url(images/bluetooth_sprite.png), 0, 120, 30, 90);
}

.bluetooth-type-camera-video {
  background-image: -moz-image-rect(url(images/bluetooth_sprite.png), 0, 150, 30, 120);
}

.bluetooth-type-camera-web {
  background-image: -moz-image-rect(url(images/bluetooth_sprite.png), 0, 180, 30, 150);
}

.bluetooth-type-computer {
  background-image: -moz-image-rect(url(images/bluetooth_sprite.png), 0, 210, 30, 180);
}

.bluetooth-type-drive-harddisk {
  background-image: -moz-image-rect(url(images/bluetooth_sprite.png), 0, 240, 30, 210);
}

.bluetooth-type-drive-optical {
  background-image: -moz-image-rect(url(images/bluetooth_sprite.png), 0, 270, 30, 240);
}

.bluetooth-type-drive-removable-media {
  background-image: -moz-image-rect(url(images/bluetooth_sprite.png), 0, 300, 30, 270);
}

.bluetooth-type-input-gaming {
  background-image: -moz-image-rect(url(images/bluetooth_sprite.png), 0, 330, 30, 300);
}

.bluetooth-type-input-keyboard {
  background-image: -moz-image-rect(url(images/bluetooth_sprite.png), 0, 360, 30, 330);
}

.bluetooth-type-input-mouse {
  background-image: -moz-image-rect(url(images/bluetooth_sprite.png), 0, 390, 30, 360);
}

.bluetooth-type-input-tablet {
  background-image: -moz-image-rect(url(images/bluetooth_sprite.png), 30, 30, 60, 0);
}

.bluetooth-type-media-flash {
  background-image: -moz-image-rect(url(images/bluetooth_sprite.png), 30, 60, 60, 30);
}

.bluetooth-type-media-floppy {
  background-image: -moz-image-rect(url(images/bluetooth_sprite.png), 30, 90, 60, 60);
}

.bluetooth-type-media-optical {
  background-image: -moz-image-rect(url(images/bluetooth_sprite.png), 30, 120, 60, 90);
}

.bluetooth-type-media-tape {
  background-image: -moz-image-rect(url(images/bluetooth_sprite.png), 30, 150, 60, 120);
}

.bluetooth-type-modem {
  background-image: -moz-image-rect(url(images/bluetooth_sprite.png), 30, 180, 60, 150);
}

.bluetooth-type-multimedia-player {
  background-image: -moz-image-rect(url(images/bluetooth_sprite.png), 30, 210, 60, 180);
}

.bluetooth-type-network-wired {
  background-image: -moz-image-rect(url(images/bluetooth_sprite.png), 30, 240, 60, 210);
}

.bluetooth-type-network-wireless {
  background-image: -moz-image-rect(url(images/bluetooth_sprite.png), 30, 270, 60, 240);
}

.bluetooth-type-pda,
.bluetooth-type-phone {
  background-image: -moz-image-rect(url(images/bluetooth_sprite.png), 30, 300, 60, 270);
}

.bluetooth-type-printer {
  background-image: -moz-image-rect(url(images/bluetooth_sprite.png), 30, 330, 60, 300);
}

.bluetooth-type-scanner {
  background-image: -moz-image-rect(url(images/bluetooth_sprite.png), 30, 360, 60, 330);
}

.bluetooth-type-video-display {
  background-image: -moz-image-rect(url(images/bluetooth_sprite.png), 30, 390, 60, 360);
}


/******************************************************************************
 * Privacy icons
 */

.privacy-menuitem {
  background-repeat: no-repeat;
  background-position: right 3rem top 50%; /* same position as for Wi-Fi signal levels */
}

<<<<<<< HEAD
.privacy-firefoxOS {
  background-image: -moz-image-rect(url(images/privacy_sprite.png), 0, 32, 32, 0);
}

.privacy-everythingME {
  background-image: -moz-image-rect(url(images/privacy_sprite.png), 0, 64, 32, 32);
}
=======
.privacy-firefoxOS    { background-image: url(images/privacy_firefox_os.png); }
.privacy-everythingME { background-image: url(images/privacy_everything_me.png); }


/******************************************************************************
 * Right-To-Left layout
 */

/* #root icons */

html[dir="rtl"] #root li a[data-l10n-id] {
  background-position: right 1.4rem top 50%;
}

html[dir="rtl"] #root ul a {
  padding-left: inherit;
  padding-right: 5.5rem;
}

html[dir="rtl"] #root li small {
  left: auto;
  right: 5.5rem;
}

/* other icons */

html[dir="rtl"] #wifi-availableNetworks li,
html[dir="rtl"] #bluetooth .devices li,
html[dir="rtl"] #about-yourPrivacy li {
  background-position: left 3rem top 50%;
}

html[dir="rtl"] #wifi-availableNetworks a.wifi-secure {
  background-position: left center;
}

html[dir="rtl"] #bluetooth .devices li {
  padding-left: 3rem;
  padding-right: inherit;
}
>>>>>>> d8d105fb
<|MERGE_RESOLUTION|>--- conflicted
+++ resolved
@@ -279,7 +279,6 @@
   background-position: right 3rem top 50%; /* same position as for Wi-Fi signal levels */
 }
 
-<<<<<<< HEAD
 .privacy-firefoxOS {
   background-image: -moz-image-rect(url(images/privacy_sprite.png), 0, 32, 32, 0);
 }
@@ -287,9 +286,6 @@
 .privacy-everythingME {
   background-image: -moz-image-rect(url(images/privacy_sprite.png), 0, 64, 32, 32);
 }
-=======
-.privacy-firefoxOS    { background-image: url(images/privacy_firefox_os.png); }
-.privacy-everythingME { background-image: url(images/privacy_everything_me.png); }
 
 
 /******************************************************************************
@@ -328,4 +324,3 @@
   padding-left: 3rem;
   padding-right: inherit;
 }
->>>>>>> d8d105fb
