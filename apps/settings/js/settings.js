/* -*- Mode: Java; tab-width: 2; indent-tabs-mode: nil; c-basic-offset: 2 -*- /
/* vim: set shiftwidth=2 tabstop=2 autoindent cindent expandtab: */

'use strict';

var Settings = {
  init: function settings_init() {
    var settings = window.navigator.mozSettings;

    var checkboxes = document.querySelectorAll('input[type="checkbox"]');
    for (var i = 0; i < checkboxes.length; i++) {
      (function(checkbox) {
        var key = checkbox.name;
        if (!key)
          return;

        var request = settings.get(key);
        request.onsuccess = function() {
          var result = request.result;
          checkbox.checked = result.value === 'true' ? true : false;
        };
      })(checkboxes[i]);
    }

    var radios = document.querySelectorAll('input[type="radio"]');
    for (var i = 0; i < radios.length; i++) {
      (function(radio) {
        var key = radio.name;
        if (!key)
          return;

        var request = settings.get(key);
        request.onsuccess = function() {
          var result = request.result;
          radio.checked = (result.value === radio.value);
        };
      })(radios[i]);
    }

    var progresses = document.querySelectorAll('progress');
    for (var i = 0; i < progresses.length; i++) {
      (function(progress) {
        var key = progress.dataset.name;
        if (!key)
          return;

        var request = settings.get(key);
        request.onsuccess = function() {
          var result = request.result;
          progress.value = parseFloat(result.value) * 10;
        };
      })(progresses[i]);
    }

    window.parent.postMessage('appready', '*');
  },
  handleEvent: function(evt) {
<<<<<<< HEAD
    switch(evt.type) {
    case 'change':
      var input = evt.target;
      if (!input)
        return;

      var key = input.name;
      if (!key)
        return;

      var value;
      if (input.type === 'checkbox') {
        value = input.checked;
      } else if (input.type == 'radio') {
        value = input.value;
      }
=======
    var input = evt.target;
    var key = input.name || input.dataset.name;
    if (!key)
      return;
        
        
    switch(evt.type) {
      case 'change':
        var value;
        if (input.type === 'checkbox') {
          value = input.checked;
        } else if (input.type == 'radio') {
          value = input.value;
        }

        window.navigator.mozSettings.set(key, value);
        window.parent.postMessage(key, '*');
        break;

      case 'click':
        if (input.tagName.toLowerCase() != 'progress')
          return;

        var rect = input.getBoundingClientRect();
        var position = Math.ceil((evt.clientX - rect.left) / (rect.width / 10));

        var value = position / input.max;
        screen.mozBrightness = value;
        input.value = position;
>>>>>>> 44d9d77a

        window.navigator.mozSettings.set(key, value);
        window.parent.postMessage(key, '*');
        break;
    }
  }
};

window.addEventListener('load', function loadSettings(evt) {
  window.removeEventListener('load', loadSettings);
  window.addEventListener('change', Settings);
  window.addEventListener('click', Settings);
  Settings.init();
});<|MERGE_RESOLUTION|>--- conflicted
+++ resolved
@@ -55,30 +55,11 @@
     window.parent.postMessage('appready', '*');
   },
   handleEvent: function(evt) {
-<<<<<<< HEAD
-    switch(evt.type) {
-    case 'change':
-      var input = evt.target;
-      if (!input)
-        return;
-
-      var key = input.name;
-      if (!key)
-        return;
-
-      var value;
-      if (input.type === 'checkbox') {
-        value = input.checked;
-      } else if (input.type == 'radio') {
-        value = input.value;
-      }
-=======
     var input = evt.target;
     var key = input.name || input.dataset.name;
     if (!key)
       return;
-        
-        
+
     switch(evt.type) {
       case 'change':
         var value;
@@ -102,7 +83,6 @@
         var value = position / input.max;
         screen.mozBrightness = value;
         input.value = position;
->>>>>>> 44d9d77a
 
         window.navigator.mozSettings.set(key, value);
         window.parent.postMessage(key, '*');
