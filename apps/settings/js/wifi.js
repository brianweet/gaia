/* -*- Mode: Java; tab-width: 2; indent-tabs-mode: nil; c-basic-offset: 2 -*- /
/* vim: set shiftwidth=2 tabstop=2 autoindent cindent expandtab: */

'use strict';
// create a fake mozWifiManager if required (e.g. desktop browser)
var gWifiManager = (function(window) {
  var navigator = window.navigator;

  try {
    if ('mozWifiManager' in navigator)
      return navigator.mozWifiManager;
  } catch (e) {
    //Bug 739234 - state[0] is undefined when initializing DOMWifiManager
    dump(e);
  }

  /** fake network list, where each network object looks like:
    * {
    *   ssid              : SSID string (human-readable name)
    *   bssid             : network identifier string
    *   capabilities      : array of strings (supported authentication methods)
    *   relSignalStrength : 0-100 signal level (integer)
    *   connected         : boolean state
    * }
    */
  var fakeNetworks = {
    'Mozilla-G': {
      ssid: 'Mozilla-G',
      bssid: 'xx:xx:xx:xx:xx:xx',
      capabilities: ['WPA-EAP'],
      relSignalStrength: 67,
      connected: false
    },
    'Livebox 6752': {
      ssid: 'Livebox 6752',
      bssid: 'xx:xx:xx:xx:xx:xx',
      capabilities: ['WEP'],
      relSignalStrength: 32,
      connected: false
    },
    'Mozilla Guest': {
      ssid: 'Mozilla Guest',
      bssid: 'xx:xx:xx:xx:xx:xx',
      capabilities: [],
      relSignalStrength: 98,
      connected: false
    },
    'Freebox 8953': {
      ssid: 'Freebox 8953',
      bssid: 'xx:xx:xx:xx:xx:xx',
      capabilities: ['WPA2-PSK'],
      relSignalStrength: 89,
      connected: false
    }
  };

  return {
    // true if the wifi is enabled
    enabled: false,

    // enables/disables the wifi
    setEnabled: function fakeSetEnabled(bool) {
      var self = this;
      var request = { result: bool };

      setTimeout(function() {
        if (request.onsuccess) {
          request.onsuccess();
        }
        if (bool) {
          self.onenabled();
        } else {
          self.ondisabled();
        }
      }, 0);

      self.enabled = bool;
      return request;
    },

    // returns a list of visible networks
    getNetworks: function fakeGetNetworks() {
      var request = { result: fakeNetworks };

      setTimeout(function() {
        if (request.onsuccess)
          request.onsuccess();
      }, 2000);

      return request;
    },

    // selects a network
    associate: function fakeAssociate(network) {
      var self = this;
      var connection = { result: network };
      var networkEvent = { network: network };

      setTimeout(function fakeConnecting() {
        self.connection.network = network;
        self.connection.status = 'connecting';
        self.onstatuschange(networkEvent);
      }, 0);

      setTimeout(function fakeAssociated() {
        self.connection.network = network;
        self.connection.status = 'associated';
        self.onstatuschange(networkEvent);
      }, 1000);

      setTimeout(function fakeConnected() {
        network.connected = true;
        self.connected = network;
        self.connection.network = network;
        self.connection.status = 'connected';
        self.onstatuschange(networkEvent);
      }, 2000);

      return connection;
    },

    // forgets a network (disconnect)
    forget: function fakeForget(network) {
      var self = this;
      var networkEvent = { network: network };

      setTimeout(function() {
        network.connected = false;
        self.connected = null;
        self.connection.network = null;
        self.connection.status = 'disconnected';
        self.onstatuschange(networkEvent);
      }, 0);
    },

    // event listeners
    onenabled: function(event) {},
    ondisabled: function(event) {},
    onstatuschange: function(event) {},

    // returns a network object for the currently connected network (if any)
    connected: null,

    connection: {
      status: 'disconnected',
      network: null
    }
  };
})(this);

window.addEventListener('localized', function scanWifiNetworks(evt) {
  var settings = window.navigator.mozSettings;
  var _ = navigator.mozL10n.get;

  var gWifiCheckBox = document.querySelector('#wifi-enabled input[type=checkbox]');
  var gWifiInfoBlock = document.querySelector('#wifi-desc');

  // toggle wifi on/off
  gWifiCheckBox.onchange = function toggleWifi() {
    if (settings) {
      settings.getLock().set({'wifi.enabled': this.checked});
    }
  }

  /** mozWifiManager status
    * see dom/wifi/nsIWifi.idl -- the 4 possible statuses are:
    *  - connecting:
    *        fires when we start the process of connecting to a network.
    *  - associated:
    *        fires when we have connected to an access point but do not yet
    *        have an IP address.
    *  - connected:
    *        fires once we are fully connected to an access point and can
    *        access the internet.
    *  - disconnected:
    *        fires when we either fail to connect to an access point
    *          (transition: associated -> disconnected)
    *        or when we were connected to a network but have disconnected
    *          (transition: connected -> disconnected).
    */
  gWifiManager.onstatuschange = function(event) {
    // update network status only if wifi is enabled.
    console.log("===== network becomes: " + event.status);
    var req = settings.getLock().get('wifi.enabled');
    req.onsuccess = function wf_stateGet() {
      if (req.result['wifi.enabled']) {
        updateNetworkState();

        // refresh the network list when network is connected.
        if (event.status == 'connected') {
          gNetworkList.scan();
        }
      }
    }
  };

  gWifiManager.onenabled = function onWifiEnabled() {
    console.log("===== wifiManager enabled");
    updateNetworkState(); // update wifi state
    gNetworkList.scan();
  }

  // network list
  var gNetworkList = (function networkList(list) {
    var scanning = false;
    var autoscan = false;
    var scanRate = 5000; // 5s after last scan results
    var index = [];      // index of all scanned networks

    // private DOM helper: create a "Scanning..." list item
    function newScanItem() {
      var a = document.createElement('a');
      a.textContent = _('scanning');

      var span = document.createElement('span');
      span.className = 'wifi-search';

      var label = document.createElement('label');
      label.appendChild(span);

      var li = document.createElement('li');
      li.appendChild(a);
      li.appendChild(label);

      return li;
    }

    // private DOM helper: create a network list item
    function newListItem(network) {
      // ssid
      var ssid = document.createElement('a');
      ssid.textContent = network.ssid;

      // signal is between 0 and 100, level should be between 0 and 4
      var signal = document.createElement('span');
      var level = Math.min(Math.floor(network.relSignalStrength / 20), 4);
      signal.className = 'wifi-signal' + level;
      var label = document.createElement('label');
      label.className = 'wifi';
      label.appendChild(signal);

      // supported authentication methods
      var small = document.createElement('small');
      var keys = network.capabilities;
      if (keys && keys.length) {
        small.textContent = _('securedBy', { capabilities: keys.join(', ') });
        var secure = document.createElement('span');
        secure.className = 'wifi-secure';
        label.appendChild(secure);
      } else {
        small.textContent = _('securityOpen');
      }

      // create list item
      var li = document.createElement('li');
      li.appendChild(label);
      li.appendChild(small);
      li.appendChild(ssid);

      // bind connection callback
      li.onclick = function() {
        toggleNetwork(network);
      };
      return li;
    }

    // clear the network list
    function clear(addScanningItem) {
      while (list.hasChildNodes())
        list.removeChild(list.lastChild);
      if (addScanningItem)
        list.appendChild(newScanItem());
      index = [];
    }

    // scan wifi networks and display them in the list
    function scan() {
      if (scanning)
        return;

      console.log("==== scan: wifiManager: " + gWifiManager.enabled);
      // stop auto-scanning if wifi disabled or the app is hidden
      if (!gWifiManager.enabled || document.mozHidden) {
        scanning = false;
        return;
      }

      var req = gWifiManager.getNetworks();
      scanning = true;
      console.log("==== start scan");

      req.onsuccess = function onScanSuccess() {
        scanning = false;
<<<<<<< HEAD

        // clear list again for showing scaning result.
        clear(false);
        var button = document.createElement('button');
        button.textContent = _('scanNetworks');
        button.onclick = function() {
          clear(true);
          scan();
        };
        var scanItem = document.createElement('li');
        scanItem.appendChild(button);
        list.appendChild(scanItem);

        // sort networks: connected network first, then by signal strength
=======

        // create a list with a 'scan again' button
        clear();
        var button = document.createElement('button');
        button.textContent = _('scanNetworks');
        button.onclick = function() {
          clear(true);
          scan();
        };
        var scanItem = document.createElement('li');
        scanItem.appendChild(button);
        list.appendChild(scanItem);

        // sort networks by signal strength
>>>>>>> 016b5b8b
        var networks = req.result;
        var ssids = Object.getOwnPropertyNames(networks);
        ssids.sort(function(a, b) {
          return networks[b].relSignalStrength - networks[a].relSignalStrength;
        });

<<<<<<< HEAD
        console.log("==== scan callback: get " + ssids.length + " networks");
=======
        // add detected networks
>>>>>>> 016b5b8b
        for (var i = 0; i < ssids.length; i++) {
          var network = networks[ssids[i]];
          var listItem = newListItem(network);
          // put connected network on top of list
          if (isConnected(network)) {
            listItem.className = 'active';
<<<<<<< HEAD
            listItem.querySelector('small').textContent = _('shortStatus-connected');
=======
            listItem.querySelector('small').textContent =
                _('shortStatus-connected');
>>>>>>> 016b5b8b
            list.insertBefore(listItem, list.firstChild);
          } else {
            list.insertBefore(listItem, scanItem);
          }
          index[network.ssid] = listItem; // add to index
        }

        // auto-rescan if requested
        if (autoscan)
          window.setTimeout(scan, scanRate);
      };

      req.onerror = function onScanError(error) {
        scanning = false;
        console.warn('====== wifi error: ' + req.error.name);
        clear(false);

        // auto-rescan if requested
        if (autoscan)
          window.setTimeout(scan, scanRate);
      };

    }

    function display(ssid, message) {
      var listItem = index[ssid];
      var active = list.querySelector('.active');
      if (active && active != listItem) {
        active.className = '';
        active.querySelector('small').textContent =
            _('shortStatus-disconnected');
      }
      if (listItem) {
        listItem.className = 'active';
        listItem.querySelector('small').textContent = message;
      }
    }

    // API
    return {
      get autoscan() { return autoscan; },
      set autoscan(value) { autoscan = value; },
      display: display,
      clear: clear,
      scan: scan,
      get scanning() { return scanning; }
    };
  }) (document.getElementById('wifi-networks'));

  function isConnected(network) {
    // XXX the API should expose a 'connected' property on 'network',
    // and 'gWifiManager.connection.network' should be comparable to 'network'.
    // Until this is properly implemented, we just compare SSIDs to tell wether
    // the network is already connected or not.
    var currentNetwork = gWifiManager.connection.network;
    return currentNetwork && (currentNetwork.ssid == network.ssid);
  }

  // UI to connect/disconnect
  function toggleNetwork(network) {
    if (isConnected(network)) {
      // online: show status + offer to disconnect
      wifiDialog('#wifi-status', wifiDisconnect);
    } else if (network.password && (network.password == '*')) {
      // offline, known network (hence the '*' password value):
      // no further authentication required.
      setPassword();
      wifiConnect();
    } else {
      // offline, unknonw network: offer to connect
      var key = getKeyManagement();
      switch (key) {
        case 'WEP':
        case 'WPA-PSK':
        case 'WPA-EAP':
          wifiDialog('#wifi-auth', wifiConnect, key);
          break;
        default:
          wifiConnect();
      }
    }

    function wifiConnect() {
      gWifiManager.associate(network);
<<<<<<< HEAD
=======
      gStatus.textContent = '';
>>>>>>> 016b5b8b
      gNetworkList.display(network.ssid, _('shortStatus-connecting'));
    }

    function wifiDisconnect() {
      gWifiManager.forget(network);
<<<<<<< HEAD
      gNetworkList.display(network.ssid, _('shortStatus-disconnected'));
=======
      gStatus.textContent = '';
>>>>>>> 016b5b8b
    }

    function getKeyManagement() {
      var key = network.capabilities[0];
      if (/WEP$/.test(key))
        return 'WEP';
      if (/PSK$/.test(key))
        return 'WPA-PSK';
      if (/EAP$/.test(key))
        return 'WPA-EAP';
      return '';
    }

    function setPassword(password, identity) {
      var key = getKeyManagement();
      if (key == 'WEP') {
        network.wep = password;
      } else if (key == 'WPA-PSK') {
        network.psk = password;
      } else if (key == 'WPA-EAP') {
        network.password = password;
        if (identity) {
          network.identity = identity;
        }
      }
      network.keyManagement = key;
    }

    // generic wifi property dialog
    // TODO: the 'OK' button should be disabled until the password string
    //       has a suitable length (e.g. 8..63)
    function wifiDialog(selector, callback, key) {
      var dialog = document.querySelector(selector);
      if (!dialog || !network)
        return null;

      // network info
      var keys = network.capabilities;
      var sl = Math.min(Math.floor(network.relSignalStrength / 20), 4);
      dialog.querySelector('[data-ssid]').textContent = network.ssid;
      dialog.querySelector('[data-speed]').textContent = network.linkSpeed;
      dialog.querySelector('[data-signal]').textContent = _('signalLevel' + sl);
      dialog.querySelector('[data-security]').textContent =
          (keys && keys.length) ? keys.join(', ') : _('securityNone');

      // authentication fields
      if (key) {
        var identity = dialog.querySelector('input[name=identity]');
        identity.value = network.identity || '';

        var password = dialog.querySelector('input[name=password]');
        password.type = 'password';
        password.value = network.password || '';

        var showPassword = dialog.querySelector('input[name=show-pwd]');
        showPassword.checked = false;
        showPassword.onchange = function() {
          password.type = this.checked ? 'text' : 'password';
        };

        // XXX hack: hide the footer (which contains the 'OK' button...)
        //           when the virtual keyboard is shown
        var footer = dialog.querySelector('footer');
        var inputs = dialog.querySelectorAll('[type=text], [type=password]');
        for (var i = 0; i < inputs.length; i++) {
          inputs[i].onfocus = function hideFooter() {
            footer.style.display = 'none';
          };
          inputs[i].onblur = function showFooter() {
            footer.style.display = 'block';
          };
        }
      }

      // hide dialog box
      function close() {
        // reset authentication fields
        if (key) {
          identity.value = '';
          password.value = '';
          showPassword.checked = false;
        }
        // 'close' (hide) the dialog
        dialog.removeAttribute('class');
        return false; // ignore <form> action
      }

<<<<<<< HEAD
      // OK button (connect/forget)
=======
      // OK|Cancel buttons
>>>>>>> 016b5b8b
      dialog.onreset = close;
      dialog.onsubmit = function() {
        if (key) {
          setPassword(password.value, identity.value);
        }
        if (callback) {
          callback();
        }
        return close();
      };

      // show dialog box
      dialog.className = 'active ' + key;
      return dialog;
    }
  }

  // current network state
  function updateNetworkState() {
    var currentNetwork = gWifiManager.connection.network;
    var networkStatus = gWifiManager.connection.status;
    //XXX: we need a 'initial' state
    if (!gWifiManager.enabled) {
        gWifiInfoBlock.textContent = _('fullStatus-connecting', currentNetwork);
    } else {
      console.log("===== network status: " + networkStatus);
      if (networkStatus === "associated" || networkStatus === "connecting") {
        gWifiInfoBlock.textContent = _('fullStatus-connecting', currentNetwork);
      } else if (networkStatus === "connected") {
        gWifiInfoBlock.textContent = _('fullStatus-connected', currentNetwork);
      } else { 
        gWifiInfoBlock.textContent = _('fullStatus-disconnected');
      }
    }
  }

  function setWifiEnabled(val) {
    gWifiCheckBox.checked = val;
    console.log("===== network enabled: " + val);
    if (val) {
      updateNetworkState(); // update wifi state
      gNetworkList.clear(true);
      gNetworkList.scan();
    } else {
      gWifiInfoBlock.textContent = _('disabled');
      gNetworkList.clear(false);
      gNetworkList.autoscan = false;
    }
  }
  /** mozWifiManager events / callbacks
    * requires bug 766497
    */
  if (settings) {
    // regiter observer
    settings.addObserver('wifi.enabled', function(event) {
      setWifiEnabled(event.settingValue);
    });

    // startup, update status
    var req = settings.getLock().get('wifi.enabled');
    req.onsuccess = function wf_EnabledSuccess() {
      var enabled = req.result['wifi.enabled'];
      setWifiEnabled(enabled);
    }
  }
});
<|MERGE_RESOLUTION|>--- conflicted
+++ resolved
@@ -152,7 +152,8 @@
   var settings = window.navigator.mozSettings;
   var _ = navigator.mozL10n.get;
 
-  var gWifiCheckBox = document.querySelector('#wifi-enabled input[type=checkbox]');
+  var gWifiCheckBox =
+    document.querySelector('#wifi-enabled input[type=checkbox]');
   var gWifiInfoBlock = document.querySelector('#wifi-desc');
 
   // toggle wifi on/off
@@ -180,7 +181,7 @@
     */
   gWifiManager.onstatuschange = function(event) {
     // update network status only if wifi is enabled.
-    console.log("===== network becomes: " + event.status);
+    console.log('===== network becomes: ' + event.status);
     var req = settings.getLock().get('wifi.enabled');
     req.onsuccess = function wf_stateGet() {
       if (req.result['wifi.enabled']) {
@@ -195,7 +196,7 @@
   };
 
   gWifiManager.onenabled = function onWifiEnabled() {
-    console.log("===== wifiManager enabled");
+    console.log('===== wifiManager enabled');
     updateNetworkState(); // update wifi state
     gNetworkList.scan();
   }
@@ -260,7 +261,7 @@
       // bind connection callback
       li.onclick = function() {
         toggleNetwork(network);
-      };
+      }
       return li;
     }
 
@@ -278,7 +279,7 @@
       if (scanning)
         return;
 
-      console.log("==== scan: wifiManager: " + gWifiManager.enabled);
+      console.log('==== scan: wifiManager: ' + gWifiManager.enabled);
       // stop auto-scanning if wifi disabled or the app is hidden
       if (!gWifiManager.enabled || document.mozHidden) {
         scanning = false;
@@ -287,11 +288,10 @@
 
       var req = gWifiManager.getNetworks();
       scanning = true;
-      console.log("==== start scan");
+      console.log('==== start scan');
 
       req.onsuccess = function onScanSuccess() {
         scanning = false;
-<<<<<<< HEAD
 
         // clear list again for showing scaning result.
         clear(false);
@@ -306,45 +306,22 @@
         list.appendChild(scanItem);
 
         // sort networks: connected network first, then by signal strength
-=======
-
-        // create a list with a 'scan again' button
-        clear();
-        var button = document.createElement('button');
-        button.textContent = _('scanNetworks');
-        button.onclick = function() {
-          clear(true);
-          scan();
-        };
-        var scanItem = document.createElement('li');
-        scanItem.appendChild(button);
-        list.appendChild(scanItem);
-
-        // sort networks by signal strength
->>>>>>> 016b5b8b
         var networks = req.result;
         var ssids = Object.getOwnPropertyNames(networks);
         ssids.sort(function(a, b) {
           return networks[b].relSignalStrength - networks[a].relSignalStrength;
         });
 
-<<<<<<< HEAD
-        console.log("==== scan callback: get " + ssids.length + " networks");
-=======
+        console.log('==== scan callback: get ' + ssids.length + ' networks');
         // add detected networks
->>>>>>> 016b5b8b
         for (var i = 0; i < ssids.length; i++) {
           var network = networks[ssids[i]];
           var listItem = newListItem(network);
           // put connected network on top of list
           if (isConnected(network)) {
             listItem.className = 'active';
-<<<<<<< HEAD
-            listItem.querySelector('small').textContent = _('shortStatus-connected');
-=======
             listItem.querySelector('small').textContent =
-                _('shortStatus-connected');
->>>>>>> 016b5b8b
+              _('shortStatus-connected');
             list.insertBefore(listItem, list.firstChild);
           } else {
             list.insertBefore(listItem, scanItem);
@@ -429,20 +406,12 @@
 
     function wifiConnect() {
       gWifiManager.associate(network);
-<<<<<<< HEAD
-=======
-      gStatus.textContent = '';
->>>>>>> 016b5b8b
       gNetworkList.display(network.ssid, _('shortStatus-connecting'));
     }
 
     function wifiDisconnect() {
       gWifiManager.forget(network);
-<<<<<<< HEAD
       gNetworkList.display(network.ssid, _('shortStatus-disconnected'));
-=======
-      gStatus.textContent = '';
->>>>>>> 016b5b8b
     }
 
     function getKeyManagement() {
@@ -530,11 +499,7 @@
         return false; // ignore <form> action
       }
 
-<<<<<<< HEAD
-      // OK button (connect/forget)
-=======
       // OK|Cancel buttons
->>>>>>> 016b5b8b
       dialog.onreset = close;
       dialog.onsubmit = function() {
         if (key) {
@@ -560,12 +525,12 @@
     if (!gWifiManager.enabled) {
         gWifiInfoBlock.textContent = _('fullStatus-connecting', currentNetwork);
     } else {
-      console.log("===== network status: " + networkStatus);
-      if (networkStatus === "associated" || networkStatus === "connecting") {
+      console.log('===== network status: ' + networkStatus);
+      if (networkStatus === 'associated' || networkStatus === 'connecting') {
         gWifiInfoBlock.textContent = _('fullStatus-connecting', currentNetwork);
-      } else if (networkStatus === "connected") {
+      } else if (networkStatus === 'connected') {
         gWifiInfoBlock.textContent = _('fullStatus-connected', currentNetwork);
-      } else { 
+      } else {
         gWifiInfoBlock.textContent = _('fullStatus-disconnected');
       }
     }
@@ -573,7 +538,7 @@
 
   function setWifiEnabled(val) {
     gWifiCheckBox.checked = val;
-    console.log("===== network enabled: " + val);
+    console.log('===== network enabled: ' + val);
     if (val) {
       updateNetworkState(); // update wifi state
       gNetworkList.clear(true);
