/* -*- Mode: js; js-indent-level: 2; indent-tabs-mode: nil -*- */
/* vim: set shiftwidth=2 tabstop=2 autoindent cindent expandtab: */

'use strict';

/**
 * Open a link with a web activity
 */

function openLink(url) {
  if (url.startsWith('tel:')) { // dial a phone number
    new MozActivity({
      name: 'dial',
      data: { type: 'webtelephony/number', number: url.substr(4) }
    });
  } else if (!url.startsWith('#')) { // browse a URL
    new MozActivity({
      name: 'view',
      data: { type: 'url', url: url }
    });
  }
}

/**
 * These so-called "dialog boxes" are just standard Settings panels (<section
 * role="region" />) with reset/submit buttons: these buttons both return to the
 * previous panel when clicked, and each button has its own (optional) callback.
 */

function openDialog(dialogID, onSubmit, onReset) {
  var origin = document.location.hash;
  var dialog = document.getElementById(dialogID);

  var submit = dialog.querySelector('[type=submit]');
  if (submit) {
    submit.onclick = function onsubmit() {
      if (onSubmit)
        (onSubmit.bind(dialog))();
      document.location.hash = origin; // hide dialog box
    };
  }

  var reset = dialog.querySelector('[type=reset]');
  if (reset) {
    reset.onclick = function onreset() {
      if (onReset)
        (onReset.bind(dialog))();
      document.location.hash = origin; // hide dialog box
    };
  }

  document.location.hash = dialogID; // show dialog box
}

/**
 * Audio Preview
 * First click = play, second click = pause.
 */

function audioPreview(element) {
  var audio = document.querySelector('#sound-selection audio');
  var source = audio.src;
  var playing = !audio.paused;

<<<<<<< HEAD
  audio.src = (newSource == 'disabled') ?
              null :
              'resources/ringtones/' + newSource;
  if (source == audio.src && playing) {
=======
  audio.src = 'resources/ringtones/' + element.querySelector('input').value;
  if (source === audio.src && playing) {
>>>>>>> 3d85b02d
    audio.stop();
  } else {
    audio.play();
  }
}

/**
 * Helper class for formatting file size strings
 * required by *_storage.js
 */

var FileSizeFormatter = (function FileSizeFormatter(fixed) {
  function getReadableFileSize(size, digits) { // in: size in Bytes
    if (size === undefined)
      return {};

    var units = ['B', 'KB', 'MB', 'GB', 'TB', 'PB', 'EB', 'ZB', 'YB'];
    var i = 0;
    while (size >= 1024) {
      size /= 1024;
      ++i;
    }

    var sizeString = size.toFixed(digits || 0);
    var sizeDecimal = parseFloat(sizeString);

    return {
      size: sizeDecimal.toString(),
      unit: units[i]
    };
  }

  return { getReadableFileSize: getReadableFileSize };
})();

/**
 * Helper class for getting available/used storage
 * required by *_storage.js
 */

var DeviceStorageHelper = (function DeviceStorageHelper() {
  function getStat(type, callback) {
    var deviceStorage = navigator.getDeviceStorage(type);

    if (!deviceStorage) {
      console.error('Cannot get DeviceStorage for: ' + type);
      return;
    }

    var request = deviceStorage.stat();
    request.onsuccess = function(e) {
      var totalSize = e.target.result.totalBytes;
      callback(e.target.result.totalBytes, e.target.result.freeBytes);
    };
  }

  return { getStat: getStat };
})();

/**
 * This emulates <input type="range"> elements on Gecko until they get
 * supported natively.  To be removed when bug 344618 lands.
 * https://bugzilla.mozilla.org/show_bug.cgi?id=344618
 */

function bug344618_polyfill() {
  var range = document.createElement('input');
  range.type = 'range';
  if (range.type == 'range') {
    console.warn("bug344618 has landed, there's some dead code to remove.");
    return; // <input type="range"> is already supported, early way out.
  }

  /**
   * The JS polyfill transforms this:
   *
   *   <label>
   *     <input type="range" value="60" />
   *   </label>
   *
   * into this:
   *
   *   <label class="bug344618_polyfill">
   *     <div>
   *       <span style="width: 60%"></span>
   *       <span style="left: 60%"></span>
   *     </div>
   *     <input type="range" value="60" />
   *   </label>
   *
   * JavaScript-wise, two main differences between this polyfill and the
   * standard implementation:
   *   - the `.type' property equals `text' instead of `range';
   *   - the value is a string, not a float.
   */

  var polyfill = function(input) {
    input.dataset.type = 'range';

    var slider = document.createElement('div');
    var thumb = document.createElement('span');
    var fill = document.createElement('span');
    var label = input.parentNode;
    slider.appendChild(fill);
    slider.appendChild(thumb);
    label.insertBefore(slider, input);
    label.classList.add('bug344618_polyfill');

    var min = parseFloat(input.min);
    var max = parseFloat(input.max);

    // move the throbber to the proper position, according to input.value
    var refresh = function refresh() {
      var pos = (input.value - min) / (max - min);
      pos = Math.max(pos, 0);
      pos = Math.min(pos, 1);
      fill.style.width = (100 * pos) + '%';
      thumb.style.left = (100 * pos) + '%';
    };

    // move the throbber to the proper position, according to mouse events
    var updatePosition = function updatePosition(event) {
      var rect = slider.getBoundingClientRect();
      var pos = (event.clientX - rect.left) / rect.width;
      pos = Math.max(pos, 0);
      pos = Math.min(pos, 1);
      fill.style.width = (100 * pos) + '%';
      thumb.style.left = (100 * pos) + '%';
      input.value = min + pos * (max - min);
    };

    // send a 'change' event
    var notify = function notify() {
      var evtObject = document.createEvent('Event');
      evtObject.initEvent('change', true, false);
      input.dispatchEvent(evtObject);
    };

    // user interaction support
    var isDragging = false;
    var onDragStart = function onDragStart(event) {
      updatePosition(event);
      isDragging = true;
    };
    var onDragMove = function onDragMove(event) {
      if (isDragging) {
        updatePosition(event);
      }
    };
    var onDragStop = function onDragStop(event) {
      if (isDragging) {
        updatePosition(event);
        notify();
      }
      isDragging = false;
    };
    var onClick = function onClick(event) {
      updatePosition(event);
      notify();
    };
    slider.onmousedown = onClick;
    thumb.onmousedown = onDragStart;
    label.onmousemove = onDragMove;
    label.onmouseup = onDragStop;

    // expose the 'refresh' method on <input>
    // XXX remember to call it after setting input.value manually...
    input.refresh = refresh;
  };

  // apply to all input[type="range"] elements
  var ranges = document.querySelectorAll('label > input[type="range"]');
  for (var i = 0; i < ranges.length; i++) {
    polyfill(ranges[i]);
  }
}

/**
 * Fire a callback when as soon as all l10n resources are ready and the UI has
 * been translated.
 * Note: this could be exposed as `navigator.mozL10n.onload'...
 */

function onLocalized(callback) {
  if (navigator.mozL10n.readyState == 'complete') {
    callback();
  } else {
    window.addEventListener('localized', callback);
  }
}
<|MERGE_RESOLUTION|>--- conflicted
+++ resolved
@@ -62,15 +62,8 @@
   var source = audio.src;
   var playing = !audio.paused;
 
-<<<<<<< HEAD
-  audio.src = (newSource == 'disabled') ?
-              null :
-              'resources/ringtones/' + newSource;
-  if (source == audio.src && playing) {
-=======
   audio.src = 'resources/ringtones/' + element.querySelector('input').value;
   if (source === audio.src && playing) {
->>>>>>> 3d85b02d
     audio.stop();
   } else {
     audio.play();
