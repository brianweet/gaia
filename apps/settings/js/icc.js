--- conflicted
+++ resolved
@@ -311,9 +311,6 @@
       }));
     });
 
-<<<<<<< HEAD
-    stkResNoResponse(message);
-=======
     // Optional Help menu
     if (menu.isHelpAvailable) {
       iccStkList.appendChild(buildMenuEntry({
@@ -326,8 +323,7 @@
       }));
     }
 
-    stkResNoResponse();
->>>>>>> 96e3fa76
+    stkResNoResponse(message);
   }
 
   function onSelectOption(message, event) {
