<!DOCTYPE html>
<html>
  <head>
    <meta charset="utf-8"/>
    <meta http-equiv="pragma" content="no-cache"/>
    <title>Settings</title>

    <!-- Common style -->
    <link rel="stylesheet" type="text/css" href="shared/style/headers.css"/>
    <link rel="stylesheet" type="text/css" href="shared/style/switches.css"/>

    <!-- Specific style -->
    <link rel="stylesheet" type="text/css" href="style/lists.css"/>
    <link rel="stylesheet" type="text/css" href="style/settings.css"/>
    <link rel="stylesheet" type="text/css" href="style/simcard.css"/>

    <!-- Localization -->
    <link rel="resource" type="application/l10n" href="locales/locales.ini"/>
    <script type="application/javascript" src="shared/js/l10n.js"></script>

    <!-- Specific code -->
    <script type="application/javascript" defer src="js/utils.js"></script>
    <script type="application/javascript" defer src="js/settings.js"></script>
    <script type="application/javascript" defer src="js/data.js"></script>
    <script type="application/javascript" defer src="js/wifi.js"></script>
    <script type="application/javascript" defer src="js/bluetooth.js"></script>
    <script type="application/javascript" defer src="js/simcard_lock.js"></script>
    <script type="application/javascript" defer src="js/simcard_dialog.js"></script>
    <script type="application/javascript" defer src="js/battery.js"></script>
    <script type="application/javascript" defer src="js/storage.js"></script>
  </head>
  <body class="hidden skin-organic">

    <!-- Connectivity :: Wi-Fi :: Network Status Dialog -->
    <section role="region" id="wifi-status" data-leaf>
      <header>
        <button type="reset"><span data-l10n-id="back" class="icon icon-back">Back</button></button>
        <menu type="toolbar">
          <button type="submit"><span data-l10n-id="forget">Forget</span></button>
        </menu>
        <h1 data-ssid> Network Status </h1>
      </header>

      <!-- network properties -->
      <ul>
        <li>
          <a data-l10n-id="security">security:
            <span data-security>WPA-PSK</span>
          </a>
        </li>
        <li>
          <a data-l10n-id="signalStrength">signal strength:
            <span data-signal>good</span>
          </a>
        </li>
        <li>
          <a data-l10n-id="linkSpeed">link speed:
            <span data-speed></span>
          </a>
        </li>
      </ul>
    </section>

    <!-- Connectivity :: Wi-Fi :: Network Authentication Dialog -->
    <section role="region" id="wifi-auth" data-leaf>
      <header>
        <button type="reset"><span data-l10n-id="back" class="icon icon-back">Back</button></button>
        <menu type="toolbar">
          <button type="submit"><span data-l10n-id="ok">OK</span></button>
        </menu>
        <h1 data-ssid> Network Authentication </h1>
      </header>

      <!-- network properties + identity/password input -->
      <ul>
        <li>
          <a data-l10n-id="security">security:
            <span data-security>WPA-PSK</span>
          </a>
        </li>
        <li>
          <a data-l10n-id="signalStrength">signal strength:
            <span data-signal>good</span>
          </a>
        </li>
        <li>
          <p data-l10n-id="identity">identity</p>
          <input data-identity data-ignore name="identity" type="text" />
        </li>
        <li>
          <p data-l10n-id="password">password</p>
          <input data-password data-ignore name="password" type="password" maxlength="63" />
          <label for="show-pwd">
            <input data-ignore id="show-pwd" name="show-pwd" type="checkbox" />
            <span data-l10n-id="showPassword">show password</span>
          </label>
        </li>
      </ul>
    </section>

    <!-- Connectivity :: Wi-Fi :: WPS Dialog -->
    <section role="region" id="wifi-wps" data-leaf>
      <header>
        <button type="reset"><span data-l10n-id="back" class="icon icon-back">Back</button></button>
        <menu type="toolbar">
          <button type="submit"><span data-l10n-id="ok">OK</span></button>
        </menu>
        <h1> Wi-Fi Protected Setup </h1>
      </header>
<<<<<<< HEAD
      <ul>
        <li>
          <small id="phoneLock-desc"></small>
          <a href="#phoneLock" data-l10n-id="phoneLock">Phone Lock</a>
        </li>
        <li>
          <small id="simCardLock-desc"></small>
          <a href="#sim" data-l10n-id="simSecurity">SIM Security</a>
        </li>
        <li hidden>
          <a href="#appPermissions" data-l10n-id="appPermissions">App Permissions</a>
        </li>
        <li>
          <small id="doNotTrack-desc"></small>
          <a href="#doNotTrack" data-l10n-id="doNotTrack">Do Not Track</a>
        </li>
      </ul>
=======
>>>>>>> 5c107f09

      <header>
        <h2 data-l10n-id="wpsMethodSelection">Select WPS method:</h2>
      </header>
      <ul>
        <li>
          <label>
            <input type="radio" name="wifi.wps.method" value="pbc" checked />
            <span></span>
          </label>
          <a data-l10n-id="wpsPbcLabel">Button connection</a>
        </li>
        <li>
          <label>
            <input type="radio" name="wifi.wps.method" value="myPin" />
            <span></span>
          </label>
          <a data-l10n-id="wpsMyPinLabel">My PIN connection</a>
        </li>
        <li>
          <label>
            <input type="radio" name="wifi.wps.method" value="apPin" />
            <span></span>
          </label>
          <a data-l10n-id="wpsApPinLabel">AP PIN connection</a>
        </li>
        <li id="wifi-wps-pin-area">
          <p data-l10n-id="wpsPinDescription">PIN is 4 or 8 digits</p>
          <input type="text" />
        </li>
      </ul>
    </section>

    <!-- Connectivity :: Wi-Fi -->
    <section role="region" id="wifi">
      <header>
        <a href="#root"><span class="icon icon-back">back</span></a>
        <h1 data-l10n-id="wifi">
          Wi-Fi
        </h1>
      </header>

      <ul>
        <li id="wifi-enabled">
          <label class="switch">
            <input type="checkbox" />
            <span></span>
          </label>
          <a data-l10n-id="wifi">Wi-Fi</a>
        </li>
        <li hidden>
          <label>
            <input type="checkbox" name="wifi.notification"/>
            <span></span>
          </label>
          <small data-l10n-id="networkNotification-expl">Notify me when an open network is available</small>
          <a data-l10n-id="networkNotification">Network notification</a>
        </li>
        <li id="wps-column">
          <small data-l10n-id="wpsDescription">Automatic wireless network configuration</small>
          <a data-l10n-id="wpsMessage">Connect with WPS</a>
        </li>
      </ul>

      <header>
        <h2 data-l10n-id="availableNetworks"> Available Networks </h2>
      </header>
      <ul id="wifi-networks">
        <!-- filled by wifi.js -->
      </ul>

      <header hidden>
        <h2 data-l10n-id="advancedSettings"> Advanced Settings </h2>
      </header>
      <ul hidden id="wifi-advanced">
        <li>
          <small id="macAddress-desc"></small>
          <a data-l10n-id="macAddress">MAC Address</a>
        </li>
        <li>
          <button data-l10n-id="manageNetworks">Manage Networks</button>
        </li>
      </ul>
    </section>

    <!-- Connectivity :: 3G/data :: APN Settings Dialog -->
    <section role="region" id="apnSettings" data-leaf>
      <header>
        <button type="reset"><span data-l10n-id="back" class="icon icon-back">Back</button></button>
        <menu type="toolbar">
          <button type="submit"><span data-l10n-id="ok">OK</span></button>
        </menu>
        <h1 data-l10n-id="apnSettings"> APN Settings </h1>
      </header>

      <!-- APN List -->
      <ul id="apnSettings-list">
        <!-- APNs matching the phone's MCC/MNC are inserted here dynamically -->
        <li id="apnSettings-custom">
          <label>
            <input type="radio" name="APN.name" value="_custom_" selected />
            <span></span>
          </label>
          <a data-l10n-id="custom">(custom settings)</a>
        </li>
      </ul>

      <!-- Advanced APN settings -->
      <header>
        <h2 data-l10n-id="advancedSettings">Advanced Settings</h2>
      </header>
      <ul id="apnSettings-advanced">
        <li>
          <p data-l10n-id="apn">APN</p>
          <input type="text" data-setting="ril.data.apn" />
        </li>
        <li>
          <p data-l10n-id="identity">identity</p>
          <input type="text" data-setting="ril.data.user" />
        </li>
        <li>
          <p data-l10n-id="password">password</p>
          <input type="text" data-setting="ril.data.passwd" />
        </li>
        <li>
          <p data-l10n-id="httpProxyHost">HTTP Proxy Host</p>
          <input type="text" data-setting="ril.data.httpProxyHost" />
        </li>
        <li>
          <p data-l10n-id="httpProxyPort">HTTP Proxy Port</p>
          <input type="text" data-setting="ril.data.httpProxyPort" />
        </li>
      </ul>
    </section>

    <!-- Connectivity :: 3G/data :: MMS Settings Dialog -->
    <section role="region" id="mmsSettings" data-leaf>
      <header>
        <button type="reset"><span data-l10n-id="back" class="icon icon-back">Back</button></button>
        <menu type="toolbar">
          <button type="submit"><span data-l10n-id="ok">OK</span></button>
        </menu>
        <h1 data-l10n-id="mmsSettings"> MMS Settings </h1>
      </header>

      <!-- MMS settings -->
      <ul>
        <li>
          <p data-l10n-id="mmsproxy">MMS Proxy</p>
          <input type="text" data-setting="ril.data.mmsproxy" value="foo" />
        </li>
        <li>
          <p data-l10n-id="mmsport">MMS Port</p>
          <input type="text" data-setting="ril.data.mmsport" value="bar" />
        </li>
        <li>
          <p data-l10n-id="mmsc">MMSC</p>
          <input type="text" data-setting="ril.data.mmsc" value="baz" />
        </li>
      </ul>
    </section>

    <!-- Connectivity :: 3G/data -->
    <section role="region" id="data">
      <header>
        <a href="#root"><span class="icon icon-back">back</span></a>
        <h1 data-l10n-id="cellularAndData">
          Cellular &amp; Data
        </h1>
      </header>

      <ul>
        <li>
          <small id="dataNetwork-desc"></small>
          <a data-l10n-id="dataNetwork">Carrier</a>
        </li>
        <li>
          <label class="switch">
            <input type="checkbox" name="ril.data.enabled"/>
            <span></span>
          </label>
          <a data-l10n-id="dataConnection">Data Connection</a>
        </li>
        <li>
          <label class="switch">
            <input type="checkbox" name="ril.data.roaming_enabled"/>
            <span></span>
          </label>
          <a data-l10n-id="dataRoaming">Data Roaming</a>
        </li>
        <li>
          <label class="switch">
            <input type="checkbox" name="ril.callwaiting.enabled"/>
            <span></span>
          </label>
          <a data-l10n-id="callWaiting">Call Waiting</a>
        </li>
      </ul>

      <header>
        <h2 data-l10n-id="advancedSettings"> Advanced Settings </h2>
      </header>
      <ul>
        <li>
          <label>
            <button onclick="Settings.openDialog('apnSettings');"
              data-l10n-id="apnSettings">APN Settings</button>
          </label>
        </li>
        <li>
          <label>
            <button onclick="Settings.openDialog('mmsSettings');"
              data-l10n-id="mmsSettings">MMS Settings</button>
          </label>
        </li>
      </ul>
    </section>

    <!-- Connectivity :: Bluetooth :: Advanced Settings -->
    <section role="region" id="bluetooth-advanced-menu" data-leaf>
      <header>
        <a href="#bluetooth"><span class="icon icon-back">back</span></a>
        <h1 data-l10n-id="bt-advanced-settings">
          Advanced Settings
        </h1>
      </header>

      <ul id="bluetooth-rename-btn">
        <li>
          <label>
            <button data-l10n-id="renameDevice">Rename Device</button>
          </label>
        </li>
      </ul>

      <header>
        <h2 data-l10n-id="bluetoothPairedDevices">Paired Devices</h2>
      </header>
      <ul id="bluetooth-paired-devices">
        <!-- filled by bluetooth.js -->
      </ul>
    </section>

    <!-- Connectivity :: Bluetooth -->
    <section role="region" id="bluetooth">
      <header>
        <a href="#root"><span class="icon icon-back">back</span></a>
        <h1 data-l10n-id="bluetooth">
          Bluetooth
        </h1>
      </header>

      <ul>
        <li id="bluetooth-status">
          <label class="switch">
            <input type="checkbox"/>
            <span></span>
          </label>
          <a data-l10n-id="bluetooth">Bluetooth</a>
        </li>
        <li hidden id="bluetooth-visible-device">
          <label>
            <input type="checkbox" checked/>
            <span></span>
          </label>
          <small id="bluetooth-device-name"></small>
          <a data-l10n-id="bluetooth-visible">Visible to other devices</a>
        </li>
      </ul>

      <header>
        <h2 data-l10n-id="bluetoothDevices">Devices</h2>
      </header>
      <div data-l10n-id="bluetoothEnableMsg" id="bluetooth-enable-msg">
        Turn Bluetooth on to pair with devices that are within range.
      </div>
      <ul id="bluetooth-show-paired-devices">
        <!-- filled by bluetooth.js -->
      </ul>
      <ul id="bluetooth-devices">
        <!-- filled by bluetooth.js -->
      </ul>
      <ul>
        <li hidden id="bluetooth-searching">
          <a data-l10n-id="scanning">Searching…</a>
        </li>
      </ul>
      <ul id="bluetooth-search-again" hidden>
        <li>
          <label>
            <button data-l10n-id="searchDeviceAgain">Search Again</button>
          </label>
        </li>
      </ul>
      <ul id="bluetooth-advanced">
        <li>
          <label>
            <!-- TODO: use <a role="button"> + the shared/style/buttons -->
            <button onclick="openDialog('bluetooth-advanced-menu')"
                data-l10n-id="bt-advanced-settings">Advanced Settings</button>
          </label>
        </li>
      </ul>
    </section>

    <!-- Connectivity :: HotSpot :: Wi-Fi Settings Dialog -->
    <section role="region" id="hotspotSettings" data-leaf>
      <header>
        <button type="reset"><span data-l10n-id="back" class="icon icon-back">Back</button></button>
        <menu type="toolbar">
          <button type="submit"><span data-l10n-id="ok">OK</span></button>
        </menu>
        <h1 data-l10n-id="hotspotSettings">HotSpot Settings</h1>
      </header>

      <!-- wifi hotspot settings -->
      <ul>
        <li>
          <p data-l10n-id="ssid">SSID</p>
          <input type="text" data-setting="tethering.wifi.ssid" />
        </li>
        <li>
          <p data-l10n-id="encryption">encryption</p>
          <input type="text" data-setting="tethering.wifi.security.type" />
        </li>
        <li>
          <p data-l10n-id="password">password</p>
          <input type="text" data-setting="tethering.wifi.security.password" />
        </li>
      </ul>
    </section>

    <!-- Connectivity :: HotSpot -->
    <section role="region" id="hotspot">
      <header>
        <a href="#root"><span class="icon icon-back">back</span></a>
        <h1 data-l10n-id="hotspot">
          HotSpot
        </h1>
      </header>

      <ul>
        <li>
          <label class="switch">
            <input type="checkbox" name="tethering.wifi.enabled"/>
            <span></span>
          </label>
          <a data-l10n-id="wifi-hotspot">Wi-Fi HotSpot</a>
        </li>
        <li>
          <label class="switch">
            <input type="checkbox" name="tethering.usb.enabled"/>
            <span></span>
          </label>
          <a data-l10n-id="usb-hotspot">USB HotSpot</a>
        </li>
      </ul>

      <header>
        <h2 data-l10n-id="advancedSettings"> Advanced Settings </h2>
      </header>
      <ul>
        <li>
          <label>
            <button onclick="Settings.openDialog('hotspotSettings');"
              data-l10n-id="hotspotSettings">HotSpot Settings</button>
          </label>
        </li>
      </ul>
    </section>

    <!-- Personalization :: Sound -->
    <section role="region" id="sounds" data-leaf>
      <header>
        <a href="#root"><span class="icon icon-back">back</span></a>
        <h1 data-l10n-id="sound">
          Sound
        </h1>
      </header>

      <!-- Phone -->
      <ul>
        <li>
          <p data-l10n-id="volume">Volume</p>
          <label>
            <progress data-name="audio.volume.master" value="5" max="10"></progress>
          </label>
        </li>
        <li>
          <label>
            <input type="radio" name="dialer.ringtone" value="classic.ogg" checked />
            <span></span>
          </label>
          <a data-l10n-id="classic">Default</a>
        </li>
        <li>
          <label>
            <input type="radio" name="dialer.ringtone" value="old school.ogg"/>
            <span></span>
          </label>
          <a data-l10n-id="oldSchool">Bosscaling</a>
        </li>
        <li>
          <label>
            <input type="radio" name="dialer.ringtone" value="low bit.ogg"/>
            <span></span>
          </label>
          <a data-l10n-id="lowBit">Low Bit</a>
        </li>
      </ul>

      <header>
        <h2 data-l10n-id="phone">Phone</h2>
      </header>
      <ul>
        <li>
          <label>
            <input type="checkbox" name="phone.vibration.incoming" checked />
            <span></span>
          </label>
          <a data-l10n-id="vibrate">Vibrate</a>
        </li>
        <li>
          <label>
            <input type="checkbox" name="phone.ring.keypad" checked />
            <span></span>
          </label>
          <a data-l10n-id="keypad">Keypad</a>
        </li>
        <li>
          <label>
            <input type="checkbox" name="phone.ring.incoming" checked />
            <span></span>
          </label>
          <a data-l10n-id="ring">Ring</a>
        </li>
      </ul>

      <header>
        <h2 data-l10n-id="messages">Messages</h2>
      </header>
      <ul>
        <li>
          <label>
            <input type="checkbox" name="sms.vibration.received" checked />
            <span></span>
          </label>
          <a data-l10n-id="vibrate">Vibrate</a>
        </li>
        <li>
          <label>
            <input type="checkbox" name="sms.ring.received" checked />
            <span></span>
          </label>
          <a data-l10n-id="ring">Ring</a>
        </li>
      </ul>
    </section>

    <!-- Personalization :: Display -->
    <section role="region" id="display" data-leaf>
      <header>
        <a href="#root"><span class="icon icon-back">back</span></a>
        <h1 data-l10n-id="display">
          Display
        </h1>
      </header>

      <ul>
        <li>
          <p data-l10n-id="brightness">Brightness level</p>
          <label>
            <progress data-name="screen.brightness" min="1" value="5" max="10"></progress>
          </label>
        </li>
        <li>
          <label>
            <input type="checkbox" name="screen.automatic-brightness" checked />
            <span></span>
          </label>
          <a data-l10n-id="automatic-brightness">Automatic Brightness</a>
        </li>
        <li>
          <label>
            <select name="screen.timeout">
              <option value="60"  data-l10n-id="one-minute" selected>1 minute</option>
              <option value="120" data-l10n-id="two-minutes"> 2 minutes</option>
              <option value="300" data-l10n-id="five-minutes">5 minutes</option>
              <option value="600" data-l10n-id="ten-minutes">10 minutes</option>
              <option value="0"   data-l10n-id="never">Never</option>
            </select>
          </label>
          <a data-l10n-id="screen-timeout">Screen Timeout</a>
        </li>
      </ul>
    </section>

    <!-- Personalization :: Wallpaper -->
    <section role="region" id="wallpaper" data-leaf>
      <header>
        <a href="#root"><span class="icon icon-back">back</span></a>
        <h1 data-l10n-id="wallpaper">
          Wallpaper
        </h1>
      </header>

      <header>
        <h2 data-l10n-id="lockScreen">Lock Screen</h2>
      </header>
      <ul>
        <li>
          <label>
            <input type="radio" name="lockscreen.wallpaper" value="default.png" checked />
            <span></span>
          </label>
          <a data-l10n-id="default">Default</a>
        </li>
        <li>
          <label>
            <input type="radio" name="lockscreen.wallpaper" value="balloon.png"/>
            <span></span>
          </label>
          <a data-l10n-id="balloon">Balloon</a>
        </li>
        <li>
          <label>
            <input type="radio" name="lockscreen.wallpaper" value="water.png"/>
            <span></span>
          </label>
          <a data-l10n-id="water">Water</a>
        </li>
        <li>
          <label>
            <input type="radio" name="lockscreen.wallpaper" value="leaves.png"/>
            <span></span>
          </label>
          <a data-l10n-id="leaves">Leaves</a>
        </li>
      </ul>

      <header>
        <h2 data-l10n-id="homeScreen">Home Screen</h2>
      </header>
      <ul>
        <li>
          <label>
            <input type="radio" name="homescreen.wallpaper" value="default.png" checked />
            <span></span>
          </label>
          <a data-l10n-id="default">Default</a>
        </li>
        <li>
          <label>
            <input type="radio" name="homescreen.wallpaper" value="balloon.png"/>
            <span></span>
          </label>
          <a data-l10n-id="balloon">Balloon</a>
        </li>
        <li>
          <label>
            <input type="radio" name="homescreen.wallpaper" value="water.png"/>
            <span></span>
          </label>
          <a data-l10n-id="water">Water</a>
        </li>
        <li>
          <label>
            <input type="radio" name="homescreen.wallpaper" value="leaves.png"/>
            <span></span>
          </label>
          <a data-l10n-id="leaves">Leaves</a>
        </li>
      </ul>
    </section>

    <!-- Personalization :: Notifications -->
    <section role="region" id="notifications" data-leaf>
      <header>
        <a href="#root"><span class="icon icon-back">back</span></a>
        <h1 data-l10n-id="notifications">
          Notifications
        </h1>
      </header>

      <ul>
        <li>
          <label>
            <input type="checkbox" name="lockscreen.notifications-preview.enabled" checked />
            <span></span>
          </label>
          <a data-l10n-id="lockscreen-notifications">Show on Lock Screen</a>
        </li>
    </section>

    <!-- [TODO] Personalization :: Time & Date -->

    <!-- Personalization :: Language & Region -->
    <section role="region" id="languages" data-leaf>
      <header>
        <a href="#root"><span class="icon icon-back">back</span></a>
        <h1 data-l10n-id="languageAndRegion">
          Language &amp; Region
        </h1>
      </header>

      <ul>
        <li>
          <label class="checkbox">
            <input type="radio" name="language.current" value="ar"/>
            <span class="checkbox-inner"></span>
          </label>
          <a>العربية</a>
        </li>
        <li>
          <label>
            <input type="radio" name="language.current" value="de"/>
            <span></span>
          </label>
          <a dir="ltr">Deutsch</a>
        </li>
        <li>
          <label>
            <input type="radio" name="language.current" value="el"/>
            <span></span>
          </label>
          <a dir="ltr">Ελληνικά</a>
        </li>
        <li>
          <label>
            <input type="radio" name="language.current" value="en-US" checked />
            <span></span>
          </label>
          <a dir="ltr">English (US)</a>
        </li>
        <li>
          <label>
            <input type="radio" name="language.current" value="es"/>
            <span></span>
          </label>
          <a dir="ltr">Español</a>
        </li>
        <li>
          <label>
            <input type="radio" name="language.current" value="fr"/>
            <span></span>
          </label>
          <a dir="ltr">Français</a>
        </li>
        <li>
          <label>
            <input type="radio" name="language.current" value="nb-NO"/>
            <span></span>
          </label>
          <a dir="ltr">Norsk</a>
        </li>
        <li>
          <label>
            <input type="radio" name="language.current" value="it"/>
            <span></span>
          </label>
          <a dir="ltr">Italiano</a>
        </li>
        <li>
          <label>
            <input type="radio" name="language.current" value="pt-BR"/>
            <span></span>
          </label>
          <a dir="ltr">Português (do Brasil)</a>
        </li>
        <li>
          <label>
            <input type="radio" name="language.current" value="ru"/>
            <span></span>
          </label>
          <a dir="ltr">Русский</a>
        </li>
        <li>
          <label>
            <input type="radio" name="language.current" value="tr"/>
            <span></span>
          </label>
          <a dir="ltr">Türkçe</a>
        </li>
        <li>
          <label>
            <input type="radio" name="language.current" value="zh-TW"/>
            <span></span>
          </label>
          <a dir="ltr">正體中文</a>
        </li>
      </ul>
    </section>

    <!-- Personalization :: Keyboard -->
    <section role="region" id="keyboard" data-leaf>
      <header>
        <a href="#root"><span class="icon icon-back">back</span></a>
        <h1 data-l10n-id="keyboard">
          Keyboard
        </h1>
      </header>

      <ul>
        <li>
          <label>
            <input type="checkbox" name="keyboard.vibration"/>
            <span></span>
          </label>
          <a data-l10n-id="vibration">Vibration</a>
        </li>
        <li>
          <label>
            <input type="checkbox" name="keyboard.clicksound" checked />
            <span></span>
          </label>
          <a data-l10n-id="clickSound">Click sound</a>
        </li>
        <li>
          <label>
            <input type="checkbox" name="keyboard.wordsuggestion"/>
            <span></span>
          </label>
          <a data-l10n-id="wordSuggestion">Word Suggestion</a>
        </li>
      </ul>

      <header>
        <h2>Layouts</h2>
      </header>
      <ul>
        <li>
          <label>
            <input type="checkbox" name="keyboard.layouts.english" checked />
            <span></span>
          </label>
          <a data-l10n-id="english">English</a>
        </li>
        <li>
          <label>
            <input type="checkbox" name="keyboard.layouts.dvorak"/>
            <span></span>
          </label>
          <a data-l10n-id="dvorak">English (Dvorak)</a>
        </li>
        <li>
          <label>
            <input type="checkbox" name="keyboard.layouts.spanish"/>
            <span></span>
          </label>
          <a data-l10n-id="spanish">Spanish</a>
        </li>
        <li>
          <label>
            <input type="checkbox" name="keyboard.layouts.portuguese"/>
            <span></span>
          </label>
          <a data-l10n-id="portuguese">Portuguese (Brazilian)</a>
        </li>
        <li>
          <label>
            <input type="checkbox" name="keyboard.layouts.otherlatins"/>
            <span></span>
          </label>
          <small data-l10n-id="latin-desc">French, German, Norwegian Bokmal, Slovak, Turkish</small>
          <a data-l10n-id="latin">Other Latin scripts</a>
        </li>
        <li>
          <label>
            <input type="checkbox" name="keyboard.layouts.cyrillic"/>
            <span></span>
          </label>
          <small data-l10n-id="cyrillic-desc">Russian, Serbian (Cyrillic)</small>
          <a data-l10n-id="cyrillic">Cyrillic scripts</a>
        </li>
        <li>
          <label>
            <input type="checkbox" name="keyboard.layouts.arabic"/>
            <span></span>
          </label>
          <a data-l10n-id="arabic">Arabic</a>
        </li>
        <li>
          <label>
            <input type="checkbox" name="keyboard.layouts.hebrew"/>
            <span></span>
          </label>
          <a data-l10n-id="hebrew">Hebrew</a>
        </li>
        <li>
          <label>
            <input type="checkbox" name="keyboard.layouts.zhuyin"/>
            <span></span>
          </label>
          <small data-l10n-id="traditionalChinese-desc">Zhuyin</small>
          <a data-l10n-id="traditionalChinese">Traditional Chinese</a>
        </li>
        <li>
          <label>
            <input type="checkbox" name="keyboard.layouts.pinyin"/>
            <span></span>
          </label>
          <small data-l10n-id="simplifiedChinese-desc">Pinyin</small>
          <a data-l10n-id="simplifiedChinese">Simplified Chinese</a>
        </li>
        <li>
          <label>
            <input type="checkbox" name="keyboard.layouts.japanese"/>
            <span></span>
          </label>
          <small data-l10n-id="jp-kanji-desc">Kanji</small>
          <a data-l10n-id="jp-kanji">Japanese</a>
        </li>
        <li>
          <label>
            <input type="checkbox" name="keyboard.layouts.greek"/>
            <span></span>
          </label>
          <a data-l10n-id="greek">Greek</a>
        </li>
      </ul>
    </section>

    <!-- [TODO] Accounts :: Persona -->
    <!-- [TODO] Accounts :: Mail -->

    <!-- Security :: Phone Lock -->
    <section role="region" id="phoneLock" data-leaf>
      <header>
        <a href="#root"><span class="icon icon-back">back</span></a>
        <h1 data-l10n-id="phoneLock">
          Phone Lock
        </h1>
      </header>

      <ul>
        <li>
          <label>
            <input type="checkbox" name="lockscreen.enabled" checked />
            <span></span>
          </label>
          <a data-l10n-id="lockScreen">Lock Screen</a>
        </li>
        <li>
          <label>
            <input type="checkbox" name="lockscreen.passcode-lock.enabled" checked />
            <span></span>
          </label>
          <small data-l10n-id="passcode-lock-desc" data-l10n-id='{"code", "0000"}'>Passcode</small>
          <a data-l10n-id="passcode-lock">Passcode Lock</a>
        </li>
        <li>
          <label>
            <input type="checkbox" name="lockscreen.unlock-sound.enabled" checked />
            <span></span>
          </label>
          <a data-l10n-id="unlock-sound">Unlock Sound</a>
        </li>
      </ul>
    </section>

    <!-- [TODO] Security :: Phone Lock -->

    <!-- Security :: SIM Security -->
    <section role="region" id="sim">
      <header>
        <a href="#root"><span class="icon icon-back">back</span></a>
        <h1 data-l10n-id="simSecurity">
          SIM Security
        </h1>
      </header>

      <ul>
        <li id="simpin-enabled">
          <label class="switch">
            <input type="checkbox"/>
            <span></span>
          </label>
          <a data-l10n-id="simPin">SIM PIN</a>
        </li>
      </ul>

      <dl>
        <dt data-l10n-id="whatIsSimPin">What is a SIM PIN?</dt>
        <dd data-l10n-id="simPinIntro1">
          A SIM PIN prevents access to the SIM card's
          cellular data networks. When it's on, any device
          containing the SIM card will request the PIN upon
          restart.</dd>
        <dd data-l10n-id="simPinIntro2">
          A SIM PIN is not the same as the Passcode used
          to unlock the device.</dd>
      </dl>

      <ul>
        <li id="simpin-change">
          <label>
            <button data-l10n-id="changeSimPin" name="changeSimPin">Change PIN</button>
          </label>
        </li>
      </ul>
    </section>

    <!-- Security :: SIM Security :: SIM PIN Input Dialog -->
    <form role="dialog" action="#sim" id="simpin-dialog">
      <header>
        <button data-l10n-id="cancel" type="reset">Cancel</button>
        <button data-l10n-id="done" type="submit">Done</button>
        <h2></h2>
      </header>

      <div class=container>
        <div id="errorMsg" class="error" hidden>
          <div id="messageHeader">The PIN was incorrect.</div>
          <span id="messageBody">3 tries left.</span>
        </div>
        <!-- sim pin input field -->
        <div id="pinArea">
          <div data-l10n-id="simPin">SIM PIN</div>
          <div class="input-wrapper">
            <input name="simpin" type="number" size="8" maxlength="8" />
            <input name="simpinVis" type="text" size="8" maxlength="8"/>
          </div>
        </div>
        <!-- sim puk input field -->
        <div id="pukArea">
          <div data-l10n-id="pukCode">PUK Code</div>
          <div class="input-wrapper">
            <input name="simpuk" type="number" size="8" maxlength="8" />
            <input name="simpukVis" type="text" size="8" maxlength="8"/>
          </div>
        </div>
        <!-- new sim pin input field -->
        <div id="newPinArea">
          <div data-l10n-id="newSimPinMsg">
            Create PIN (must contain 4 to 8 digits)
          </div>
          <div class="input-wrapper">
            <input name="newSimpin" type="number" size="8" maxlength="8" />
            <input name="newSimpinVis" type="text" size="8" maxlength="8" />
          </div>
        </div>
        <!-- confirm new sim pin input field -->
        <div id="confirmPinArea">
          <div>Confirm New PIN</div>
          <div class="input-wrapper">
            <input name="confirmNewSimpin" type="number" size="8" maxlength="8" />
            <input name="confirmNewSimpinVis" type="text" size="8" maxlength="8" />
          </div>
        </div>
      </div>
    </form>


    <!-- [TODO] Security :: App Permissions -->
    <!-- Security :: Do Not Track -->
    <section role="region" id="doNotTrack" data-leaf>
      <header>
        <a href="#root"><span class="icon icon-back">back</span></a>
        <h1 data-l10n-id="doNotTrack">
          Do Not Track
        </h1>
      </header>

      <ul>
        <li>
          <label>
            <input type="checkbox" name="privacy.donottrackheader.enabled" />
            <span></span>
          </label>
          <a data-l10n-id="doNotTrack">Do Not Track</a>
        </li>
      </ul>
    </section>

    <!-- Device :: About -->
    <section role="region" id="about" data-leaf>
      <header>
        <a href="#root"><span class="icon icon-back">back</span></a>
        <h1 data-l10n-id="deviceInfo">
          Device Information
        </h1>
      </header>

      <header>
        <h2 data-l10n-id="gitInfo"> Git commit info </h2>
      </header>
      <ul>
        <li>
          <small id="gaia-commit-hash"></small>
          <a id="gaia-commit-date"></a>
        </li>
      </ul>

      <header>
        <h2 data-l10n-id="debug">Debug</h2>
      </header>
      <ul>
        <li>
          <label>
            <input type="checkbox" name="debug.grid.enabled"/>
            <span></span>
          </label>
          <a data-l10n-id="grid">Grid</a>
        </li>
        <li>
          <label>
            <input type="checkbox" name="debug.fps.enabled"/>
            <span></span>
          </label>
          <a data-l10n-id="fps-monitor">Show frames per second</a>
        </li>
        <li>
          <label>
            <input type="checkbox" name="debug.paint-flashing.enabled"/>
            <span></span>
          </label>
          <a data-l10n-id="paint-flashing">Flash repainted area</a>
        </li>
        <li>
          <label>
            <input type="checkbox" name="debug.log-animations.enabled"/>
            <span></span>
          </label>
          <a data-l10n-id="log-animations">Log slow animations</a>
        </li>
        <li>
          <label>
            <input type="checkbox" name="debug.dev-mode"/>
            <span></span>
          </label>
          <a data-l10n-id="dev-mode">Developer Mode</a>
        </li>
        <li>
          <label>
            <input type="checkbox" name="debug.oop.disabled"/>
            <span></span>
          </label>
          <a data-l10n-id="oop-disabled">Disable Out-Of-Process</a>
        </li>
       </ul>
    </section>

    <!-- Device :: Battery -->
    <section role="region" id="battery" data-leaf>
      <header>
        <a href="#root"><span class="icon icon-back">back</span></a>
        <h1 data-l10n-id="battery">
          Battery
        </h1>
      </header>

      <ul>
        <li>
          <a id="battery-level" data-l10n-id="batteryLevel">Current Battery Life
            <span></span>
          </a>
        </li>
        <li>
          <a id="battery-remaining" data-l10n-id="batteryEstLeft">Estimated Time Left
            <span></span>
          </a>
        </li>
      </ul>
    </section>

    <!-- Device :: Device Storage -->
    <section role="region" id="device-storage" data-leaf>
      <header>
        <a href="#root"><span class="icon icon-back">back</span></a>
        <h1 data-l10n-id="deviceStorage">
          Device Storage
        </h1>
      </header>

      <ul>
        <li>
          <label>
            <input type="checkbox" name="ums.enabled"/>
            <span></span>
          </label>
          <small id="ums-desc" data-l10-id="umsUnplugToDisable">Unplug USB cable to disable</small>
          <a data-l10n-id="umsEnabled">USB Mass Storage Enabled</a>
        </li>
      </ul>
    </section>

    <!-- Device :: Media Storage -->
    <section role="region" id="media-storage" data-leaf>
      <header>
        <a href="#root"><span class="icon icon-back">back</span></a>
        <h1 data-l10n-id="mediaStorage">
          Media Storage
        </h1>
      </header>

      <ul>
        <li>
          <a data-l10n-id="music-space"> Music
            <span class="storage-space"></span>
          </a>
        </li>
        <li>
          <a data-l10n-id="pictures-space"> Pictures
            <span class="storage-space"></span>
          </a>
        </li>
        <li>
          <a data-l10n-id="videos-space"> Movies
            <span class="storage-space"></span>
          </a>
        </li>
        <li>
          <a data-l10n-id="left-space"> Space Left
            <span class="storage-space"></span>
          </a>
        </li>
      </ul>
    </section>

    <!-- Device :: Accessibility -->
    <section role="region" id="accessibility" data-leaf>
      <header>
        <a href="#root"><span class="icon icon-back">back</span></a>
        <h1 data-l10n-id="accessibility">
          Accessibility
        </h1>
      </header>

      <ul>
        <li hidden>
          <label>
            <input type="checkbox" name="accessibility.invert"/>
            <span></span>
          </label>
          <a data-l10n-id="invertColors">Invert Colors</a>
        </li>
        <li>
          <label>
            <input type="checkbox" name="accessibility.screenreader"/>
            <span></span>
          </label>
          <a data-l10n-id="screenReader">Screen Reader</a>
        </li>
      </ul>
    </section>

    <!-- Device :: Help -->
    <section role="region" id="help" data-leaf>
      <header>
        <a href="#root"><span class="icon icon-back">back</span></a>
        <h1 data-l10n-id="helpAndFeedback">
          Help
        </h1>
      </header>

      <!-- TODO -->
    </section>

    <!-- Main List -->
    <section role="region" id="root">
      <header>
        <h1 data-l10n-id="settings">Settings</h1>
      </header>

      <!-- Main :: Network & Connectivity -->
      <header>
        <h2 data-l10n-id="networkAndConnectivity">Network &amp; Connectivity</h2>
      </header>
      <ul>
        <li>
          <label class="switch">
            <input type="checkbox" name="ril.radio.disabled" />
            <span></span>
          </label>
          <a data-l10n-id="airplaneMode">Airplane Mode</a>
        </li>
        <li>
          <label class="switch">
            <input type="checkbox" name="geolocation.enabled" />
            <span></span>
          </label>
          <a data-l10n-id="gps">GPS</a>
        </li>
        <li>
          <small id="wifi-desc" data-l10n-id="fullStatus-disconnected">offline</small>
          <a href="#wifi" data-l10n-id="wifi">Wi-Fi</a>
        </li>
        <li>
          <small id="data-desc"></small>
          <a href="#data" data-l10n-id="cellularAndData">Cellular &amp; Data</a>
        </li>
        <li>
          <small id="bluetooth-desc"></small>
          <a href="#bluetooth" data-l10n-id="bluetooth">Bluetooth</a>
        </li>
        <li>
          <small id="hotspot-desc"></small>
          <a href="#hotspot" data-l10n-id="hotspot">HotSpot</a>
        </li>
      </ul>

      <!-- Main :: Personalization -->
      <header>
        <h2 data-l10n-id="personalization">Personalization</h2>
      </header>
      <ul>
        <li>
          <a href="#sounds" data-l10n-id="sound">Sound</a>
        </li>
        <li>
          <a href="#display" data-l10n-id="display">Display</a>
        </li>
        <li>
          <a href="#wallpaper" data-l10n-id="wallpaper">Wallpaper</a>
        </li>
        <li>
          <a href="#notifications" data-l10n-id="notifications">Notifications</a>
        </li>
        <li hidden>
          <small id="time-desc"></small>
          <a href="#time" data-l10n-id="timeAndDate">Time &amp; Date</a>
        </li>
        <li>
          <small id="language-desc"></small>
          <a href="#languages" data-l10n-id="languageAndRegion">Language &amp; Region</a>
        </li>
        <li>
          <small id="keyboard-desc"></small>
          <a href="#keyboard" data-l10n-id="keyboard">Keyboard</a>
        </li>
      </ul>

      <!-- Main :: Accounts -->
      <header hidden>
        <h2 data-l10n-id="accounts">Accounts</h2>
      </header>
      <ul hidden>
        <li>
          <a href="#persona" data-l10n-id="persona">Persona</a>
        </li>
        <li>
          <a href="#mail" data-l10n-id="mail">Mail</a>
        </li>
      </ul>

      <!-- Main :: Security & Privacy -->
      <header>
        <h2 data-l10n-id="securityAndPrivacy">Security &amp; Privacy</h2>
      </header>
      <ul>
        <li>
          <small id="phoneLock-desc"></small>
          <a href="#phoneLock" data-l10n-id="phoneLock">Phone Lock</a>
        </li>
        <li hidden>
          <small id="simCardLock-desc"></small>
          <a href="#simCardLock" data-l10n-id="simCardLock">SIM Card Lock</a>
        </li>
        <li hidden>
          <a href="#appPermissions" data-l10n-id="appPermissions">App Permissions</a>
        </li>
        <li>
          <small id="doNotTrack-desc"></small>
          <a href="#doNotTrack" data-l10n-id="doNotTrack">Do Not Track</a>
        </li>
      </ul>

      <!-- Main :: Device -->
      <header>
        <h2 data-l10n-id="device">Device</h2>
      </header>
      <ul>
        <li>
          <a href="#about" data-l10n-id="deviceInfo">Device Information</a>
        </li>
        <li>
          <small id="battery-desc"></small>
          <a href="#battery" data-l10n-id="battery">Battery</a>
        </li>
        <li>
          <small id="device-storage-desc"></small>
          <a href="#device-storage" data-l10n-id="deviceStorage">Device Storage</a>
        </li>
        <li>
          <small id="media-storage-desc"></small>
          <a href="#media-storage" data-l10n-id="mediaStorage">Media Storage</a>
        </li>
        <li>
          <a href="#accessibility" data-l10n-id="accessibility">Accessibility</a>
        </li>
        <li>
          <a href="#help" data-l10n-id="helpAndFeedback">Help &amp; Feedback</a>
        </li>
      </ul>
    </section>

  </body>
</html>
<|MERGE_RESOLUTION|>--- conflicted
+++ resolved
@@ -107,26 +107,6 @@
         </menu>
         <h1> Wi-Fi Protected Setup </h1>
       </header>
-<<<<<<< HEAD
-      <ul>
-        <li>
-          <small id="phoneLock-desc"></small>
-          <a href="#phoneLock" data-l10n-id="phoneLock">Phone Lock</a>
-        </li>
-        <li>
-          <small id="simCardLock-desc"></small>
-          <a href="#sim" data-l10n-id="simSecurity">SIM Security</a>
-        </li>
-        <li hidden>
-          <a href="#appPermissions" data-l10n-id="appPermissions">App Permissions</a>
-        </li>
-        <li>
-          <small id="doNotTrack-desc"></small>
-          <a href="#doNotTrack" data-l10n-id="doNotTrack">Do Not Track</a>
-        </li>
-      </ul>
-=======
->>>>>>> 5c107f09
 
       <header>
         <h2 data-l10n-id="wpsMethodSelection">Select WPS method:</h2>
@@ -1014,10 +994,12 @@
           A SIM PIN prevents access to the SIM card's
           cellular data networks. When it's on, any device
           containing the SIM card will request the PIN upon
-          restart.</dd>
+          restart.
+        </dd>
         <dd data-l10n-id="simPinIntro2">
           A SIM PIN is not the same as the Passcode used
-          to unlock the device.</dd>
+          to unlock the device.
+        </dd>
       </dl>
 
       <ul>
@@ -1381,9 +1363,9 @@
           <small id="phoneLock-desc"></small>
           <a href="#phoneLock" data-l10n-id="phoneLock">Phone Lock</a>
         </li>
-        <li hidden>
+        <li>
           <small id="simCardLock-desc"></small>
-          <a href="#simCardLock" data-l10n-id="simCardLock">SIM Card Lock</a>
+          <a href="#sim" data-l10n-id="simSecurity">SIM Security</a>
         </li>
         <li hidden>
           <a href="#appPermissions" data-l10n-id="appPermissions">App Permissions</a>
