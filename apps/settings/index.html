<!DOCTYPE html>
<html>
  <head>
    <meta charset="utf-8"/>
    <meta http-equiv="pragma" content="no-cache"/>
    <title>Settings</title>

    <!-- Common style -->
    <link rel="stylesheet" type="text/css" href="shared/style/headers.css"/>
    <link rel="stylesheet" type="text/css" href="shared/style/switches.css"/>
    <link rel="stylesheet" type="text/css" href="shared/style/buttons.css"/>
    <link rel="stylesheet" type="text/css" href="shared/style/action_menu.css"/>
    <link rel="stylesheet" type="text/css" href="shared/style/confirm.css"/>

    <!-- Specific style -->
    <link rel="stylesheet" type="text/css" href="style/lists.css"/>
    <link rel="stylesheet" type="text/css" href="style/icons.css"/>
    <link rel="stylesheet" type="text/css" href="style/settings.css"/>
    <link rel="stylesheet" type="text/css" href="style/simcard.css"/>
    <link rel="stylesheet" type="text/css" href="style/phone_lock.css"/>
    <link rel="stylesheet" type="text/css" href="style/apps.css"/>

    <!-- Localization (see also resources/languages.json) -->
    <link rel="resource" type="application/l10n" href="locales/locales.ini"/>
    <link rel="resource" type="application/l10n" href="shared/locales/date.ini"/>
    <link rel="resource" type="application/l10n" href="shared/locales/permissions.ini"/>
    <script type="application/javascript" src="shared/js/l10n.js"></script>
    <script type="application/javascript" src="shared/js/l10n_date.js"></script>

    <!-- Specific code -->
    <script type="application/javascript" defer src="js/utils.js"></script>
    <script type="application/javascript" defer src="js/settings.js"></script>

    <!-- Required to update the status of the root panel -->
    <script type="application/javascript" defer src="js/battery.js"></script>
    <script type="application/javascript" defer src="js/app_storage.js"></script>
    <script type="application/javascript" defer src="js/media_storage.js"></script>
    <script type="application/javascript" defer src="js/connectivity.js"></script>

    <!-- all non-#root panels will lazy-load their own scripts -->
  </head>
  <body class="skin-organic">

<<<<<<< HEAD
    <!-- Main List -->
    <section role="region" id="root">
      <header>
        <h1 data-l10n-id="settings"> Settings </h1>
      </header>

      <!-- Main :: Network & Connectivity -->
      <header>
        <h2 data-l10n-id="networkAndConnectivity">Network &amp; Connectivity</h2>
      </header>
      <ul>
        <li>
          <label>
            <input type="checkbox" data-type="switch" name="ril.radio.disabled" />
            <span></span>
          </label>
          <a id="menuItem-airplaneMode" class="menu-item" data-l10n-id="airplaneMode">Airplane Mode</a>
        </li>
        <li>
          <label>
            <input type="checkbox" data-type="switch" name="geolocation.enabled" />
            <span></span>
          </label>
          <a id="menuItem-gps" class="menu-item" data-l10n-id="gps">GPS</a>
        </li>
        <li>
          <small id="wifi-desc" class="menu-item-desc" data-l10n-id="fullStatus-disconnected">offline</small>
          <a id="menuItem-wifi" class="menu-item" href="#wifi" data-l10n-id="wifi">Wi-Fi</a>
        </li>
        <li>
          <small id="data-desc" class="menu-item-desc"></small>
          <a id="menuItem-cellularAndData" class="menu-item" href="#carrier" data-l10n-id="cellularAndData">Cellular &amp; Data</a>
        </li>
        <li>
          <small id="bluetooth-desc" class="menu-item-desc"></small>
          <a id="menuItem-bluetooth" class="menu-item" href="#bluetooth" data-l10n-id="bluetooth">Bluetooth</a>
        </li>
        <li>
          <small id="internetSharing-desc" class="menu-item-desc"></small>
          <a id="menuItem-internetSharing" class="menu-item" href="#hotspot" data-l10n-id="internetSharing">Internet Sharing</a>
        </li>
      </ul>

      <!-- Main :: Personalization -->
      <header>
        <h2 data-l10n-id="personalization">Personalization</h2>
      </header>
      <ul>
        <li>
          <a id="menuItem-sound" class="menu-item" href="#sound" data-l10n-id="sound">Sound</a>
        </li>
        <li>
          <a id="menuItem-display" class="menu-item" href="#display" data-l10n-id="display">Display</a>
        </li>
        <li>
          <a id="menuItem-notifications" class="menu-item" href="#notifications" data-l10n-id="notifications">Notifications</a>
        </li>
        <li>
          <small id="time-desc" class="menu-item-desc"></small>
          <a id="menuItem-dateAndTime" class="menu-item" href="#dateTime" data-l10n-id="dateAndTime">Date &amp; Time</a>
        </li>
        <li>
          <small id="language-desc" class="menu-item-desc"></small>
          <a id="menuItem-languageAndRegion" class="menu-item" href="#languages" data-l10n-id="languageAndRegion">Language &amp; Region</a>
        </li>
        <li>
          <small id="keyboard-desc" class="menu-item-desc"></small>
          <a id="menuItem-keyboard" class="menu-item" href="#keyboard" data-l10n-id="keyboard">Keyboard</a>
        </li>
      </ul>

      <!-- Main :: Accounts -->
      <header hidden>
        <h2 data-l10n-id="accounts">Accounts</h2>
      </header>
      <ul hidden>
        <li>
          <a id="menuItem-persona" class="menu-item" href="#persona" data-l10n-id="persona">Persona</a>
        </li>
        <li>
          <a id="menuItem-mail" class="menu-item" href="#mail" data-l10n-id="mail">Mail</a>
        </li>
      </ul>

      <!-- Main :: Security & Privacy -->
      <header>
        <h2 data-l10n-id="securityAndPrivacy">Security &amp; Privacy</h2>
      </header>
      <ul>
        <li>
          <small id="phoneLock-desc" class="menu-item-desc"></small>
          <a id="menuItem-phoneLock" class="menu-item" href="#phoneLock" data-l10n-id="phoneLock">Phone Lock</a>
        </li>
        <li>
          <small id="simCardLock-desc" class="menu-item-desc"></small>
          <a id="menuItem-simSecurity" class="menu-item" href="#simpin" data-l10n-id="simSecurity">SIM Security</a>
        </li>
        <li>
          <a id="menuItem-appPermissions" class="menu-item" href="#appPermissions" data-l10n-id="appPermissions">App Permissions</a>
        </li>
        <li>
          <small id="doNotTrack-desc" class="menu-item-desc"></small>
          <a id="menuItem-doNotTrack" class="menu-item" href="#doNotTrack" data-l10n-id="doNotTrack">Do Not Track</a>
        </li>
      </ul>

      <!-- Main :: Device -->
      <header>
        <h2 data-l10n-id="device">Device</h2>
      </header>
      <ul>
        <li>
          <a id="menuItem-deviceInfo" class="menu-item" href="#about" data-l10n-id="deviceInfo">Device Information</a>
        </li>
        <li>
          <small id="battery-desc" class="menu-item-desc"></small>
          <a id="menuItem-battery" class="menu-item" href="#battery" data-l10n-id="battery">Battery</a>
        </li>
        <li>
          <small id="device-storage-desc" class="menu-item-desc"></small>
          <a id="menuItem-deviceStorage" class="menu-item" href="#deviceStorage" data-l10n-id="deviceStorage">Device Storage</a>
        </li>
        <li id="media-storage-section">
          <small id="media-storage-desc" class="menu-item-desc"></small>
          <a id="menuItem-mediaStorage" class="menu-item" href="#mediaStorage" data-l10n-id="mediaStorage">Media Storage</a>
        </li>
        <li hidden>
          <a id="menuItem-accessibility" class="menu-item" href="#accessibility" data-l10n-id="accessibility">Accessibility</a>
        </li>
        <li>
          <a id="menuItem-helpAndFeedback" class="menu-item" href="#help" data-l10n-id="helpAndFeedback">Help &amp; Feedback</a>
        </li>
      </ul>

      <!-- Main :: SIM Toolkit -->
      <header>
        <h2 data-l10n-id="simToolkit">SIM Toolkit</h2>
      </header>
      <ul>
        <li>
          <small id="icc-desc" class="menu-item-desc"></small>
          <a id="menuItem-icc" class="menu-item" href="#icc" data-l10n-id="simToolkit">SIM Toolkit</a>
        </li>
      </ul>
    </section>

=======
>>>>>>> d8d105fb
    <!--
      - Lazy-Loading: to avoid parsing all settings panels before necessary, the
      - HTML markup is included in a comment node and applied with `.innerHTML'
      - when the sub-panel is loaded.
      -
      - When a panel includes <script> nodes, these scripts might require all
      - sub-panels to be loaded to work properly. We rely on the panel ID to get
      - its dependencies, e.g. the #wifi panel depends on all panels matching
      - the « section[id^="wifi-"] » selector.
      -
      - Long story short: BE VERY CAREFUL WHEN CHANGING A SECTION ID!
      -->

    <!--
      - Note: the panels are stacked in reverse order on purpose - the main
      - panel always comes last.  With this order, no 'z-index' rule is required
      - to handle the panel transitions.
      -->

    <!-- Connectivity :: Wi-Fi :: Network Status -->
    <section role="region" hidden id="wifi-status">
      <!--
      <header>
        <button type="reset"><span data-l10n-id="back" class="icon icon-back">Back</span></button>
        <menu type="toolbar">
          <button type="submit"><span data-l10n-id="forget">Forget</span></button>
        </menu>
        <h1 data-ssid> Network Status </h1>
      </header>

      <ul>
        <li>
          <a data-l10n-id="security">security
            <span data-security>WPA-PSK</span>
          </a>
        </li>
        <li>
          <a data-l10n-id="signalStrength">signal strength
            <span data-signal>good</span>
          </a>
        </li>
        <li>
          <a data-l10n-id="ipAddress">IP Adddress
            <span data-ip></span>
          </a>
        </li>
        <li>
          <a data-l10n-id="linkSpeed">link speed
            <span data-speed></span>
          </a>
        </li>
      </ul>
      -->
    </section>

    <!-- Connectivity :: Wi-Fi :: Network Authentication -->
    <section role="region" hidden id="wifi-auth">
      <!--
      <header>
        <button type="reset"><span data-l10n-id="back" class="icon icon-back">Back</span></button>
        <menu type="toolbar">
          <button type="submit"><span data-l10n-id="ok">OK</span></button>
        </menu>
        <h1 data-ssid> Network Authentication </h1>
      </header>

      <ul>
        <li>
          <a data-l10n-id="security">security
            <span data-security>WPA-PSK</span>
          </a>
        </li>
        <li>
          <a data-l10n-id="signalStrength">signal strength
            <span data-signal>good</span>
          </a>
        </li>
        <li class="identity">
          <p data-l10n-id="identity">identity</p>
          <input type="text" data-ignore name="identity" />
        </li>
        <li class="password">
          <p data-l10n-id="password">password</p>
          <input type="password" data-ignore name="password" maxlength="63" />
          <label for="pwd-auth">
            <input type="checkbox" data-ignore name="show-pwd" id="pwd-auth" />
            <span data-l10n-id="showPassword">show password</span>
          </label>
        </li>
      </ul>
      -->
    </section>

    <!-- Connectivity :: Wi-Fi :: Join Hidden Network -->
    <section role="region" hidden id="wifi-joinHidden">
      <!--
      <header>
        <button type="reset"><span data-l10n-id="back" class="icon icon-back">Back</span></button>
        <menu type="toolbar">
          <button type="submit"><span data-l10n-id="ok">OK</span></button>
        </menu>
        <h1 data-l10n-id="authentication"> Authentication </h1>
      </header>

      <ul>
        <li>
          <p data-l10n-id="ssid-name">SSID Network Name</p>
          <input type="text" data-ignore name="ssid" />
        </li>
        <li>
          <span data-l10n-id="security">security
            <select>
              <option data-l10n-id="securityNone">none</option>
              <option>WEP</option>
              <option selected>WPA-PSK</option>
              <option>WPA-EAP</option>
            </select>
          </span>
        </li>
        <li class="identity">
          <p data-l10n-id="identity">identity</p>
          <input type="text" data-ignore name="identity" />
        </li>
        <li class="password">
          <p data-l10n-id="password">password</p>
          <input type="password" data-ignore name="password" maxlength="63" />
          <label for="pwd-joinHidden">
            <input type="checkbox" data-ignore name="show-pwd" id="pwd-joinHidden" />
            <span data-l10n-id="showPassword">show password</span>
          </label>
        </li>
      </ul>
      -->
    </section>

    <!-- Connectivity :: Wi-Fi :: WPS -->
    <section role="region" hidden id="wifi-wps">
      <!--
      <header>
        <button type="reset"><span data-l10n-id="back" class="icon icon-back">Back</span></button>
        <menu type="toolbar">
          <button type="submit"><span data-l10n-id="ok">OK</span></button>
        </menu>
        <h1 data-l10n-id="wps"> Wi-Fi Protected Setup </h1>
      </header>

      <header>
        <h2 data-l10n-id="wpsMethodSelection">Select WPS method:</h2>
      </header>
      <ul>
        <li>
          <label>
            <input type="radio" name="wifi.wps.method" value="pbc" checked />
            <span></span>
          </label>
          <a data-l10n-id="wpsPbcLabel">Button connection</a>
        </li>
        <li>
          <label>
            <input type="radio" name="wifi.wps.method" value="myPin" />
            <span></span>
          </label>
          <a data-l10n-id="wpsMyPinLabel">My PIN connection</a>
        </li>
        <li>
          <label>
            <input type="radio" name="wifi.wps.method" value="apPin" />
            <span></span>
          </label>
          <a data-l10n-id="wpsApPinLabel">AP PIN connection</a>
        </li>
        <li id="wifi-wps-pin-area">
          <p data-l10n-id="wpsPinDescription">PIN is 4 or 8 digits</p>
          <input type="text" />
        </li>
      </ul>
      -->
    </section>

    <!-- Connectivity :: Wi-Fi :: Saved Networks -->
    <section role="region" hidden id="wifi-manageNetworks">
      <!--
      <header>
        <button type="reset"><span data-l10n-id="back" class="icon icon-back">Back</span></button>
        <h1 data-l10n-id="manageNetworks"> Manage Networks </h1>
      </header>

      <ul>
        <li>
          <a data-l10n-id="macAddress"> MAC address
            <span data-name="deviceinfo.mac"></span>
          </a>
        </li>
      </ul>

      <header>
        <h2 data-l10n-id="knownNetworks"> Known Networks </h2>
      </header>
      <ul id="wifi-knownNetworks">
      </ul>

      <header>
        <h2 data-l10n-id="hiddenNetworks"> Hidden Networks </h2>
      </header>
      <ul>
        <li>
          <label>
            <button id="joinHidden" data-l10n-id="joinHiddenNetwork">Join Hidden Networks</button>
          </label>
        </li>
      </ul>

      <form role="dialog" data-type="action" hidden>
        <menu>
          <button data-l10n-id="forgetNetwork">Forget network</button>
          <button data-l10n-id="cancel" type="reset">Cancel</button>
        </menu>
      </form>
      -->
    </section>

    <!-- Connectivity :: Wi-Fi -->
    <section role="region" hidden id="wifi">
      <!--
      <header>
        <a href="#root"><span class="icon icon-back">back</span></a>
        <h1 data-l10n-id="wifi"> Wi-Fi </h1>
      </header>

      <ul>
        <li id="wifi-enabled">
          <label>
            <input type="checkbox" data-type="switch" />
            <span></span>
          </label>
          <a data-l10n-id="wifi">Wi-Fi</a>
        </li>
        <li hidden>
          <label>
            <input type="checkbox" name="wifi.notification"/>
            <span></span>
          </label>
          <small data-l10n-id="networkNotification-expl">Notify me when an open network is available</small>
          <a data-l10n-id="networkNotification">Network notification</a>
        </li>
        <li id="wps-column">
          <small data-l10n-id="wpsDescription">Automatic wireless network configuration</small>
          <a data-l10n-id="wpsMessage">Connect with WPS</a>
        </li>
      </ul>

      <header>
        <h2 data-l10n-id="availableNetworks"> Available Networks </h2>
      </header>
      <ul id="wifi-availableNetworks" data-state="off">
        <li class="explanation" data-state="off" data-l10n-id="wifi-disabled">
          Turn Wi-Fi on to view available networks.
        </li>
        <li class="explanation" data-state="on" data-l10n-id="scanning">
          Searching…
        </li>
        <li data-state="ready">
          <label>
            <button data-l10n-id="scanNetworks">Search Again</button>
          </label>
        </li>
      </ul>

      <header>
        <h2 data-l10n-id="advancedSettings"> Advanced Settings </h2>
      </header>
      <ul>
        <li>
          <label>
            <button id="manageNetworks" data-l10n-id="manageNetworks">Manage Networks</button>
          </label>
        </li>
      </ul>

      <script type="application/javascript" src="js/wifi.js"></script>
      -->
    </section>

    <!-- Connectivity :: Cellular & Data :: Network Operator -->
    <section role="region" hidden id="carrier-operatorSettings">
      <!--
      <header>
        <a href="#carrier"><span class="icon icon-back">back</span></a>
        <h1 data-l10n-id="networkOperator"> Network Operator </h1>
      </header>

      <ul>
        <li id="operator-autoSelect">
          <label>
            <input type="checkbox" data-type="switch" />
            <span></span>
          </label>
          <small></small>
          <a data-l10n-id="operator-autoSelect">Automatic Selection</a>
        </li>
      </ul>

      <header>
        <h2 data-l10n-id="availableOperators"> Network Operators in the Area </h2>
      </header>
      <ul id="availableOperators" data-state="off">
        <li class="explanation" data-state="off" data-l10n-id="operator-turnAutoSelectOff">
          Turn Automatic Selection off to view available network operators.
        </li>
        <li class="explanation" data-state="on" data-l10n-id="scanning">
          Searching…
        </li>
        <li data-state="ready">
          <label>
            <button data-l10n-id="scanNetworks">Search Again</button>
          </label>
        </li>
      </ul>
      -->
    </section>

    <!-- Connectivity :: Cellular & Data :: APN Settings -->
    <section role="region" hidden id="carrier-apnSettings">
      <!--
      <header>
        <button type="reset"><span data-l10n-id="back" class="icon icon-back">Back</span></button>
        <menu type="toolbar">
          <button type="submit"><span data-l10n-id="ok">OK</span></button>
        </menu>
        <h1 data-l10n-id="apnSettings"> APN Settings </h1>
      </header>

      <ul id="apnSettings-list">
        <li id="apnSettings-custom">
          <label>
            <input type="radio" name="APN.name" value="_custom_" checked />
            <span></span>
          </label>
          <a data-l10n-id="custom">(custom settings)</a>
        </li>
      </ul>

      <header>
        <h2 data-l10n-id="advancedSettings"> Advanced Settings </h2>
      </header>
      <ul id="apnSettings-advanced">
        <li>
          <p data-l10n-id="apn">APN</p>
          <input type="text" data-setting="ril.data.apn" />
        </li>
        <li>
          <p data-l10n-id="identity">identity</p>
          <input type="text" data-setting="ril.data.user" />
        </li>
        <li>
          <p data-l10n-id="password">password</p>
          <input type="text" data-setting="ril.data.passwd" />
        </li>
        <li>
          <p data-l10n-id="httpProxyHost">HTTP Proxy Host</p>
          <input type="text" data-setting="ril.data.httpProxyHost" />
        </li>
        <li>
          <p data-l10n-id="httpProxyPort">HTTP Proxy Port</p>
          <input type="text" data-setting="ril.data.httpProxyPort" />
        </li>
      </ul>
      -->
    </section>

    <!-- Connectivity :: Cellular & Data :: MMS Settings -->
    <section role="region" hidden id="carrier-mmsSettings">
      <!--
      <header>
        <button type="reset"><span data-l10n-id="back" class="icon icon-back">Back</span></button>
        <menu type="toolbar">
          <button type="submit"><span data-l10n-id="ok">OK</span></button>
        </menu>
        <h1 data-l10n-id="mmsSettings"> MMS Settings </h1>
      </header>

      <ul>
        <li>
          <p data-l10n-id="mmsproxy">MMS Proxy</p>
          <input type="text" data-setting="ril.data.mmsproxy" value="foo" />
        </li>
        <li>
          <p data-l10n-id="mmsport">MMS Port</p>
          <input type="text" data-setting="ril.data.mmsport" value="bar" />
        </li>
        <li>
          <p data-l10n-id="mmsc">MMSC</p>
          <input type="text" data-setting="ril.data.mmsc" value="baz" />
        </li>
      </ul>
      -->
    </section>

    <!-- Connectivity :: Cellular & Data -->
    <section role="region" hidden id="carrier">
      <!--
      <header>
        <a href="#root"><span class="icon icon-back">back</span></a>
        <h1 data-l10n-id="cellularAndData"> Cellular &amp; Data </h1>
      </header>

      <ul>
        <li>
          <small id="dataNetwork-desc"></small>
          <a data-l10n-id="dataNetwork">Carrier</a>
        </li>
        <li>
          <label>
            <input type="checkbox" data-type="switch" name="ril.callwaiting.enabled"/>
            <span></span>
          </label>
          <a data-l10n-id="callWaiting">Call Waiting</a>
        </li>
      </ul>

      <header>
        <h2 data-l10n-id="dataConnectivity"> Data Connectivity </h2>
      </header>
      <ul>
        <li>
          <label>
            <input type="checkbox" data-type="switch" name="ril.data.enabled"/>
            <span></span>
          </label>
          <a data-l10n-id="dataConnection">Data Connection</a>
        </li>
        <li>
          <label>
            <input type="checkbox" data-type="switch" name="ril.data.roaming_enabled"/>
            <span></span>
          </label>
          <a data-l10n-id="dataRoaming">Data Roaming</a>
        </li>
        <li id="dataRoaming-expl" class="explanation">
        </li>
      </ul>

      <header>
        <h2 data-l10n-id="advancedSettings"> Advanced Settings </h2>
      </header>
      <ul>
        <li>
          <label>
            <button data-href="#carrier-operatorSettings"
              data-l10n-id="networkOperator"> Network Operator </button>
          </label>
        </li>
        <li>
          <label>
            <button data-href="#carrier-apnSettings"
              data-l10n-id="apnSettings">APN Settings</button>
          </label>
        </li>
        <li hidden>
          <label>
            <button data-href="#carrier-mmsSettings"
              data-l10n-id="mmsSettings">MMS Settings</button>
          </label>
        </li>
      </ul>

      <script type="application/javascript" defer src="js/carrier.js"></script>
      -->
    </section>

    <!-- Connectivity :: Bluetooth -->
    <section role="region" hidden id="bluetooth">
      <!--
      <header>
        <a href="#root"><span class="icon icon-back">back</span></a>
        <h1 data-l10n-id="bluetooth"> Bluetooth </h1>
      </header>

      <ul>
        <li id="bluetooth-status">
          <label>
            <input type="checkbox" data-type="switch" />
            <span></span>
          </label>
          <a data-l10n-id="bluetooth">Bluetooth</a>
        </li>
        <li hidden id="device-visible">
          <label>
            <input type="checkbox" data-type="switch" data-ignore checked />
            <span></span>
          </label>
          <small id="bluetooth-device-name"></small>
          <a data-l10n-id="bluetooth-visible-to-all">Visible to all</a>
        </li>
        <li hidden id="bluetooth-rename">
          <label>
            <button id="rename-device" data-l10n-id="rename-device" disabled>Rename My Device</button>
          </label>
        </li>
      </ul>

      <div data-l10n-id="bluetooth-enable-msg" id="bluetooth-enable-msg" class="explanation">
        Turn Bluetooth on to view devices in the area.
      </div>

      <header id="bluetooth-paired-title">
        <h2 data-l10n-id="bluetooth-paired-devices">Paired Devices</h2>
      </header>
      <ul id="bluetooth-paired-devices" class="devices">
      </ul>

      <header id="bluetooth-found-title">
        <h2 data-l10n-id="bluetooth-devices-in-area">Devices found</h2>
      </header>
      <ul id="bluetooth-devices" class="devices">
      </ul>
      <div id="bluetooth-searching" data-l10n-id="search-for-device" class="explanation">
        Searching for devices…
      </div>
      <ul hidden id="bluetooth-search">
        <li>
          <label>
            <button id="search-device" data-l10n-id="search-device" disabled>Search for Devices</button>
          </label>
        </li>
      </ul>

      <form role="dialog" data-type="action" id="paired-device-option" hidden>
        <menu>
          <button data-l10n-id="device-option-connect" id="connect-option">Connect</button>
          <button data-l10n-id="device-option-disconnect" id="disconnect-option">Disconnect</button>
          <button data-l10n-id="device-option-unpair" id="unpair-option">Unpair</button>
          <button data-l10n-id="cancel">Cancel</button>
        </menu>
      </form>

      <script type="application/javascript" src="js/bluetooth.js"></script>
      -->
    </section>

    <!-- Connectivity :: Internet Sharing :: Portable Wi-Fi Hotspot -->
    <section role="region" hidden id="hotspot-wifiSettings">
      <!--
      <header>
        <button type="reset"><span data-l10n-id="back" class="icon icon-back">Back</span></button>
        <menu type="toolbar">
          <button type="submit"><span data-l10n-id="ok">OK</span></button>
        </menu>
        <h1 data-l10n-id="hotspotSettings"> HotSpot Settings </h1>
      </header>

      <ul>
        <li>
          <p data-l10n-id="ssid-name">SSID Network Name</p>
          <input type="text" data-setting="tethering.wifi.ssid" />
        </li>
        <li>
          <p data-l10n-id="wifi-password">Password</p>
          <input type="text" data-setting="tethering.wifi.security.password" />
        </li>
        <li>
          <span data-l10n-id="wifi-security">Security
            <select data-setting="tethering.wifi.security.type">
              <option>open</option>
              <option>WPA</option>
              <option selected>WPA2</option>
            </select>
          </span>
        </li>
      </ul>
      -->
    </section>

    <!-- Connectivity :: Internet Sharing -->
    <section role="region" hidden id="hotspot">
      <!--
      <header>
        <a href="#root"><span class="icon icon-back">back</span></a>
        <h1 data-l10n-id="internetSharing"> Internet Sharing </h1>
      </header>

      <header>
        <h2 data-l10n-id="internetSharing-wifi"> Wi-Fi </h2>
      </header>
      <ul>
        <li>
          <label>
            <input type="checkbox" data-type="switch" name="tethering.wifi.enabled"/>
            <span></span>
          </label>
          <a data-l10n-id="wifi-hotspot">Wi-Fi HotSpot</a>
        </li>
        <li class="description" data-l10n-id="internetSharing-wifi-desc">
          Allow other devices to share my phone’s Internet connection by connecting via Wi-Fi.
        </li>
        <li>
          <a data-l10n-id="wifi-name">Name
            <span data-name="tethering.wifi.ssid"></span>
          </a>
        </li>
        <li>
          <a data-l10n-id="wifi-password">Password
            <span data-name="tethering.wifi.security.password"></span>
          </a>
        </li>
        <li>
          <a data-l10n-id="wifi-security">Security
            <span data-name="tethering.wifi.security.type"></span>
          </a>
        </li>
        <li>
          <label>
            <button data-href="#hotspot-wifiSettings"
              data-l10n-id="hotspotSettings">HotSpot Settings</button>
          </label>
        </li>
      </ul>

      <header>
        <h2 data-l10n-id="internetSharing-usb"> USB </h2>
      </header>
      <ul>
        <li>
          <label>
            <input type="checkbox" data-type="switch" name="tethering.usb.enabled"/>
            <span></span>
          </label>
          <a data-l10n-id="usb-tethering">USB Tethering</a>
        </li>
        <li class="description" data-l10n-id="internetSharing-usb-desc">
          Share my phone’s Internet connection with a USB-connected device.
        </li>
      </ul>
      -->
    </section>

    <!-- Personalization :: Sound :: Sound Selection -->
    <section role="region" hidden id="sound-selection">
      <!--
      <header>
        <button type="reset">
          <span data-l10n-id="back" class="icon icon-back">Back</span>
        </button>
        <menu type="toolbar">
          <button data-l10n-id="done" type="submit">Done</button>
        </menu>
        <h1 data-l10n-id="select-tone"> Select a Tone </h1>
      </header>

      <header>
        <h2 data-l10n-id="ring-tones">Ringtones</h2>
      </header>
      <ul>
        <li>
          <label>
            <input type="radio" name="tone-option" data-ignore value="classic.ogg" data-label="Classic" checked />
            <span></span>
          </label>
          <a data-l10n-id="classic">Classic</a>
        </li>
        <li>
          <label>
            <input type="radio" name="tone-option" data-ignore value="old_school.ogg" data-label="Old School" />
            <span></span>
          </label>
          <a data-l10n-id="oldSchool">Old School</a>
        </li>
        <li>
          <label>
            <input type="radio" name="tone-option" data-ignore value="low_bit.ogg" data-label="Low Bit" />
            <span></span>
          </label>
          <a data-l10n-id="lowBit">Low Bit</a>
        </li>
      </ul>

      <header>
        <h2 data-l10n-id="alert-tones">Alert Tones</h2>
      </header>
      <ul>
        <li>
          <label>
            <input type="radio" name="tone-option" data-ignore value="sms.wav" data-label="Beep Beep" />
            <span></span>
          </label>
          <a data-l10n-id="beep">Beep Beep</a>
        </li>
      </ul>

      <audio style="display: none;" src="resources/ringtones/classic.ogg"></audio>
      -->
    </section>

    <!-- Personalization :: Sound -->
    <section role="region" hidden id="sound">
      <!--
      <header>
        <a href="#root"><span class="icon icon-back">back</span></a>
        <h1 data-l10n-id="sound"> Sound </h1>
      </header>

      <ul>
        <li>
          <label>
            <input type="checkbox" data-type="switch" name="ring.enabled" checked />
            <span></span>
          </label>
          <a data-l10n-id="ring">Ring</a>
        </li>
        <li>
          <label>
            <input type="checkbox" data-type="switch" name="vibration.enabled" checked />
            <span></span>
          </label>
          <a data-l10n-id="vibrate">Vibrate</a>
        </li>
      </ul>

      <header>
        <h2 data-l10n-id="volume-and-tones">Volume and Tones</h2>
      </header>
      <ul>
        <li>
          <label>
            <input type="range" name="audio.volume.master" min="0.1" value="0.5" max="1">
            <span class="range-icons volume"></span>
          </label>
        </li>
        <li>
          <span data-l10n-id="call">Call
            <button id="call-tone-selection" class="tone-select">Old School</button>
          </span>
        </li>
        <li>
          <span data-l10n-id="message">Message
            <button id="sms-tone-selection" class="tone-select">
              Beep Beep</button>
          </span>
        </li>
      </ul>

      <header>
        <h2 data-l10n-id="other-sounds">Other Sounds</h2>
      </header>
      <ul>
        <li>
          <label>
            <input type="checkbox" name="phone.ring.keypad" checked />
            <span></span>
          </label>
          <a data-l10n-id="keypad">Keypad</a>
        </li>
        <li>
          <label>
            <input type="checkbox" name="lockscreen.unlock-sound.enabled" checked />
            <span></span>
          </label>
          <a data-l10n-id="unlock-screen">Unlock Screen</a>
        </li>
      </ul>

      <script type="application/javascript" src="js/sound.js"></script>
      -->
    </section>

    <!-- Personalization :: Display -->
    <section role="region" hidden id="display">
      <!--
      <header>
        <a href="#root"><span class="icon icon-back">back</span></a>
        <h1 data-l10n-id="display"> Display </h1>
      </header>

      <ul>
        <li>
          <a data-l10n-id="wallpaper">Wallpaper</a>
          <img id="wallpaper-preview" alt="wallpaper preview"/>
        </li>
        <li>
          <p data-l10n-id="screen-timeout">Screen Timeout</p>
          <select name="screen.timeout">
            <option value="60"  data-l10n-id="one-minute" selected>1 minute</option>
            <option value="120" data-l10n-id="two-minutes"> 2 minutes</option>
            <option value="300" data-l10n-id="five-minutes">5 minutes</option>
            <option value="600" data-l10n-id="ten-minutes">10 minutes</option>
            <option value="0"   data-l10n-id="never">Never</option>
          </select>
        </li>
      </ul>

      <header>
        <h2 data-l10n-id="brightness">Brightness</h2>
      </header>
      <ul>
        <li id="brightness-auto">
          <label>
            <input type="checkbox" name="screen.automatic-brightness" checked />
            <span></span>
          </label>
          <a data-l10n-id="brightness-autoAdjust">Adjust Automatically</a>
        </li>
        <li id="brightness-manual">
          <label>
            <input type="range" name="screen.brightness" min="0.1" value="0.5" max="1" />
            <span class="range-icons brightness"></span>
          </label>
        </li>
      </ul>

      <script type="application/javascript" src="js/wallpaper.js"></script>
      -->
    </section>

    <!-- Personalization :: Notifications -->
    <section role="region" hidden id="notifications">
      <!--
      <header>
        <a href="#root"><span class="icon icon-back">back</span></a>
        <h1 data-l10n-id="notifications"> Notifications </h1>
      </header>

      <ul>
        <li>
          <label>
            <input type="checkbox" name="lockscreen.notifications-preview.enabled" checked />
            <span></span>
          </label>
          <a data-l10n-id="lockscreen-notifications">Show on Lock Screen</a>
        </li>
      </ul>
      -->
    </section>

    <!-- Personalization :: Date & Time :: Time Zone (Continent) :: Time Zone (Zones) -->
    <section role="region" hidden id="dateTime-timezone">
      <!--
      <header>
        <a href="#dateTime-continent"><span class="icon icon-back">back</span></a>
        <h1 data-l10n-id="selectTimezone"> Select Time Zone </h1>
      </header>

      <ul id="timezone-zones-list">
      </ul>
      -->
    </section>

    <!-- Personalization :: Date & Time :: Time Zone (Continent) -->
    <section role="region" hidden id="dateTime-continent">
      <!--
      <header>
        <a href="#dateTime"><span class="icon icon-back">back</span></a>
        <h1 data-l10n-id="selectTimezoneContinent"> Select Continent </h1>
      </header>

      <ul id="timezone-continents">
      </ul>
      -->
    </section>

    <!-- Personalization :: Date & Time -->
    <section role="region" hidden id="dateTime">
      <!--
      <header>
        <a href="#root"><span class="icon icon-back">back</span></a>
        <h1 data-l10n-id="dateAndTime"> Date &amp; Time </h1>
      </header>

      <ul>
        <li id="time-nitz-automatic-update">
          <label>
            <input type="checkbox" data-type="switch" name="time.nitz.automatic-update.enabled"/>
            <span></span>
          </label>
          <a data-l10n-id="setTimeAutomatically">Set Automatically</a>
        </li>
      </ul>

      <header>
        <h2 data-l10n-id="setTimeManually">Set Manually</h2>
      </header>
      <ul id="time-manual" hidden>
        <li id="setTimezone">
          <a href="#dateTime-continent" data-l10n-id="timezoneMessage">Time Zone<span id="timezoneDescription"></span></a>
        </li>
        <li id="setDate">
          <label>
            <input type="date" id="date-picker" />
          </label>
          <a data-l10n-id="dateMessage">Date <span id="clock-date"></span> </a>
        </li>
        <li id="setTime">
          <label>
            <input type="time" id="time-picker" />
          </label>
          <a data-l10n-id="timeMessage">Time <span id="clock-time"></span> </a>
        </li>
      </ul>

      <script type="application/javascript" src="js/date_time.js"></script>
      -->
    </section>

    <!-- Personalization :: Language & Region -->
    <section role="region" hidden id="languages">
      <!--
      <header>
        <a href="#root"><span class="icon icon-back">back</span></a>
        <h1 data-l10n-id="languageAndRegion"> Language &amp; Region </h1>
      </header>

      <ul>
        <li>
          <span data-l10n-id="language">Language
            <select name="language.current">
              <option value="ar">العربية</option>
              <option value="en-US">English (US)</option>
              <option value="fr">Français</option>
              <option value="zh-TW">正體中文</option>
            </select>
          </span>
        </li>
        <li>
          <span data-l10n-id="region">Region
            <select name="region.current">
              <option value="BR">Brasil</option>
              <option value="CO">Columbia</option>
              <option value="ES">España</option>
              <option value="FR">France</option>
              <option value="PT">Portugal</option>
              <option value="TW">Taiwan</option>
              <option value="UK">United Kingdom</option>
              <option value="US">United States</option>
              <option value="VZ">Venezuela</option>
            </select>
          </span>
        </li>
      </ul>

      <dl>
        <dt> Sample Format </dt>
        <dd id="region-date">Friday, September 28 2012</dd>
        <dd id="region-time">06:54 PM</dd>
      </dl>
      -->
    </section>

    <!-- Personalization :: Keyboard -->
    <section role="region" hidden id="keyboard">
      <!--
      <header>
        <a href="#root"><span class="icon icon-back">back</span></a>
        <h1 data-l10n-id="keyboard"> Keyboard </h1>
      </header>

      <ul>
        <li>
          <label>
            <input type="checkbox" name="keyboard.vibration"/>
            <span></span>
          </label>
          <a data-l10n-id="vibration">Vibration</a>
        </li>
        <li>
          <label>
            <input type="checkbox" name="keyboard.clicksound" checked />
            <span></span>
          </label>
          <a data-l10n-id="clickSound">Click sound</a>
        </li>
        <li>
          <label>
            <input type="checkbox" name="keyboard.wordsuggestion"/>
            <span></span>
          </label>
          <a data-l10n-id="wordSuggestion">Word Suggestion</a>
        </li>
      </ul>

      <header>
        <h2 data-l10n-id="keyboardLayouts">Layouts</h2>
      </header>
      <ul>
        <li>
          <label>
            <input type="checkbox" name="keyboard.layouts.english" checked />
            <span></span>
          </label>
          <a data-l10n-id="english">English</a>
        </li>
        <li>
          <label>
            <input type="checkbox" name="keyboard.layouts.dvorak"/>
            <span></span>
          </label>
          <a data-l10n-id="dvorak">English (Dvorak)</a>
        </li>
        <li>
          <label>
            <input type="checkbox" name="keyboard.layouts.spanish"/>
            <span></span>
          </label>
          <a data-l10n-id="spanish">Spanish</a>
        </li>
        <li>
          <label>
            <input type="checkbox" name="keyboard.layouts.portuguese"/>
            <span></span>
          </label>
          <a data-l10n-id="portuguese">Portuguese (Brazilian)</a>
        </li>
        <li>
          <label>
            <input type="checkbox" name="keyboard.layouts.otherlatins"/>
            <span></span>
          </label>
          <small data-l10n-id="latin-desc">French, German, Norwegian Bokmal, Slovak, Turkish</small>
          <a data-l10n-id="latin">Other Latin scripts</a>
        </li>
        <li>
          <label>
            <input type="checkbox" name="keyboard.layouts.cyrillic"/>
            <span></span>
          </label>
          <small data-l10n-id="cyrillic-desc">Russian, Serbian (Cyrillic)</small>
          <a data-l10n-id="cyrillic">Cyrillic scripts</a>
        </li>
        <li>
          <label>
            <input type="checkbox" name="keyboard.layouts.arabic"/>
            <span></span>
          </label>
          <a data-l10n-id="arabic">Arabic</a>
        </li>
        <li>
          <label>
            <input type="checkbox" name="keyboard.layouts.hebrew"/>
            <span></span>
          </label>
          <a data-l10n-id="hebrew">Hebrew</a>
        </li>
        <li>
          <label>
            <input type="checkbox" name="keyboard.layouts.greek"/>
            <span></span>
          </label>
          <a data-l10n-id="greek">Greek</a>
        </li>
      </ul>
      -->
    </section>

    <!-- Security :: Phone Lock :: PIN Input -->
    <section role="region" hidden id="phoneLock-passcode">
      <!--
      <header>
        <a href="#phoneLock"><span class="icon icon-back">back</span></a>
        <menu type="toolbar" data-mode="new">
          <button id="passcode-change" data-l10n-id="change">Change</button>
        </menu>
        <menu type="toolbar" data-mode="create">
          <button id="passcode-create" data-l10n-id="create">Create</button>
        </menu>
        <h1 data-l10n-id="create-passcode"  data-mode="create">  Create a Passcode </h1>
        <h1 data-l10n-id="current-passcode" data-mode="edit">    Current Passcode  </h1>
        <h1 data-l10n-id="new-passcode"     data-mode="new">     New Passcode      </h1>
        <h1 data-l10n-id="enter-passcode"   data-mode="confirm"> Enter Passcode    </h1>
      </header>

      <div class="passcode-overlay">
        <input type="number" id="passcode-input" />
        <div class="passcode-container">
          <div class="passcode-error" data-l10-id="incorrect-passcode" data-type="incorrect">Incorrect passcode!</div>
          <div class="passcode-error" data-l10-id="passcode-dont-match" data-type="mismatch">Passcode don't match. Try again!</div>
          <span data-l10n-id="passcode">Passcode</span>
          <div class="passcode" id="passcode-pseudo-input">
            <span class="passcode-digit"></span>
            <span class="passcode-digit"></span>
            <span class="passcode-digit"></span>
            <span class="passcode-digit"></span>
          </div>
          <span data-l10n-id="confirm-passcode" data-mode="new,create">Confirm Passcode</span>
          <div class="passcode" data-mode="new,create" id="passcode-pseudo-confirm-input">
            <span class="passcode-digit"></span>
            <span class="passcode-digit"></span>
            <span class="passcode-digit"></span>
            <span class="passcode-digit"></span>
          </div>
        </div>
      </div>
      -->
    </section>

    <!-- Security :: Phone Lock -->
    <section role="region" hidden id="phoneLock" data-passcode-enabled="false" data-lockscreen-enabled="false">
      <!--
      <header>
        <a href="#root"><span class="icon icon-back">back</span></a>
        <h1 data-l10n-id="phoneLock"> Phone Lock </h1>
      </header>

      <ul>
        <li>
          <label>
            <input type="checkbox" data-type="switch" name="lockscreen.enabled" id="lockscreen-enable" />
            <span></span>
          </label>
          <a data-l10n-id="lockScreen">Lock Screen</a>
        </li>
        <li class="lockscreen-enabled">
          <label>
            <input type="checkbox" data-type="switch" name="lockscreen.passcode-lock.enabled" id="passcode-enable" />
            <span></span>
          </label>
          <a data-l10n-id="passcode-lock">Passcode Lock</a>
        </li>
        <li class="passcode-enabled" id="passcode-timeout-row">
          <p data-l10n-id="require-passcode">Require passcode</p>
          <select name="lockscreen.passcode-lock.timeout">
            <option value="0" data-l10n-id="immediately" selected>Immediately</option>
            <option value="60" data-l10n-id="after-one-minute">After 1 minute</option>
            <option value="300" data-l10n-id="after-five-minutes">After 5 minutes</option>
            <option value="900" data-l10n-id="after-fifteen-minutes">After 15 minutes</option>
            <option value="3600" data-l10n-id="after-one-hour">After 1 hour</option>
            <option value="14400" data-l10n-id="after-four-hours">After 4 hours</option>
          </select>
        </li>
        <li class="passcode-enabled">
          <label>
            <button data-l10n-id="change-passcode" id="passcode-edit">Change Passcode</button>
          </label>
        </li>
      </ul>

      <script type="application/javascript" src="js/phone_lock.js"></script>
      -->
    </section>

    <!-- Security :: SIM Security :: SIM PIN Input -->
    <section role="region" hidden id="simpin-dialog">
      <!--
      <header>
        <button type="reset">
          <span data-l10n-id="back" class="icon icon-back">Back</span>
        </button>
        <menu type="toolbar">
        <button data-l10n-id="done" type="submit">Done</button>
        </menu>
        <h1></h1>
      </header>

      <div class="container">
        <div id="errorMsg" class="error" hidden>
          <div id="messageHeader">The PIN was incorrect.</div>
          <span id="messageBody">3 tries left.</span>
        </div>

        <div id="pinArea">
          <div data-l10n-id="simPin">SIM PIN</div>
          <div class="input-wrapper">
            <input type="number" name="simpin" size="8" maxlength="8" />
            <input type="text" name="simpinVis" size="8" maxlength="8" />
          </div>
        </div>

        <div id="pukArea">
          <div data-l10n-id="pukCode">PUK Code</div>
          <div class="input-wrapper">
            <input type="number" name="simpuk" size="8" maxlength="8" />
            <input type="text" name="simpukVis" size="8" maxlength="8" />
          </div>
        </div>

        <div id="newPinArea">
          <div data-l10n-id="newSimPinMsg">
            Create PIN (must contain 4 to 8 digits)
          </div>
          <div class="input-wrapper">
            <input type="number" name="newSimpin" size="8" maxlength="8" />
            <input type="text" name="newSimpinVis" size="8" maxlength="8" />
          </div>
        </div>

        <div id="confirmPinArea">
          <div>Confirm New PIN</div>
          <div class="input-wrapper">
            <input type="number" name="confirmNewSimpin" size="8" maxlength="8" />
            <input type="text" name="confirmNewSimpinVis" size="8" maxlength="8" />
          </div>
        </div>
      </div>

      <script type="application/javascript" src="js/simcard_dialog.js"></script>
      -->
    </section>

    <!-- Security :: SIM Security -->
    <section role="region" hidden id="simpin">
      <!--
      <header>
        <a href="#root"><span class="icon icon-back">back</span></a>
        <h1 data-l10n-id="simSecurity"> SIM Security </h1>
      </header>

      <ul>
        <li id="simpin-enabled">
          <label>
            <input type="checkbox" data-type="switch" />
            <span></span>
          </label>
          <a data-l10n-id="simPin">SIM PIN</a>
        </li>
      </ul>

      <dl>
        <dt data-l10n-id="whatIsSimPin">What is a SIM PIN?</dt>
        <dd data-l10n-id="simPinIntro1">
          A SIM PIN prevents access to the SIM card cellular data networks. When
          it’s on, any device containing the SIM card will request the PIN upon
          restart.
        </dd>
        <dd data-l10n-id="simPinIntro2">
          A SIM PIN is not the same as the Passcode used to unlock the device.
        </dd>
      </dl>

      <ul>
        <li id="simpin-change">
          <label>
            <button data-l10n-id="changeSimPin" name="changeSimPin">Change PIN</button>
          </label>
        </li>
      </ul>

      <script type="application/javascript" src="js/simcard_lock.js"></script>
      <script type="application/javascript" src="js/simcard_dialog.js"></script>
      -->
    </section>

    <!-- Security :: Application Permissions :: Details -->
    <section role="region" hidden id="appPermissions-details">
      <!--
      <header>
        <a href="#appPermissions"><span class="icon icon-back">back</span></a>
        <h1> </h1>
      </header>

      <header>
        <h2 data-l10n-id="developer">Developer</h2>
      </header>
      <ul>
        <li id="developer-infos">
          <small><a target="_blank" href="http://github.com/mozilla-b2g/gaia/">http://github.com/mozilla-b2g/gaia/</a></small>
          <a target="_blank" href="http://github.com/mozilla-b2g/gaia/"> The Gaia Team </a>
        </li>
      </ul>

      <header id="permissionsListHeader">
        <h2 data-l10n-id="permissions">Permissions</h2>
      </header>
      <ul>
        <li>
          <span>settings
            <select>
              <option>ask</option>
              <option>deny</option>
              <option>allow</option>
            </select>
          </span>
        </li>
      </ul>

      <header>
        <h2 data-l10n-id="uninstallApp">Uninstall App</h2>
      </header>
      <button id="uninstall-app" data-l10n-id="uninstallApp" class="danger">Uninstall App</button>
      -->
    </section>

    <!-- Security :: Application Permissions -->
    <section role="region" hidden id="appPermissions">
      <!--
      <header>
        <a href="#root"><span class="icon icon-back">back</span></a>
        <h1 data-l10n-id="appPermissions">
          Application Permissions
        </h1>
      </header>
      <ul>
      </ul>

      <script type="application/javascript" src="js/apps.js"></script>
      -->
    </section>

    <!-- Security :: Do Not Track -->
    <section role="region" hidden id="doNotTrack">
      <!--
      <header>
        <a href="#root"><span class="icon icon-back">back</span></a>
        <h1 data-l10n-id="doNotTrack"> Do Not Track </h1>
      </header>

      <ul>
        <li>
          <label>
            <input type="checkbox" name="privacy.donottrackheader.enabled" />
            <span></span>
          </label>
          <a data-l10n-id="doNotTrack">Do Not Track</a>
        </li>
      </ul>

      <dl>
        <dt data-l10n-id="doNotTrack-dt">
          How does Do Not Track work?
        </dt>
        <dd data-l10n-id="doNotTrack-dd1">
          When you turn on the Do Not Track feature, your device tells every
          website and app (as well as advertisers and other content providers)
          that you don’t want your behavior tracked.
        </dd>
        <dd data-l10n-id="doNotTrack-dd2">
          Turning on Do Not Track won’t affect your ability to log into
          websites, nor cause your device to forget your private information —
          such as the contents of shopping carts, location information, or
          log-in information.
        </dd>
      </dl>
      -->
    </section>

    <!-- Device :: Information :: More Information :: Developer -->
    <section role="region" hidden id="about-moreInfo-developer">
      <!--
      <header>
        <button type="reset">
          <span data-l10n-id="back" class="icon icon-back">Back</span>
        </button>
        <h1 data-l10n-id="developer"> Developer </h1>
      </header>

      <header>
        <h2 data-l10n-id="debug">Debug</h2>
      </header>
      <ul>
        <li>
          <label>
            <input type="checkbox" name="debug.grid.enabled"/>
            <span></span>
          </label>
          <a data-l10n-id="grid">Grid</a>
        </li>
        <li>
          <label>
            <input type="checkbox" name="debug.fps.enabled"/>
            <span></span>
          </label>
          <a data-l10n-id="fps-monitor">Show frames per second</a>
        </li>
        <li>
          <label>
            <input type="checkbox" name="debug.paint-flashing.enabled"/>
            <span></span>
          </label>
          <a data-l10n-id="paint-flashing">Flash repainted area</a>
        </li>
        <li>
          <label>
            <input type="checkbox" name="debug.log-animations.enabled"/>
            <span></span>
          </label>
          <a data-l10n-id="log-animations">Log slow animations</a>
        </li>
        <li>
          <label>
            <input type="checkbox" name="debug.ttl.enabled"/>
            <span></span>
          </label>
          <a data-l10n-id="ttl-monitor">Show time to load</a>
        </li>
        <li>
          <label>
            <input type="checkbox" name="debug.dev-mode"/>
            <span></span>
          </label>
          <a data-l10n-id="dev-mode">Developer Mode</a>
        </li>
        <li>
          <label>
            <input type="checkbox" name="debug.oop.disabled"/>
            <span></span>
          </label>
          <a data-l10n-id="oop-disabled">Disable Out-Of-Process</a>
        </li>
        <li>
          <label>
            <input type="checkbox" name="devtools.debugger.remote-enabled"/>
            <span></span>
          </label>
          <a data-l10n-id="remote-debugging">Remote Debugging</a>
        </li>
        <li>
          <label>
            <input type="checkbox" name="wifi.debugging.enabled" />
            <span></span>
          </label>
          <a data-l10n-id="wifi-debugging">Wi-Fi output in adb</a>
        </li>
      </ul>

      <header>
        <h2 data-l10n-id="keyboardLayouts">Keyboard Layouts</h2>
      </header>
      <ul>
        <li>
          <label>
            <input type="checkbox" name="keyboard.layouts.zhuyin"/>
            <span></span>
          </label>
          <small data-l10n-id="traditionalChinese-desc">Zhuyin</small>
          <a data-l10n-id="traditionalChinese">Traditional Chinese</a>
        </li>
        <li>
          <label>
            <input type="checkbox" name="keyboard.layouts.pinyin"/>
            <span></span>
          </label>
          <small data-l10n-id="simplifiedChinese-desc">Pinyin</small>
          <a data-l10n-id="simplifiedChinese">Simplified Chinese</a>
        </li>
        <li>
          <label>
            <input type="checkbox" name="keyboard.layouts.japanese"/>
            <span></span>
          </label>
          <small data-l10n-id="jp-kanji-desc">Kanji</small>
          <a data-l10n-id="jp-kanji">Japanese</a>
        </li>
      </ul>
      -->
    </section>

    <!-- Device :: Information :: More Information -->
    <section role="region" hidden id="about-moreInfo">
      <!--
      <header>
        <button type="reset">
          <span data-l10n-id="back" class="icon icon-back">Back</span>
        </button>
        <h1 data-l10n-id="more-info"> More Information </h1>
      </header>

      <ul>
        <li>
          <a data-l10n-id="platform_version"> Platform Version
            <span data-name="deviceinfo.platform_version"></span>
          </a>
        </li>
        <li>
          <a data-l10n-id="build-id"> Build Identifier
            <span data-name="deviceinfo.platform_build_id"></span>
          </a>
        </li>
        <li>
          <a data-l10n-id="update-channel"> Update Channel
            <span data-name="deviceinfo.update_channel"></span>
          </a>
        </li>
        <li>
          <label>
            <button id="reset-phone" data-l10n-id="reset-phone">Reset Phone</button>
          </label>
        </li>
      </ul>

      <header>
        <h2 data-l10n-id="gitInfo"> Git commit info </h2>
      </header>
      <ul>
        <li>
          <small id="gaia-commit-hash"></small>
          <a id="gaia-commit-date"></a>
        </li>
      </ul>

      <header>
        <h2 data-l10n-id="devSettings"> Developer Settings </h2>
      </header>
      <ul>
        <li>
          <label>
            <button data-href="#about-moreInfo-developer"
              data-l10n-id="developer">Developer</button>
          </label>
        </li>
      </ul>

      <script type="application/javascript" src="js/factory_reset.js"></script>
      -->
    </section>

    <!-- Device :: Information :: About Your Rights -->
    <section role="region" hidden id="about-yourRights">
      <!--
      <header>
        <button type="reset">
          <span data-l10n-id="back" class="icon icon-back">Back</span>
        </button>
        <h1 data-l10n-id="about-your-rights"> About Your Rights </h1>
      </header>

      <ul>
        <li class="description" data-l10n-id="about-your-rights-0">
          Mozilla Firefox is free and open source software, built by a community
          of thousands from all over the world. There are a few things you
          should know:
        </li>
        <li class="description" data-l10n-id="about-your-rights-1">
          Firefox is made available to you under the terms of the Mozilla Public
          License. This means you may use, copy and distribute Firefox to
          others.  You are also welcome to modify the source code of Firefox as
          you want to meet your needs. The Mozilla Public License also gives you
          the right to distribute your modified versions.
        </li>
        <li class="description" data-l10n-id="about-your-rights-2">
          You are not granted any trademark rights or licenses to the trademarks
          of the Mozilla Foundation or any party, including without Temporary
          Text limitation the Firefox name or logo. Additional information on
          trademarks may be found Only here.
        </li>
        <li class="description" data-l10n-id="about-your-rights-3">
          Some features in Firefox, such as the Crash Reporter, give you the
          option to provide feedback to Mozilla. By choosing to submit feedback,
          you give Mozilla permission to use the feedback to improve its products,
          to publish the feedback on its websites, and to distribute the feedback.
        </li>
      </ul>
      -->
    </section>

    <!-- Device :: Information :: About Your Privacy -->
    <section role="region" hidden id="about-yourPrivacy">
      <!--
      <header>
        <button type="reset">
          <span data-l10n-id="back" class="icon icon-back">Back</span>
        </button>
        <h1 data-l10n-id="about-your-privacy"> About Your Privacy </h1>
      </header>

      <ul>
        <li class="privacy-menuitem privacy-firefoxOS">
          <a href="https://www.mozilla.org/legal/privacy/firefox.html">Firefox OS</a>
        </li>
        <li class="privacy-menuitem privacy-everythingME">
          <a href="http://corp.everything.me/#/privacy">everything.me</a>
        </li>
      </ul>
      -->
    </section>

    <!-- Device :: Information :: Licensing -->
    <section role="region" hidden id="licensing">
      <!--
      <header>
        <button type="reset">
          <span data-l10n-id="back" class="icon icon-back">Back</span>
        </button>
        <h1 data-l10n-id="licensing"> Licensing </h1>
      </header>

      <ul>
        <li class="description" data-l10n-id="licensing-1">
          Binaries of this product have been made available to you by the Mozilla
          Project, under the Mozilla Public License 2.0 (MPL). Know your rights.
        </li>
        <li class="description" data-l10n-id="licensing-2">
          All of the source code to this product is available under licenses which
          are both free and open source. Most of it is available under the Mozilla
          Public License 2.0 (MPL).
        </li>
        <li class="description">
          <span><a href="https://www.mozilla.org/MPL/"
              data-l10n-id="licensing-MPL">Mozilla Public License 2.0</a></span>
        </li>
        <li class="description" data-l10n-id="licensing-3">
          The remainder of the software which is not under the Mozilla Public
          License 2.0 MPL is available under one of a variety of other licenses.
          Those that require reproduction of the license text in the distribution
          are given below. (Note: your copy of this product may not contain code
          covered by one or more of the licenses listed here, depending on the
          exact product and version you choose.)
        </li>
        <li class="description">
          <span><a href="http://www.apache.org/licenses/LICENSE-2.0.html"
              data-l10n-id="licensing-Apache">Apache License 2.0</a></span>
        </li>
      </ul>
      -->
    </section>

    <!-- Device :: Information -->
    <section role="region" hidden id="about">
      <!--
      <header>
        <a href="#root"><span class="icon icon-back">back</span></a>
        <h1 data-l10n-id="deviceInfo"> Device Information </h1>
      </header>
      <ul>
        <li>
          <a id="model-name" data-l10n-id="model-name"> Model
            <span data-name="deviceinfo.hardware"></span>
          </a>
        </li>
        <li>
          <a id="os-version" data-l10n-id="os-version"> OS Version
            <span data-name="deviceinfo.os"></span>
          </a>
        </li>
        <li>
          <a id="last-update-date" data-l10n-id="last-updated"> Last Updated
            <span></span>
          </a>
        </li>
        <li>
          <label>
            <button data-href="#about-moreInfo"
              data-l10n-id="more-info"> More Information </button>
          </label>
        </li>
      </ul>

      <header>
        <h2 data-l10n-id="softwareUpdates"> Software Updates </h2>
      </header>
      <ul>
        <li>
          <p data-l10n-id="check-for-updates">Check for Updates</p>
          <select>
            <option value="1"  data-l10n-id="check-update-daily">Daily</option>
            <option value="7"  data-l10n-id="check-update-weekly">Weekly</option>
            <option value="30" data-l10n-id="check-update-monthly">Monthly</option>
            <option value="0"  data-l10n-id="never">Never</option>
          </select>
        </li>
        <li>
          <label>
            <button id="check-update-now"
              data-l10n-id="check-update-now"> Check Now </button>
          </label>
        </li>
        <li id="update-status" class="description" hidden></li>
      </ul>

      <header>
        <h2 data-l10n-id="aboutFirefoxOS"> About Firefox OS </h2>
      </header>
      <ul>
        <li class="description" data-l10n-id="firefox-os-desc">
          Firefox OS is the free and open source operating system from Mozilla.
          Our mission is to promote openness, innovation and opportunity by
          keeping the power of the Web in your hands.
        </li>
        <li>
          <label>
            <button data-href="#about-yourRights"
              data-l10n-id="about-your-rights"> About Your Rights </button>
          </label>
        </li>
        <li>
          <label>
            <button data-href="#about-yourPrivacy"
              data-l10n-id="about-your-privacy"> About Your Privacy </button>
          </label>
        </li>
        <li>
          <label>
            <button data-href="#licensing"
              data-l10n-id="licensing"> Licensing </button>
          </label>
        </li>
      </ul>
      -->
    </section>

    <!-- Device :: Battery -->
    <section role="region" hidden id="battery">
      <!--
      <header>
        <a href="#root"><span class="icon icon-back">back</span></a>
        <h1 data-l10n-id="battery"> Battery </h1>
      </header>

      <ul>
        <li>
          <a id="battery-level" data-l10n-id="batteryLevel">Current Battery Life
            <span></span>
          </a>
        </li>
      </ul>

      <header>
        <h2 data-l10n-id="powerSaveMode">Power Save Mode</h2>
      </header>
      <ul>
        <li>
          <label>
            <input type="checkbox" data-type="switch" name="powersave.enabled" />
            <span></span>
          </label>
          <a data-l10n-id="powerSaveMode">Power Save Mode</a>
        </li>
        <li>
          <p data-l10n-id="turnOnAuto">Turn on automatically</p>
          <select name="powersave.threshold">
            <option value="0.05" data-l10n-id="powerSave-threshold" data-l10n-args='{"level":  "5"}'> 5% battery left</option>
            <option value="0.15" data-l10n-id="powerSave-threshold" data-l10n-args='{"level": "15"}'>15% battery left</option>
            <option value="0.25" data-l10n-id="powerSave-threshold" data-l10n-args='{"level": "25"}'>25% battery left</option>
            <option value="0" data-l10n-id="never">Never</option>
          </select>
        </li>
        <li class="description" data-l10n-id="powerSave-expl">
          Turning on Power Save Mode turns off the phone’s Data, Bluetooth, and
          GPS connections to extend battery life. You can still turn these
          services back on manually.
        </li>
      </ul>
      -->
    </section>

    <!-- Device :: Device Storage -->
    <section role="region" hidden id="deviceStorage">
      <!--
      <header>
        <a href="#root"><span class="icon icon-back">back</span></a>
        <h1 data-l10n-id="deviceStorage"> Device Storage </h1>
      </header>

      <header>
        <h2 data-l10n-id="appStorage">Application Storage</h2>
      </header>
      <ul>
        <li>
          <meter id="apps-space-bar" min="0" value="0" max="100"></meter>
        </li>

        <li>
          <a data-l10n-id="apps-total-space"> Total Space
            <span id="apps-total-space"></span>
          </a>
        </li>
        <li>
          <a data-l10n-id="apps-used-space"> Used
            <span id="apps-used-space"></span>
          </a>
        </li>
        <li>
          <a data-l10n-id="apps-free-space"> Left
            <span id="apps-free-space"></span>
          </a>
        </li>
        <li class="description" data-l10n-id="media-storage-details">
          Photos, videos, and music are stored in the SD Card.
          See Media Storage for details.
        </li>
      </ul>
      -->
    </section>

    <!-- Device :: Media Storage -->
    <section role="region" hidden id="mediaStorage">
      <!--
      <header>
        <a href="#root"><span class="icon icon-back">back</span></a>
        <h1 data-l10n-id="mediaStorage"> Media Storage </h1>
      </header>
      <ul>
        <li>
          <a data-l10n-id="music-space"> Music
            <span id="music-space"></span>
          </a>
        </li>
        <li>
          <a data-l10n-id="pictures-space"> Pictures
            <span id="pictures-space"></span>
          </a>
        </li>
        <li>
          <a data-l10n-id="videos-space"> Movies
            <span id="videos-space"></span>
          </a>
        </li>
        <li>
          <a data-l10n-id="left-space"> Space Left
            <span id="media-free-space"></span>
          </a>
        </li>
      </ul>

      <header>
        <h2 data-l10n-id="advanced">Advanced</h2>
      </header>
      <ul>
        <li>
          <label>
            <input type="checkbox" name="ums.enabled"/>
            <span></span>
          </label>
          <small id="ums-desc" data-l10-id="umsUnplugToDisable">Unplug USB cable to disable</small>
          <a data-l10n-id="umsEnabled">USB Mass Storage Enabled</a>
        </li>
      </ul>
      -->
    </section>

    <!-- Device :: Accessibility -->
    <section role="region" hidden id="accessibility">
      <!--
      <header>
        <a href="#root"><span class="icon icon-back">back</span></a>
        <h1 data-l10n-id="accessibility"> Accessibility </h1>
      </header>

      <ul>
        <li>
          <label>
            <input type="checkbox" name="accessibility.invert"/>
            <span></span>
          </label>
          <a data-l10n-id="invertColors">Invert Colors</a>
        </li>
        <li>
          <label>
            <input type="checkbox" name="accessibility.screenreader"/>
            <span></span>
          </label>
          <a data-l10n-id="screenReader">Screen Reader</a>
        </li>
      </ul>
      -->
    </section>

    <!-- Device :: Improve Firefox OS -->
    <section role="region" hidden id="improveFirefoxOS">
      <!--
      <header>
        <a href="#root"><span class="icon icon-back">back</span></a>
        <h1 data-l10n-id="improveFirefoxOS">Improve Firefox OS</h1>
      </header>

      <header>
        <h2 data-l10n-id="performanceData">Performance Data</h2>
      </header>
      <ul>
        <li>
          <label for="" class="description">
            <span data-l10n-id="performanceDataInfo">
              Make Firefox OS faster and easier to use by sharing
              information over Wi-Fi about your phone’s performance.
            </span>
            <a href="https://www.mozilla.org/" data-l10n-id="learn-more" class="link-text">Learn More</a>
          </label>
        </li>
        <li>
          <label>
            <input type="checkbox" name="debug.peformancedata.shared" />
            <span></span>
          </label>
          <a data-l10n-id="sharePerformanceData">Submit performance data</a>
        </li>
      </ul>

      <header>
        <h2 data-l10n-id="crashReports">Crash Reports</h2>
      </header>
      <ul>
        <li>
          <label for="" class="description">
            <span data-l10n-id="crashReportInfo">
              Sending Mozilla a report when a crash occurs helps us fix the problem
              for everyone. Reports are sent over Wi-Fi only.
            </span>
            <a href="https://www.mozilla.org/" data-l10n-id="learn-more" class="link-text">Learn More</a>
          </label>
        </li>
        <li>
          <label>
            <input type="radio" name="app.reportCrashes" value="always"/>
            <span></span>
          </label>
          <a data-l10n-id="alwaysSendReport">Always send a report</a>
        </li>
        <li>
          <label>
            <input type="radio" name="app.reportCrashes" value="never" />
            <span></span>
          </label>
          <a data-l10n-id="neverSendReport">Never send a report</a>
        </li>
        <li>
          <label>
            <input type="radio" name="app.reportCrashes" value="ask" checked />
            <span></span>
          </label>
          <a data-l10n-id="askToSendReport">Ask me when a crash occurs</a>
        </li>
      </ul>
      -->
    </section>

    <!-- Device :: Help -->
    <section role="region" hidden id="help">
      <!--
      <header>
        <a href="#root"><span class="icon icon-back">back</span></a>
        <h1 data-l10n-id="helpAndFeedback"> Help </h1>
      </header>

      <ul>
        <li>
          <a href="#" data-href="http://www.telefonica.com/" data-l10n-id="online-support"> Online Support:
            <span class="link-text" data-l10n-id="online-support-link">www.telefonica.com</span>
          </a>
        </li>
        <li>
          <a href="#" data-href="tel:+16509030800" data-l10n-id="call-support"> Call Support:
            <span class="tel-text" data-l10n-id="call-support-number">+1 650-903-0800</span>
          </a>
        </li>
        <li>
          <label>
            <button data-l10n-id="user-guide"> User Guide </button>
          </label>
        </li>
      </ul>
      -->
    </section>

    <!-- SIM Toolkit -->
    <section role="region" hidden id="icc">
      <!--
      <header>
        <button id="icc-stk-app-back" class="hidden">
          <span data-l10n-id="back" class="icon icon-back">Back</span>
        </button>
        <a href="#root" id="icc-stk-exit"><span data-l10n-id="back" class="icon icon-back">Back</span></a>
        <h1 id="icc-stk-header"> SIM Toolkit </h1>
      </header>
      <header>
        <h2 id="icc-stk-subheader"></h2>
      </header>

      <ul id="icc-stk-list">
      </ul>

      <form role="dialog" data-type="confirm" id="icc-stk-alert" class="hidden">
        <section>
          <h1 data-l10n-id="message">Message</h1>
          <p id="icc-stk-alert-msg">
          </p>
        </section>
        <menu>
          <button data-l10n-id="ok" type="submit" id="icc-stk-alert-btn">Ok</button>
        </menu>
      </form>

      <script type="application/javascript" src="/shared/js/async_storage.js"></script>
      <script type="application/javascript" src="/shared/js/notification_helper.js"></script>
      <script type="application/javascript" src="js/icc.js"></script>
      -->
    </section>

    <!-- Main List -->
    <section role="region" id="root">
      <header>
        <h1 data-l10n-id="settings"> Settings </h1>
      </header>

      <!-- Main :: Network & Connectivity -->
      <header>
        <h2 data-l10n-id="networkAndConnectivity">Network &amp; Connectivity</h2>
      </header>
      <ul>
        <li>
          <label>
            <input type="checkbox" data-type="switch" name="ril.radio.disabled" />
            <span></span>
          </label>
          <a data-l10n-id="airplaneMode">Airplane Mode</a>
        </li>
        <li>
          <label>
            <input type="checkbox" data-type="switch" name="geolocation.enabled" />
            <span></span>
          </label>
          <a data-l10n-id="gps">GPS</a>
        </li>
        <li>
          <small id="wifi-desc"></small>
          <a href="#wifi" data-l10n-id="wifi">Wi-Fi</a>
        </li>
        <li>
          <small id="data-desc"></small>
          <a href="#carrier" data-l10n-id="cellularAndData">Cellular &amp; Data</a>
        </li>
        <li>
          <small id="bluetooth-desc"></small>
          <a href="#bluetooth" data-l10n-id="bluetooth">Bluetooth</a>
        </li>
        <li>
          <small id="internetSharing-desc"></small>
          <a href="#hotspot" data-l10n-id="internetSharing">Internet Sharing</a>
        </li>
      </ul>

      <!-- Main :: Personalization -->
      <header>
        <h2 data-l10n-id="personalization">Personalization</h2>
      </header>
      <ul>
        <li>
          <a href="#sound" data-l10n-id="sound">Sound</a>
        </li>
        <li>
          <a href="#display" data-l10n-id="display">Display</a>
        </li>
        <li>
          <a href="#notifications" data-l10n-id="notifications">Notifications</a>
        </li>
        <li>
          <small id="time-desc"></small>
          <a href="#dateTime" data-l10n-id="dateAndTime">Date &amp; Time</a>
        </li>
        <li>
          <small id="language-desc"></small>
          <a href="#languages" data-l10n-id="languageAndRegion">Language &amp; Region</a>
        </li>
        <li>
          <small id="keyboard-desc"></small>
          <a href="#keyboard" data-l10n-id="keyboard">Keyboard</a>
        </li>
      </ul>

      <!-- Main :: Accounts -->
      <header hidden>
        <h2 data-l10n-id="accounts">Accounts</h2>
      </header>
      <ul hidden>
        <li>
          <a href="#persona" data-l10n-id="persona">Persona</a>
        </li>
        <li>
          <a href="#mail" data-l10n-id="mail">Mail</a>
        </li>
      </ul>

      <!-- Main :: Security & Privacy -->
      <header>
        <h2 data-l10n-id="securityAndPrivacy">Security &amp; Privacy</h2>
      </header>
      <ul>
        <li>
          <small id="phoneLock-desc"></small>
          <a href="#phoneLock" data-l10n-id="phoneLock">Phone Lock</a>
        </li>
        <li>
          <small id="simCardLock-desc"></small>
          <a href="#simpin" data-l10n-id="simSecurity">SIM Security</a>
        </li>
        <li>
          <a href="#appPermissions" data-l10n-id="appPermissions">App Permissions</a>
        </li>
        <li>
          <small id="doNotTrack-desc"></small>
          <a href="#doNotTrack" data-l10n-id="doNotTrack">Do Not Track</a>
        </li>
      </ul>

      <!-- Main :: Device -->
      <header>
        <h2 data-l10n-id="device">Device</h2>
      </header>
      <ul>
        <li>
          <a href="#about" data-l10n-id="deviceInfo">Device Information</a>
        </li>
        <li>
          <small id="battery-desc"></small>
          <a href="#battery" data-l10n-id="battery">Battery</a>
        </li>
        <li>
          <small id="device-storage-desc"></small>
          <a href="#deviceStorage" data-l10n-id="deviceStorage">Device Storage</a>
        </li>
        <li id="media-storage-section">
          <small id="media-storage-desc"></small>
          <a href="#mediaStorage" data-l10n-id="mediaStorage">Media Storage</a>
        </li>
        <li hidden>
          <a href="#accessibility" data-l10n-id="accessibility">Accessibility</a>
        </li>
        <li>
          <a href="#improveFirefoxOS" data-l10n-id="improveFirefoxOS">Improve Firefox OS</a>
        </li>
        <li>
          <a href="#help" data-l10n-id="helpAndFeedback">Help &amp; Feedback</a>
        </li>
      </ul>

      <!-- Main :: SIM Toolkit -->
      <header>
        <h2 data-l10n-id="simToolkit">SIM Toolkit</h2>
      </header>
      <ul>
        <li>
          <small id="icc-desc"></small>
          <a href="#icc" data-l10n-id="simToolkit" id="iccMenuItem">SIM Toolkit</a>
        </li>
      </ul>
    </section>

  </body>
</html>
<|MERGE_RESOLUTION|>--- conflicted
+++ resolved
@@ -41,155 +41,6 @@
   </head>
   <body class="skin-organic">
 
-<<<<<<< HEAD
-    <!-- Main List -->
-    <section role="region" id="root">
-      <header>
-        <h1 data-l10n-id="settings"> Settings </h1>
-      </header>
-
-      <!-- Main :: Network & Connectivity -->
-      <header>
-        <h2 data-l10n-id="networkAndConnectivity">Network &amp; Connectivity</h2>
-      </header>
-      <ul>
-        <li>
-          <label>
-            <input type="checkbox" data-type="switch" name="ril.radio.disabled" />
-            <span></span>
-          </label>
-          <a id="menuItem-airplaneMode" class="menu-item" data-l10n-id="airplaneMode">Airplane Mode</a>
-        </li>
-        <li>
-          <label>
-            <input type="checkbox" data-type="switch" name="geolocation.enabled" />
-            <span></span>
-          </label>
-          <a id="menuItem-gps" class="menu-item" data-l10n-id="gps">GPS</a>
-        </li>
-        <li>
-          <small id="wifi-desc" class="menu-item-desc" data-l10n-id="fullStatus-disconnected">offline</small>
-          <a id="menuItem-wifi" class="menu-item" href="#wifi" data-l10n-id="wifi">Wi-Fi</a>
-        </li>
-        <li>
-          <small id="data-desc" class="menu-item-desc"></small>
-          <a id="menuItem-cellularAndData" class="menu-item" href="#carrier" data-l10n-id="cellularAndData">Cellular &amp; Data</a>
-        </li>
-        <li>
-          <small id="bluetooth-desc" class="menu-item-desc"></small>
-          <a id="menuItem-bluetooth" class="menu-item" href="#bluetooth" data-l10n-id="bluetooth">Bluetooth</a>
-        </li>
-        <li>
-          <small id="internetSharing-desc" class="menu-item-desc"></small>
-          <a id="menuItem-internetSharing" class="menu-item" href="#hotspot" data-l10n-id="internetSharing">Internet Sharing</a>
-        </li>
-      </ul>
-
-      <!-- Main :: Personalization -->
-      <header>
-        <h2 data-l10n-id="personalization">Personalization</h2>
-      </header>
-      <ul>
-        <li>
-          <a id="menuItem-sound" class="menu-item" href="#sound" data-l10n-id="sound">Sound</a>
-        </li>
-        <li>
-          <a id="menuItem-display" class="menu-item" href="#display" data-l10n-id="display">Display</a>
-        </li>
-        <li>
-          <a id="menuItem-notifications" class="menu-item" href="#notifications" data-l10n-id="notifications">Notifications</a>
-        </li>
-        <li>
-          <small id="time-desc" class="menu-item-desc"></small>
-          <a id="menuItem-dateAndTime" class="menu-item" href="#dateTime" data-l10n-id="dateAndTime">Date &amp; Time</a>
-        </li>
-        <li>
-          <small id="language-desc" class="menu-item-desc"></small>
-          <a id="menuItem-languageAndRegion" class="menu-item" href="#languages" data-l10n-id="languageAndRegion">Language &amp; Region</a>
-        </li>
-        <li>
-          <small id="keyboard-desc" class="menu-item-desc"></small>
-          <a id="menuItem-keyboard" class="menu-item" href="#keyboard" data-l10n-id="keyboard">Keyboard</a>
-        </li>
-      </ul>
-
-      <!-- Main :: Accounts -->
-      <header hidden>
-        <h2 data-l10n-id="accounts">Accounts</h2>
-      </header>
-      <ul hidden>
-        <li>
-          <a id="menuItem-persona" class="menu-item" href="#persona" data-l10n-id="persona">Persona</a>
-        </li>
-        <li>
-          <a id="menuItem-mail" class="menu-item" href="#mail" data-l10n-id="mail">Mail</a>
-        </li>
-      </ul>
-
-      <!-- Main :: Security & Privacy -->
-      <header>
-        <h2 data-l10n-id="securityAndPrivacy">Security &amp; Privacy</h2>
-      </header>
-      <ul>
-        <li>
-          <small id="phoneLock-desc" class="menu-item-desc"></small>
-          <a id="menuItem-phoneLock" class="menu-item" href="#phoneLock" data-l10n-id="phoneLock">Phone Lock</a>
-        </li>
-        <li>
-          <small id="simCardLock-desc" class="menu-item-desc"></small>
-          <a id="menuItem-simSecurity" class="menu-item" href="#simpin" data-l10n-id="simSecurity">SIM Security</a>
-        </li>
-        <li>
-          <a id="menuItem-appPermissions" class="menu-item" href="#appPermissions" data-l10n-id="appPermissions">App Permissions</a>
-        </li>
-        <li>
-          <small id="doNotTrack-desc" class="menu-item-desc"></small>
-          <a id="menuItem-doNotTrack" class="menu-item" href="#doNotTrack" data-l10n-id="doNotTrack">Do Not Track</a>
-        </li>
-      </ul>
-
-      <!-- Main :: Device -->
-      <header>
-        <h2 data-l10n-id="device">Device</h2>
-      </header>
-      <ul>
-        <li>
-          <a id="menuItem-deviceInfo" class="menu-item" href="#about" data-l10n-id="deviceInfo">Device Information</a>
-        </li>
-        <li>
-          <small id="battery-desc" class="menu-item-desc"></small>
-          <a id="menuItem-battery" class="menu-item" href="#battery" data-l10n-id="battery">Battery</a>
-        </li>
-        <li>
-          <small id="device-storage-desc" class="menu-item-desc"></small>
-          <a id="menuItem-deviceStorage" class="menu-item" href="#deviceStorage" data-l10n-id="deviceStorage">Device Storage</a>
-        </li>
-        <li id="media-storage-section">
-          <small id="media-storage-desc" class="menu-item-desc"></small>
-          <a id="menuItem-mediaStorage" class="menu-item" href="#mediaStorage" data-l10n-id="mediaStorage">Media Storage</a>
-        </li>
-        <li hidden>
-          <a id="menuItem-accessibility" class="menu-item" href="#accessibility" data-l10n-id="accessibility">Accessibility</a>
-        </li>
-        <li>
-          <a id="menuItem-helpAndFeedback" class="menu-item" href="#help" data-l10n-id="helpAndFeedback">Help &amp; Feedback</a>
-        </li>
-      </ul>
-
-      <!-- Main :: SIM Toolkit -->
-      <header>
-        <h2 data-l10n-id="simToolkit">SIM Toolkit</h2>
-      </header>
-      <ul>
-        <li>
-          <small id="icc-desc" class="menu-item-desc"></small>
-          <a id="menuItem-icc" class="menu-item" href="#icc" data-l10n-id="simToolkit">SIM Toolkit</a>
-        </li>
-      </ul>
-    </section>
-
-=======
->>>>>>> d8d105fb
     <!--
       - Lazy-Loading: to avoid parsing all settings panels before necessary, the
       - HTML markup is included in a comment node and applied with `.innerHTML'
@@ -2178,30 +2029,30 @@
             <input type="checkbox" data-type="switch" name="ril.radio.disabled" />
             <span></span>
           </label>
-          <a data-l10n-id="airplaneMode">Airplane Mode</a>
+          <a id="menuItem-airplaneMode" class="menu-item" data-l10n-id="airplaneMode">Airplane Mode</a>
         </li>
         <li>
           <label>
             <input type="checkbox" data-type="switch" name="geolocation.enabled" />
             <span></span>
           </label>
-          <a data-l10n-id="gps">GPS</a>
-        </li>
-        <li>
-          <small id="wifi-desc"></small>
-          <a href="#wifi" data-l10n-id="wifi">Wi-Fi</a>
-        </li>
-        <li>
-          <small id="data-desc"></small>
-          <a href="#carrier" data-l10n-id="cellularAndData">Cellular &amp; Data</a>
-        </li>
-        <li>
-          <small id="bluetooth-desc"></small>
-          <a href="#bluetooth" data-l10n-id="bluetooth">Bluetooth</a>
-        </li>
-        <li>
-          <small id="internetSharing-desc"></small>
-          <a href="#hotspot" data-l10n-id="internetSharing">Internet Sharing</a>
+          <a id="menuItem-gps" class="menu-item" data-l10n-id="gps">GPS</a>
+        </li>
+        <li>
+          <small id="wifi-desc" class="menu-item-desc" data-l10n-id="fullStatus-disconnected">offline</small>
+          <a id="menuItem-wifi" class="menu-item" href="#wifi" data-l10n-id="wifi">Wi-Fi</a>
+        </li>
+        <li>
+          <small id="data-desc" class="menu-item-desc"></small>
+          <a id="menuItem-cellularAndData" class="menu-item" href="#carrier" data-l10n-id="cellularAndData">Cellular &amp; Data</a>
+        </li>
+        <li>
+          <small id="bluetooth-desc" class="menu-item-desc"></small>
+          <a id="menuItem-bluetooth" class="menu-item" href="#bluetooth" data-l10n-id="bluetooth">Bluetooth</a>
+        </li>
+        <li>
+          <small id="internetSharing-desc" class="menu-item-desc"></small>
+          <a id="menuItem-internetSharing" class="menu-item" href="#hotspot" data-l10n-id="internetSharing">Internet Sharing</a>
         </li>
       </ul>
 
@@ -2211,25 +2062,25 @@
       </header>
       <ul>
         <li>
-          <a href="#sound" data-l10n-id="sound">Sound</a>
-        </li>
-        <li>
-          <a href="#display" data-l10n-id="display">Display</a>
-        </li>
-        <li>
-          <a href="#notifications" data-l10n-id="notifications">Notifications</a>
-        </li>
-        <li>
-          <small id="time-desc"></small>
-          <a href="#dateTime" data-l10n-id="dateAndTime">Date &amp; Time</a>
-        </li>
-        <li>
-          <small id="language-desc"></small>
-          <a href="#languages" data-l10n-id="languageAndRegion">Language &amp; Region</a>
-        </li>
-        <li>
-          <small id="keyboard-desc"></small>
-          <a href="#keyboard" data-l10n-id="keyboard">Keyboard</a>
+          <a id="menuItem-sound" class="menu-item" href="#sound" data-l10n-id="sound">Sound</a>
+        </li>
+        <li>
+          <a id="menuItem-display" class="menu-item" href="#display" data-l10n-id="display">Display</a>
+        </li>
+        <li>
+          <a id="menuItem-notifications" class="menu-item" href="#notifications" data-l10n-id="notifications">Notifications</a>
+        </li>
+        <li>
+          <small id="time-desc" class="menu-item-desc"></small>
+          <a id="menuItem-dateAndTime" class="menu-item" href="#dateTime" data-l10n-id="dateAndTime">Date &amp; Time</a>
+        </li>
+        <li>
+          <small id="language-desc" class="menu-item-desc"></small>
+          <a id="menuItem-languageAndRegion" class="menu-item" href="#languages" data-l10n-id="languageAndRegion">Language &amp; Region</a>
+        </li>
+        <li>
+          <small id="keyboard-desc" class="menu-item-desc"></small>
+          <a id="menuItem-keyboard" class="menu-item" href="#keyboard" data-l10n-id="keyboard">Keyboard</a>
         </li>
       </ul>
 
@@ -2239,10 +2090,10 @@
       </header>
       <ul hidden>
         <li>
-          <a href="#persona" data-l10n-id="persona">Persona</a>
-        </li>
-        <li>
-          <a href="#mail" data-l10n-id="mail">Mail</a>
+          <a id="menuItem-persona" class="menu-item" href="#persona" data-l10n-id="persona">Persona</a>
+        </li>
+        <li>
+          <a id="menuItem-mail" class="menu-item" href="#mail" data-l10n-id="mail">Mail</a>
         </li>
       </ul>
 
@@ -2252,19 +2103,19 @@
       </header>
       <ul>
         <li>
-          <small id="phoneLock-desc"></small>
-          <a href="#phoneLock" data-l10n-id="phoneLock">Phone Lock</a>
-        </li>
-        <li>
-          <small id="simCardLock-desc"></small>
-          <a href="#simpin" data-l10n-id="simSecurity">SIM Security</a>
-        </li>
-        <li>
-          <a href="#appPermissions" data-l10n-id="appPermissions">App Permissions</a>
-        </li>
-        <li>
-          <small id="doNotTrack-desc"></small>
-          <a href="#doNotTrack" data-l10n-id="doNotTrack">Do Not Track</a>
+          <small id="phoneLock-desc" class="menu-item-desc"></small>
+          <a id="menuItem-phoneLock" class="menu-item" href="#phoneLock" data-l10n-id="phoneLock">Phone Lock</a>
+        </li>
+        <li>
+          <small id="simCardLock-desc" class="menu-item-desc"></small>
+          <a id="menuItem-simSecurity" class="menu-item" href="#simpin" data-l10n-id="simSecurity">SIM Security</a>
+        </li>
+        <li>
+          <a id="menuItem-appPermissions" class="menu-item" href="#appPermissions" data-l10n-id="appPermissions">App Permissions</a>
+        </li>
+        <li>
+          <small id="doNotTrack-desc" class="menu-item-desc"></small>
+          <a id="menuItem-doNotTrack" class="menu-item" href="#doNotTrack" data-l10n-id="doNotTrack">Do Not Track</a>
         </li>
       </ul>
 
@@ -2274,28 +2125,28 @@
       </header>
       <ul>
         <li>
-          <a href="#about" data-l10n-id="deviceInfo">Device Information</a>
-        </li>
-        <li>
-          <small id="battery-desc"></small>
-          <a href="#battery" data-l10n-id="battery">Battery</a>
-        </li>
-        <li>
-          <small id="device-storage-desc"></small>
-          <a href="#deviceStorage" data-l10n-id="deviceStorage">Device Storage</a>
+          <a id="menuItem-deviceInfo" class="menu-item" href="#about" data-l10n-id="deviceInfo">Device Information</a>
+        </li>
+        <li>
+          <small id="battery-desc" class="menu-item-desc"></small>
+          <a id="menuItem-battery" class="menu-item" href="#battery" data-l10n-id="battery">Battery</a>
+        </li>
+        <li>
+          <small id="device-storage-desc" class="menu-item-desc"></small>
+          <a id="menuItem-deviceStorage" class="menu-item" href="#deviceStorage" data-l10n-id="deviceStorage">Device Storage</a>
         </li>
         <li id="media-storage-section">
-          <small id="media-storage-desc"></small>
-          <a href="#mediaStorage" data-l10n-id="mediaStorage">Media Storage</a>
+          <small id="media-storage-desc" class="menu-item-desc"></small>
+          <a id="menuItem-mediaStorage" class="menu-item" href="#mediaStorage" data-l10n-id="mediaStorage">Media Storage</a>
         </li>
         <li hidden>
-          <a href="#accessibility" data-l10n-id="accessibility">Accessibility</a>
-        </li>
-        <li>
-          <a href="#improveFirefoxOS" data-l10n-id="improveFirefoxOS">Improve Firefox OS</a>
-        </li>
-        <li>
-          <a href="#help" data-l10n-id="helpAndFeedback">Help &amp; Feedback</a>
+          <a id="menuItem-accessibility" class="menu-item" href="#accessibility" data-l10n-id="accessibility">Accessibility</a>
+        </li>
+        <li>
+          <a id="menuItem-helpAndFeedback" class="menu-item" href="#improveFirefoxOS" data-l10n-id="improveFirefoxOS">Improve Firefox OS</a>
+        </li>
+        <li>
+          <a id="menuItem-helpAndFeedback" class="menu-item" href="#help" data-l10n-id="helpAndFeedback">Help &amp; Feedback</a>
         </li>
       </ul>
 
@@ -2305,8 +2156,8 @@
       </header>
       <ul>
         <li>
-          <small id="icc-desc"></small>
-          <a href="#icc" data-l10n-id="simToolkit" id="iccMenuItem">SIM Toolkit</a>
+          <small id="icc-desc" class="menu-item-desc"></small>
+          <a id="menuItem-icc" class="menu-item" href="#icc" data-l10n-id="simToolkit">SIM Toolkit</a>
         </li>
       </ul>
     </section>
