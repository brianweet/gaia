<!DOCTYPE html>
<html>
  <head>
    <meta charset="utf-8"/>
    <meta http-equiv="pragma" content="no-cache"/>
    <title>Settings</title>

    <!-- multi-resolution support -->
    <link rel="stylesheet" href="/shared/style/responsive.css">

    <!-- Common style -->
    <link rel="stylesheet" type="text/css" href="shared/style/headers.css"/>
    <link rel="stylesheet" type="text/css" href="shared/style/switches.css"/>

    <!-- Specific style -->
    <link rel="stylesheet" type="text/css" href="style/lists.css"/>
    <link rel="stylesheet" type="text/css" href="style/icons.css"/>
    <link rel="stylesheet" type="text/css" href="style/settings.css"/>

    <!-- Panel Stylesheets
    <link rel="stylesheet" type="text/css" href="shared/style/action_menu.css"/>
    <link rel="stylesheet" type="text/css" href="shared/style/buttons.css"/>
    <link rel="stylesheet" type="text/css" href="shared/style/confirm.css"/>
    <link rel="stylesheet" type="text/css" href="shared/style/input_areas.css"/>
    <link rel="stylesheet" type="text/css" href="shared/style_unstable/progress_activity.css"/>
    <link rel="stylesheet" type="text/css" href="style/apps.css"/>
    <link rel="stylesheet" type="text/css" href="style/phone_lock.css"/>
    <link rel="stylesheet" type="text/css" href="style/simcard.css"/>
    <link rel="stylesheet" type="text/css" href="style/updates.css"/>
    -->

    <!-- Shared resources
    <link rel="resource" type="application/json" href="shared/resources/tz.json"/>
    <link rel="resource" type="application/json" href="shared/resources/apn.json"/>
    <link rel="resource" type="application/json" href="shared/resources/apn_tz.json"/>
    <link rel="resource" type="application/json" href="shared/resources/languages.json"/>
    <link rel="resource" type="application/json" href="shared/resources/keyboard_layouts.json"/>
    <link rel="resource" type="application/json" href="shared/resources/media/ringtones/"/>
    <link rel="resource" type="application/json" href="shared/resources/media/notifications/"/>
    <link rel="resource" type="image/png" href="shared/resources/branding/privacy_sprite.png"/>
    -->

    <!-- Localization -->
    <link rel="resource" type="application/l10n" href="shared/locales/branding.ini"/>
    <link rel="resource" type="application/l10n" href="shared/locales/date.ini"/>
    <link rel="resource" type="application/l10n" href="shared/locales/permissions.ini"/>
    <link rel="resource" type="application/l10n" href="shared/locales/tz.ini"/>
    <link rel="resource" type="application/l10n" href="locales/locales.ini"/>
    <script defer src="shared/js/l10n.js"></script>

    <!-- For perf-measurement related utilities -->
    <script defer src="/shared/js/performance_testing_helper.js"></script>

    <!-- Lazy loader -->
    <script defer src="/shared/js/lazy_loader.js"></script>

    <!-- Specific code -->
    <script defer src="js/settings.js"></script>

    <!-- shared helper library -->
    <!--<script defer src="shared/js/mouse_event_shim.js"></script>-->
    <!--<script defer src="shared/js/mobile_operator.js"></script>-->
    <!--<script defer src="shared/js/async_storage.js"></script>-->
    <!--<script defer src="shared/js/wifi_helper.js"></script>-->
    <!--<script defer src="/shared/js/settings_listener.js"></script> -->

    <!-- all non-#root panels will lazy-load their own scripts -->
  </head>
  <body class="skin-organic uninit">

    <!--
      - Lazy-Loading: to avoid parsing all settings panels before necessary, the
      - HTML markup is included in a comment node and applied with `.innerHTML'
      - when the sub-panel is loaded.
      -
      - When a panel includes <script> nodes, these scripts might require all
      - sub-panels to be loaded to work properly. We rely on the panel ID to get
      - its dependencies, e.g. the #wifi panel depends on all panels matching
      - the « section[id^="wifi-"] » selector.
      -
      - Long story short: BE VERY CAREFUL WHEN CHANGING A SECTION ID!
      -->

    <!--
      - Note: the panels are stacked in reverse order on purpose - the main
      - panel always comes last.  With this order, no 'z-index' rule is required
      - to handle the panel transitions.
      -->

    <!-- Connectivity :: Wi-Fi :: Network Status -->
    <section role="region" id="wifi-status">
      <!--
      <header>
        <button type="reset"><span data-l10n-id="back" class="icon icon-back">Back</span></button>
        <menu type="toolbar">
          <button type="submit"><span data-l10n-id="forget">Forget</span></button>
        </menu>
        <h1 data-ssid> Network Status </h1>
      </header>

      <div>
        <ul>
          <li>
            <a data-l10n-id="security">security
              <span data-security>WPA-PSK</span>
            </a>
          </li>
          <li>
            <a data-l10n-id="signalStrength">signal strength
              <span data-signal>good</span>
            </a>
          </li>
          <li>
            <a data-l10n-id="ipAddress">IP Adddress
              <span data-ip></span>
            </a>
          </li>
          <li>
            <a data-l10n-id="linkSpeed">link speed
              <span data-speed></span>
            </a>
          </li>
        </ul>
      </div>
      -->
    </section>

    <!-- Connectivity :: Wi-Fi :: Network Authentication -->
    <section role="region" id="wifi-auth">
      <!--
      <header>
        <button type="reset"><span data-l10n-id="back" class="icon icon-back">Back</span></button>
        <menu type="toolbar">
          <button type="submit"><span data-l10n-id="ok">OK</span></button>
        </menu>
        <h1 data-ssid> Network Authentication </h1>
      </header>

      <div>
        <ul>
          <li>
            <a data-l10n-id="security">security
              <span data-security>WPA-PSK</span>
            </a>
          </li>
          <li>
            <a data-l10n-id="signalStrength">signal strength
              <span data-signal>good</span>
            </a>
          </li>
          <li class="identity">
            <p data-l10n-id="identity">identity</p>
            <input type="text" data-ignore name="identity" />
          </li>
          <li class="password">
            <label>
              <input type="checkbox" data-ignore name="show-pwd" id="pwd-auth" />
              <span></span>
            </label>
            <span data-l10n-id="showPassword">show password</span>
            <p data-l10n-id="password">password</p>
            <input type="password" data-ignore name="password" maxlength="63" x-inputmode="verbatim" />
          </li>
        </ul>
      </div>
      -->
    </section>

    <!-- Connectivity :: Wi-Fi :: Join Hidden Network -->
    <!-- option "WPA-EAP" in Security is temporarily removed as per Bug 869843. -->
    <section role="region" id="wifi-joinHidden">
      <!--
      <header>
        <button type="reset"><span data-l10n-id="back" class="icon icon-back">Back</span></button>
        <menu type="toolbar">
          <button type="submit"><span data-l10n-id="ok">OK</span></button>
        </menu>
        <h1 data-l10n-id="authentication"> Authentication </h1>
      </header>

      <div>
        <ul>
          <li>
            <p data-l10n-id="ssid-name">SSID Network Name</p>
            <input type="text" data-ignore name="ssid" />
          </li>
          <li>
            <p data-l10n-id="security">Security</p>
            <p class="fake-select">
              <button class="icon icon-dialog">empty</button>
              <select>
                <option data-l10n-id="securityNone">none</option>
                <option>WEP</option>
                <option selected>WPA-PSK</option>
              </select>
            </p>
          </li>
          <li class="identity">
            <p data-l10n-id="identity">identity</p>
            <input type="text" data-ignore name="identity" />
          </li>
          <li class="password">
            <label>
              <input type="checkbox" data-ignore name="show-pwd" id="pwd-joinHidden" />
              <span></span>
            </label>
            <span data-l10n-id="showPassword">show password</span>
            <p data-l10n-id="password">password</p>
            <input type="password" data-ignore name="password" maxlength="63" />
          </li>
        </ul>
      </div>
      -->
    </section>

    <!-- Connectivity :: Wi-Fi :: WPS -->
    <section role="region" id="wifi-wps">
      <!--
      <header>
        <button type="reset"><span data-l10n-id="back" class="icon icon-back">Back</span></button>
        <menu type="toolbar">
          <button type="submit"><span data-l10n-id="ok">OK</span></button>
        </menu>
        <h1 data-l10n-id="wpsMessage"> Connect with WPS </h1>
      </header>

      <div>
        <header>
          <h2 data-l10n-id="wpsMethodSelection">Select WPS method:</h2>
        </header>
        <ul>
          <li>
            <label>
              <input type="radio" data-setting="wifi.wps.method" name="wpsMethodSelection" value="pbc" checked />
              <span></span>
            </label>
            <a data-l10n-id="wpsPbcLabel">Button connection</a>
          </li>
          <li>
            <label>
              <input type="radio" data-setting="wifi.wps.method" name="wpsMethodSelection" value="myPin" />
              <span></span>
            </label>
            <a data-l10n-id="wpsMyPinLabel">My PIN connection</a>
          </li>
          <li>
            <label>
              <input type="radio" data-setting="wifi.wps.method" name="wpsMethodSelection" value="apPin" />
              <span></span>
            </label>
            <a data-l10n-id="wpsApPinLabel">AP PIN connection</a>
          </li>
          <li id="wifi-wps-pin-area">
            <p data-l10n-id="wpsPinDescription">PIN is 4 or 8 digits</p>
            <input type="text" />
          </li>
        </ul>
      </div>
      -->
    </section>

    <!-- Connectivity :: Wi-Fi :: Saved Networks -->
    <section role="region" id="wifi-manageNetworks">
      <!--
      <header>
        <button type="reset"><span data-l10n-id="back" class="icon icon-back">Back</span></button>
        <h1 data-l10n-id="manageNetworks"> Manage Networks </h1>
      </header>

      <div>
        <ul>
          <li>
            <small data-name="deviceinfo.mac"></small>
            <a data-l10n-id="macAddress"> MAC address </a>
          </li>
        </ul>

        <header>
          <h2 data-l10n-id="knownNetworks"> Known Networks </h2>
        </header>
        <ul id="wifi-knownNetworks">
        </ul>

        <header>
          <h2 data-l10n-id="hiddenNetworks"> Hidden Networks </h2>
        </header>
        <ul>
          <li>
            <label>
              <button id="joinHidden" data-l10n-id="joinHiddenNetwork">Join Hidden Networks</button>
            </label>
          </li>
        </ul>
      <div>

      <form role="dialog" data-type="action" hidden>
        <menu>
          <button data-l10n-id="forgetNetwork">Forget network</button>
          <button data-l10n-id="cancel" type="reset">Cancel</button>
        </menu>
      </form>
      -->
    </section>

    <!-- Connectivity :: Wi-Fi -->
    <section role="region" id="wifi">
      <!--
      <header>
        <a href="#root"><span class="icon icon-back">back</span></a>
        <h1 data-l10n-id="wifi"> Wi-Fi </h1>
      </header>

      <div>
        <ul>
          <li id="wifi-enabled">
            <label>
              <input type="checkbox" data-type="switch" data-ignore/>
              <span></span>
            </label>
            <a data-l10n-id="wifi">Wi-Fi</a>
          </li>
          <li hidden>
            <label>
              <input type="checkbox" name="wifi.notification"/>
              <span></span>
            </label>
            <small data-l10n-id="networkNotification-expl">Notify me when an open network is available</small>
            <a data-l10n-id="networkNotification">Network notification</a>
          </li>
          <li id="wps-column">
            <small data-l10n-id="wpsDescription2">Automatic Wi-Fi setup</small>
            <a data-l10n-id="wpsMessage">Connect with WPS</a>
          </li>
        </ul>

        <header>
          <h2 data-l10n-id="availableNetworks"> Available Networks </h2>
        </header>
        <ul id="wifi-availableNetworks" data-state="off">
          <li class="explanation" data-state="off" data-l10n-id="wifi-disabled">
            Turn Wi-Fi on to view available networks.
          </li>
          <li data-state="on">
            <progress></progress><span data-l10n-id="scanning">Searching…</span>
          </li>
          <li data-state="ready">
            <label>
              <button data-l10n-id="scanNetworks">Search Again</button>
            </label>
          </li>
        </ul>

        <header>
          <h2 data-l10n-id="advancedSettings"> Advanced Settings </h2>
        </header>
        <ul>
          <li>
            <label>
              <button id="manageNetworks" data-l10n-id="manageNetworks">Manage Networks</button>
            </label>
          </li>
        </ul>
      </div>

      <script src="js/wifi.js"></script>
      -->
    </section>

    <!-- Connectivity :: Call :: Call Forwarding Not Reachable -->
    <section role="region" id="call-cf-notReachableSettings">
      <!--
      <header>
        <button type="reset"><span data-l10n-id="back" class="icon icon-back">Back</span></button>
        <menu type="toolbar">
          <button type="submit"><span data-l10n-id="ok">OK</span></button>
        </menu>
        <h1 data-l10n-id="callForwarding"> Call forwarding </h1>
      </header>

      <div>
        <ul id="cf-notreachable-advanced">
          <li>
            <p data-l10n-id="cf-numberWhenUnreachable">Number when unreachable</p>
            <input type="tel" id="cf-notreachable-number" data-setting="ril.cf.notreachable.number" disabled/>
          </li>
          <li>
            <label>
              <input type="checkbox" data-type="switch" data-setting="ril.cf.notreachable.enabled"/>
              <span></span>
            </label>
            <small data-l10n-id="callForwardingNotReachableShort">When unreachable</small>
            <a data-l10n-id="callForwardingForward">Forward</a>
          </li>
        </ul>
      </div>
      -->
    </section>

    <!-- Connectivity :: Call :: Call Forwarding No Reply -->
    <section role="region" id="call-cf-noReplySettings">
      <!--
      <header>
        <button type="reset"><span data-l10n-id="back" class="icon icon-back">Back</span></button>
        <menu type="toolbar">
          <button type="submit"><span data-l10n-id="ok">OK</span></button>
        </menu>
        <h1 data-l10n-id="callForwarding"> Call forwarding </h1>
      </header>

      <div>
        <ul id="cf-noreply-advanced">
          <li>
            <p data-l10n-id="cf-numberWhenUnanswered">Number when unanswered</p>
            <input type="tel" id="cf-noreply-number" data-setting="ril.cf.noreply.number" disabled/>
          </li>
          <li>
            <label>
              <input type="checkbox" data-type="switch" data-setting="ril.cf.noreply.enabled"/>
              <span></span>
            </label>
            <small data-l10n-id="callForwardingNoReplyShort">When unanswered</small>
            <a data-l10n-id="callForwardingForward">Forward</a>
          </li>
        </ul>
      </div>
      -->
    </section>

    <!-- Connectivity :: Call :: Call Forwarding Mobile Busy -->
    <section role="region" id="call-cf-mobileBusySettings">
      <!--
      <header>
        <button type="reset"><span data-l10n-id="back" class="icon icon-back">Back</span></button>
        <menu type="toolbar">
          <button type="submit"><span data-l10n-id="ok">OK</span></button>
        </menu>
        <h1 data-l10n-id="callForwarding"> Call forwarding </h1>
      </header>

      <div>
        <ul id="cf-mobilebusy-advanced">
          <li>
            <p data-l10n-id="cf-numberWhenBusy">Number when busy</p>
            <input type="tel" id="cf-mobilebusy-number" data-setting="ril.cf.mobilebusy.number" disabled/>
          </li>
          <li>
            <label>
              <input type="checkbox" data-type="switch" data-setting="ril.cf.mobilebusy.enabled"/>
              <span></span>
            </label>
            <small data-l10n-id="callForwardingMobileBusyShort">When busy</small>
            <a data-l10n-id="callForwardingForward">Forward</a>
          </li>
        </ul>
      </div>
      -->
    </section>

    <!-- Connectivity :: Call :: Call Forwarding Unconditional -->
    <section role="region" id="call-cf-unconditionalSettings">
      <!--
      <header>
        <button type="reset"><span data-l10n-id="back" class="icon icon-back">Back</span></button>
        <menu type="toolbar">
          <button type="submit"><span data-l10n-id="ok">OK</span></button>
        </menu>
        <h1 data-l10n-id="callForwarding"> Call forwarding </h1>
      </header>

      <div>
        <ul id="cf-unconditional-advanced">
          <li>
            <p data-l10n-id="cf-alwaysUseThisNumber">Always use this number</p>
            <input type="tel" id="cf-unconditional-number" data-setting="ril.cf.unconditional.number" disabled/>
          </li>
          <li>
            <label>
              <input type="checkbox" data-type="switch" data-setting="ril.cf.unconditional.enabled"/>
              <span></span>
            </label>
            <small data-l10n-id="callForwardingUnconditionalShort">Always</small>
            <a data-l10n-id="callForwardingForward">Forward</a>
          </li>
        </ul>
      </div>
      -->
    </section>

    <!-- Connectivity :: Call :: Voice Mail -->
    <section role="region" id="call-voiceMailSettings">
      <!--
      <header>
        <button type="reset"><span data-l10n-id="back" class="icon icon-back">Back</span></button>
        <menu type="toolbar">
          <button type="submit"><span data-l10n-id="ok">OK</span></button>
        </menu>
        <h1 data-l10n-id="voiceMail"> Voicemail </h1>
      </header>

      <div>
        <ul>
          <li>
            <p data-l10n-id="voiceMail-number">Voicemail Number</p>
            <input type="tel" id="vm-number" data-setting="ril.iccInfo.mbdn"/>
          </li>
        </ul>
      </div>
      -->
    </section>

    <!-- Connectivity :: Call -->
    <section role="region" id="call">
      <!--
      <header>
        <a href="#root"><span class="icon icon-back">back</span></a>
        <h1 data-l10n-id="callSettings"> Call Settings </h1>
      </header>

      <div>
        <ul>
          <li>
            <small id="voiceMail-desc"></small>
            <a data-href="#call-voiceMailSettings" data-l10n-id="voiceMail">Voicemail</a>
          </li>
        </ul>

        <ul>
          <li id="menuItem-callWaiting" data-state="off">
            <label class="checkbox-label">
              <input type="checkbox" data-type="switch" data-ignore/>
              <span></span>
            </label>
            <label class="alert-label" hidden>
              <span></span>
            </label>
            <a data-l10n-id="callWaiting">Call Waiting</a>
          </li>
          <li id="menuItem-cellBroadcast" class="disabled">
            <label class="checkbox-label">
              <input type="checkbox" data-type="switch" data-ignore disabled />
              <span></span>
            </label>
            <a data-l10n-id="cellBroadcast">Cell broadcast service</a>
          </li>
        </ul>

        <header>
          <h2 data-l10n-id="callForwarding"> Call Forwarding </h2>
        </header>
        <ul>
          <li id="li-cfu-desc" class="disabled">
            <small id="cfu-desc"></small>
            <a id="menuItem-callForwardingUnconditional" data-href="#call-cf-unconditionalSettings" data-l10n-id="callForwardingUnconditional">Always forward</a>
          </li>
          <li id="li-cfmb-desc" class="disabled">
            <small id="cfmb-desc"></small>
            <a id="menuItem-callForwardingMobileBusy" data-href="#call-cf-mobileBusySettings" data-l10n-id="callForwardingMobileBusy">Forward when busy</a>
          </li>
          <li id="li-cfnrep-desc" class="disabled">
            <small id="cfnrep-desc"></small>
            <a id="menuItem-callForwardingNoReply" data-href="#call-cf-noReplySettings" data-l10n-id="callForwardingNoReply">Forward when unanswered</a>
          </li>
          <li id="li-cfnrea-desc" class="disabled">
            <small id="cfnrea-desc"></small>
            <a id="menuItem-callForwardingNotReachable" data-href="#call-cf-notReachableSettings" data-l10n-id="callForwardingNotReachable">Forward when unreachable</a>
          </li>
        </ul>
      </div>

      <form role="dialog" data-type="confirm" hidden class="cw-alert">
        <section>
          <h1 data-l10n-id="confirmCallWaitingTitle">Unable to confirm call waiting preferences</h1>
          <p>
            <strong data-l10n-id="confirmCallWaitingDesc">The device is currently unable to communicate with the carrier. Try setting the preference again.</strong>
          </p>
          <p class="cw-alert-sub-p">
            <label class="cw-alert-checkbox-label">
              <input type="checkbox" data-type="switch" data-ignore/>
              <span></span>
            </label>
            <span data-l10n-id="callWaiting">Call Waiting</span>
          </p>
        </section>
        <menu>
          <button class="cw-alert-cancel" data-l10n-id="cancel">Cancel</button>
          <button class="cw-alert-set recommend" data-l10n-id="set">Set</button>
        </menu>
      </form>

      <form role="dialog" data-type="confirm" hidden class="cf-alert">
        <section>
          <h1 data-l10n-id="callForwardingConfirmTitle">Call forwarding confirmation message</h1>
          <p>
            <strong id="cf-confirm-message"></strong>
          </p>
        </section>
        <menu>
          <button class="cf-alert-continue full" data-l10n-id="continue">Continue</button>
        </menu>
      </form>

      <script src="js/call.js"></script>
      -->
    </section>

    <!-- Connectivity :: Cellular & Data :: Network Operator -->
    <section role="region" id="carrier-operatorSettings">
      <!--
      <header>
        <a href="#carrier"><span class="icon icon-back">back</span></a>
        <h1 data-l10n-id="networkOperator"> Network Operator </h1>
      </header>

      <div>
        <ul>
          <li>
            <p data-l10n-id="operator-networkType">Network Type</p>
            <p class="fake-select">
              <button class="icon icon-dialog">empty</button>
              <select name="ril.radio.preferredNetworkType" id="preferredNetworkType">
                <option data-l10n-id="operator-networkType-auto" value="wcdma/gsm">Automatic</option>
                <option data-l10n-id="operator-networkType-2G" value="gsm">2G only</option>
                <option data-l10n-id="operator-networkType-3G" value="wcdma">3G only</option>
              </select>
            </p>
          </li>
          <li id="operator-autoSelect">
            <label>
              <input type="checkbox" data-type="switch" data-ignore/>
              <span></span>
            </label>
            <small></small>
            <a data-l10n-id="operator-autoSelect">Automatic Selection</a>
          </li>
        </ul>

        <header>
          <h2 data-l10n-id="availableOperators"> Network Operators in the Area </h2>
        </header>
        <ul id="availableOperators" data-state="off">
          <li class="explanation" data-state="off" data-l10n-id="operator-turnAutoSelectOff">
            Turn Automatic Selection off to view available network operators.
          </li>
          <li class="explanation" data-state="on" data-l10n-id="scanning">
            Searching…
          </li>
          <li data-state="ready">
            <label>
              <button data-l10n-id="scanNetworks">Search Again</button>
            </label>
          </li>
        </ul>
      </div>
      -->
    </section>

    <!-- Connectivity :: Cellular & Data :: Data Settings -->
    <section role="region" id="carrier-dataSettings">
      <!--
      <header>
        <button type="reset"><span data-l10n-id="back" class="icon icon-back">Back</span></button>
        <menu type="toolbar">
          <button type="submit"><span data-l10n-id="ok">OK</span></button>
        </menu>
        <h1 data-l10n-id="dataSettings"> Data Settings </h1>
      </header>

      <div>
        <ul class="apnSettings-list">
          <li class="apnSettings-custom">
            <label>
              <input type="radio" data-setting="ril.data.carrier" name="dataApnSettingsCarrier" value="_custom_" checked />
              <span></span>
            </label>
            <a data-l10n-id="custom">(custom settings)</a>
          </li>
        </ul>

        <header>
          <h2 data-l10n-id="advancedSettings"> Advanced Settings </h2>
        </header>
        <ul class="apnSettings-advanced">
          <li>
            <p data-l10n-id="apn">APN</p>
            <input type="text" data-setting="ril.data.apn" />
          </li>
          <li>
            <p data-l10n-id="identity">identity</p>
            <input type="text" data-setting="ril.data.user" />
          </li>
          <li>
            <p data-l10n-id="password">password</p>
            <input type="text" data-setting="ril.data.passwd" />
          </li>
          <li>
            <p data-l10n-id="httpProxyHost">HTTP Proxy Host</p>
            <input type="text" data-setting="ril.data.httpProxyHost" />
          </li>
          <li>
            <p data-l10n-id="httpProxyPort">HTTP Proxy Port</p>
            <input type="text" data-setting="ril.data.httpProxyPort" />
          </li>
          <li>
            <p data-l10n-id="apn-authType">Authentication</p>
            <p class="fake-select">
              <button class="icon icon-dialog">empty</button>
              <select id="ril-data-authType" data-setting="ril.data.authtype">
                <option value="notDefined" data-l10n-id="apn-authType-notDefined">Not defined</option>
                <option value="none" data-l10n-id="apn-authType-none">None</option>
                <option value="pap" data-l10n-id="apn-authType-pap">PAP</option>
                <option value="chap" data-l10n-id="apn-authType-chap">CHAP</option>
                <option value="papOrChap" data-l10n-id="apn-authType-papOrChap">PAP or CHAP</option>
              </select>
            </p>
          </li>
        </ul>
      </div>
      -->
    </section>

    <!-- Connectivity :: Cellular & Data :: Message Settings -->
    <section role="region" id="carrier-mmsSettings">
      <!--
      <header>
        <button type="reset"><span data-l10n-id="back" class="icon icon-back">Back</span></button>
        <menu type="toolbar">
          <button type="submit"><span data-l10n-id="ok">OK</span></button>
        </menu>
        <h1 data-l10n-id="messageSettings"> Message Settings </h1>
      </header>

      <div>
        <header>
          <h2 data-l10n-id="text-message-confirmation"> Text message confirmation </h2>
        </header>
        <ul id="text-message-list">
          <li class="hint">
            <label>
              <input type="checkbox" data-type="switch" data-setting="dom.sms.requestStatusReport"/>
              <span></span>
            </label>
            <a data-l10n-id="delivery-reports"> Delivery reports </a>
            <p class="explanation" data-l10n-id="delivery-reports-details">Request notification of delivery for each message sent</p>
          </li>
        </ul>
        <header>
          <h2 data-l10n-id="mmsTitle"> Multimedia messaging (MMS) </h2>
        </header>
        <ul class="mmsSettings-list">
          <li class="hint">
            <a data-l10n-id="auto-retrieve">Auto retrieve</a>
            <p class="explanation" data-l10n-id="auto-retrieve-details">automatically retieve messages</p>
            <p class="fake-select">
              <button class="icon icon-dialog">empty</button>
              <select data-setting="ril.mms.retrieval_mode">
                <option value="manual" data-l10n-id="manual-retrieve">Off</option>
                <option value="automatic" data-l10n-id="auto-roaming-retrieve">On with roaming</option>
                <option value="automatic-home" data-l10n-id="auto-no-roaming-retrieve">On without roaming/option>
              </select>
            </p>
          </li>
        </ul>
        <header>
          <h2 data-l10n-id="apnSettings"> APN Settings </h2>
        </header>
        <ul class="apnSettings-list">
          <li class="apnSettings-custom">
            <label>
              <input type="radio" data-setting="ril.mms.carrier" name="mmsApnSettingsCarrier" value="_custom_" checked />
              <span></span>
            </label>
            <a data-l10n-id="custom">(custom settings)</a>
          </li>
        </ul>
        <header>
          <h2 data-l10n-id="advancedSettings"> Advanced Settings </h2>
        </header>
        <ul class="apnSettings-advanced">
          <li>
            <p data-l10n-id="apn">APN</p>
            <input type="text" data-setting="ril.mms.apn" />
          </li>
          <li>
            <p data-l10n-id="identity">identity</p>
            <input type="text" data-setting="ril.mms.user" />
          </li>
          <li>
            <p data-l10n-id="password">password</p>
            <input type="text" data-setting="ril.mms.passwd" />
          </li>
          <li>
            <p data-l10n-id="httpProxyHost">HTTP Proxy Host</p>
            <input type="text" x-inputmode="verbatim" data-setting="ril.mms.httpProxyHost" />
          </li>
          <li>
            <p data-l10n-id="httpProxyPort">HTTP Proxy Port</p>
            <input type="number" x-inputmode="digits" data-setting="ril.mms.httpProxyPort" />
          </li>
          <li>
            <p data-l10n-id="mmsproxy">MMS Proxy</p>
            <input type="text" x-inputmode="verbatim" data-setting="ril.mms.mmsproxy" />
          </li>
          <li>
            <p data-l10n-id="mmsport">MMS Port</p>
            <input type="number" x-inputmode="digits" data-setting="ril.mms.mmsport" />
          </li>
          <li>
            <p data-l10n-id="mmsc">MMSC</p>
            <input type="text" x-inputmode="verbatim" data-setting="ril.mms.mmsc" />
          </li>
          <li>
            <p data-l10n-id="apn-authType">Authentication</p>
            <p class="fake-select">
              <button class="icon icon-dialog">empty</button>
              <select id="ril-mms-authType" data-setting="ril.mms.authtype">
                <option value="notDefined" data-l10n-id="apn-authType-notDefined">Not defined</option>
                <option value="none" data-l10n-id="apn-authType-none">None</option>
                <option value="pap" data-l10n-id="apn-authType-pap">PAP</option>
                <option value="chap" data-l10n-id="apn-authType-chap">CHAP</option>
                <option value="papOrChap" data-l10n-id="apn-authType-papOrChap">PAP or CHAP</option>
              </select>
            </p>
          </li>
        </ul>
      </div>
      -->
    </section>

    <!-- Connectivity :: Cellular & Data :: A-GPS Settings -->
    <section role="region" id="carrier-suplSettings">
      <!--
      <header>
        <button type="reset"><span data-l10n-id="back" class="icon icon-back">Back</span></button>
        <menu type="toolbar">
          <button type="submit"><span data-l10n-id="ok">OK</span></button>
        </menu>
        <h1 data-l10n-id="suplSettings"> A-GPS Settings </h1>
      </header>

      <div>
        <ul class="apnSettings-list">
          <li class="apnSettings-custom">
            <label>
              <input type="radio" data-setting="ril.supl.carrier" name="suplApnSettingsCarrier" value="_custom_" checked />
              <span></span>
            </label>
            <a data-l10n-id="custom">(custom settings)</a>
          </li>
        </ul>

        <header>
          <h2 data-l10n-id="advancedSettings"> Advanced Settings </h2>
        </header>
        <ul class="apnSettings-advanced">
          <li>
            <p data-l10n-id="apn">APN</p>
            <input type="text" data-setting="ril.supl.apn" />
          </li>
          <li>
            <p data-l10n-id="identity">identity</p>
            <input type="text" data-setting="ril.supl.user" />
          </li>
          <li>
            <p data-l10n-id="password">password</p>
            <input type="text" data-setting="ril.supl.passwd" />
          </li>
          <li>
            <p data-l10n-id="httpProxyHost">HTTP Proxy Host</p>
            <input type="text" data-setting="ril.supl.httpProxyHost" />
          </li>
          <li>
            <p data-l10n-id="httpProxyPort">HTTP Proxy Port</p>
            <input type="text" data-setting="ril.supl.httpProxyPort" />
          </li>
          <li>
            <p data-l10n-id="apn-authType">Authentication</p>
            <p class="fake-select">
              <button class="icon icon-dialog">empty</button>
              <select id="ril-supl-authType" data-setting="ril.supl.authtype">
                <option value="notDefined" data-l10n-id="apn-authType-notDefined">Not defined</option>
                <option value="none" data-l10n-id="apn-authType-none">None</option>
                <option value="pap" data-l10n-id="apn-authType-pap">PAP</option>
                <option value="chap" data-l10n-id="apn-authType-chap">CHAP</option>
                <option value="papOrChap" data-l10n-id="apn-authType-papOrChap">PAP or CHAP</option>
              </select>
            </p>
          </li>
        </ul>
      </div>
      -->
    </section>

    <!-- Connectivity :: Cellular & Data :: Data Connection Warnings -->
    <section role="region" id="carrier-dc-warning">
      <!--
      <form role="dialog" data-type="confirm">
        <section>
          <h1>
            <span data-l10n-id="dataConnection-warning-head">Turn ON data connection?</span>
          </h1>
          <p>
            <small data-l10n-id="dataConnection-warning-message">
              Applications will automatically fetch data via data connection
               when required. Additional data charges may apply.
            </small>
          </p>
        </section>
        <menu>
          <button type="reset" data-l10n-id="notNow">Not now</button>
          <button type="submit" class="recommend" data-l10n-id="turnOn">Turn ON</button>
        </menu>
      </form>
      -->
    </section>

    <!-- Connectivity :: Cellular & Data :: Data Roaming Warnings -->
    <section role="region" id="carrier-dr-warning">
      <!--
      <form role="dialog" data-type="confirm">
        <section>
          <h1>
            <span data-l10n-id="dataRoaming-warning-head">Turn ON data roaming?</span>
          </h1>
          <p>
            <small data-l10n-id="dataRoaming-warning-message">
              Depending on your service agreement, significant roaming charges
              may apply for data usage when you are in the roaming area.
            </small>
          </p>
        </section>
        <menu>
          <button type="reset" data-l10n-id="notNow">Not now</button>
          <button type="submit" class="recommend" data-l10n-id="turnOn">Turn ON</button>
        </menu>
      </form>
      -->
    </section>

    <!-- Connectivity :: Cellular & Data -->
    <section role="region" id="carrier">
      <!--
      <header>
        <a href="#root"><span class="icon icon-back">back</span></a>
        <h1 data-l10n-id="cellularAndData"> Cellular &amp; Data </h1>
      </header>

      <div>
        <ul>
          <li>
            <small id="dataNetwork-desc"></small>
            <span data-l10n-id="dataNetwork">Carrier</span>
          </li>
        </ul>

        <header>
          <h2 data-l10n-id="dataConnectivity"> Data Connectivity </h2>
        </header>
        <ul>
          <li>
            <label>
              <input type="checkbox" data-type="switch" name="ril.data.enabled" class="uninit"/>
              <span></span>
            </label>
            <small id="dataConnection-desc"></small>
            <a data-l10n-id="dataConnection">Data Connection</a>
          </li>
          <li id="dataConnection-expl" class="explanation" data-l10n-id="dataConnection-warning-message" hidden></li>
          <li>
            <label>
              <input type="checkbox" data-type="switch" name="ril.data.roaming_enabled" class="uninit"/>
              <span></span>
            </label>
            <a data-l10n-id="dataRoaming">Data Roaming</a>
          </li>
          <li id="dataRoaming-expl" class="explanation" data-l10n-id="dataRoaming-warning-message" hidden></li>
        </ul>

        <header>
          <h2 data-l10n-id="advancedSettings"> Advanced Settings </h2>
        </header>
        <ul>
          <li>
            <label>
              <button data-href="#carrier-operatorSettings"
                data-l10n-id="networkOperator"> Network Operator </button>
            </label>
          </li>
          <li>
            <label>
              <button data-href="#carrier-dataSettings"
                data-l10n-id="dataSettings">Data Settings</button>
            </label>
          </li>
          <li>
            <label>
              <button data-href="#carrier-mmsSettings"
                data-l10n-id="messageSettings">Message Settings</button>
            </label>
          </li>
          <li>
            <label>
              <button data-href="#carrier-suplSettings"
                data-l10n-id="suplSettings">A-GPS Settings</button>
            </label>
          </li>
        </ul>
      </div>

      <script defer src="js/carrier.js"></script>
      -->
    </section>

    <!-- Connectivity :: Bluetooth -->
    <section role="region" id="bluetooth">
      <!--
      <header>
        <a href="#root"><span class="icon icon-back">back</span></a>
        <h1 data-l10n-id="bluetooth"> Bluetooth </h1>
      </header>

      <div>
        <ul>
          <li id="bluetooth-status" class="hint">
            <label>
              <input type="checkbox" data-type="switch" data-ignore/>
              <span></span>
            </label>
            <a data-l10n-id="bluetooth">Bluetooth</a>
            <p data-l10n-id="bluetooth-enable-msg" id="bluetooth-enable-msg" class="explanation">
              Turn Bluetooth on to view devices in the area.
            </p>
          </li>
          <li hidden id="device-visible">
            <label>
              <input type="checkbox" data-type="switch" data-ignore />
              <span></span>
            </label>
            <small id="bluetooth-device-name"></small>
            <a data-l10n-id="bluetooth-visible-to-all">Visible to all</a>
          </li>
          <li hidden id="bluetooth-rename">
            <label>
              <button id="rename-device" data-l10n-id="rename-device" disabled>Rename My Device</button>
            </label>
          </li>
        </ul>

        <header id="bluetooth-paired-title">
          <h2 data-l10n-id="bluetooth-paired-devices">Paired Devices</h2>
        </header>
        <ul id="bluetooth-paired-devices" class="devices">
        </ul>

        <header id="bluetooth-found-title">
          <h2 data-l10n-id="bluetooth-devices-in-area">Devices found</h2>
        </header>
        <ul id="bluetooth-devices" class="devices">
        </ul>
        <div id="bluetooth-searching" data-l10n-id="search-for-device" class="explanation">
          Searching for devices…
        </div>
        <ul hidden id="bluetooth-search">
          <li>
            <label>
              <button id="search-device" data-l10n-id="search-device" disabled>Search for Devices</button>
            </label>
          </li>
        </ul>
      </div>

      <form role="dialog" data-type="action" id="paired-device-option" hidden>
        <menu>
          <button data-l10n-id="device-option-connect" id="connect-option">Connect</button>
          <button data-l10n-id="device-option-disconnect" id="disconnect-option">Disconnect</button>
          <button data-l10n-id="device-option-unpair" id="unpair-option">Unpair</button>
          <button data-l10n-id="cancel">Cancel</button>
        </menu>
      </form>

      <script src="js/bluetooth.js"></script>
      -->
    </section>

    <!-- Connectivity :: Internet Sharing :: Portable Wi-Fi Hotspot -->
    <section role="region" id="hotspot-wifiSettings">
      <!--
      <header>
        <button type="reset"><span data-l10n-id="back" class="icon icon-back">Back</span></button>
        <menu type="toolbar">
          <button type="submit"><span data-l10n-id="ok">OK</span></button>
        </menu>
        <h1 data-l10n-id="hotspotSettings"> Hotspot Settings </h1>
      </header>

      <div>
        <ul>
          <li>
            <p data-l10n-id="ssid-name">SSID Network Name</p>
            <input type="text" data-setting="tethering.wifi.ssid" />
          </li>
          <li class="password">
            <label>
              <input type="checkbox" data-ignore name="show_password" />
              <span></span>
            </label>
            <span data-l10n-id="showPassword">Show password</span>
            <p data-l10n-id="wifi-password">Password</p>
            <input type="password" name="password" x-inputmode="verbatim" data-setting="tethering.wifi.security.password" />
          </li>
          <li>
            <p data-l10n-id="wifi-security">Security</p>
            <p class="fake-select">
              <button class="icon icon-dialog">Security</button>
              <select class="security-selector" data-setting="tethering.wifi.security.type">
                <option value="open" data-l10n-id="hotspot-open">open</option>
                <option value="wpa-psk" data-l10n-id="hotspot-wpa-psk">WPA (TKIP)</option>
                <option value="wpa2-psk" data-l10n-id="hotspot-wpa2-psk">WPA2 (AES)</option>
              </select>
            </p>
          </li>
        </ul>
      </div>
      -->
    </section>

    <!-- Connectivity :: Internet Sharing -->
    <section role="region" id="hotspot">
      <!--
      <header>
        <a href="#root"><span class="icon icon-back">back</span></a>
        <h1 data-l10n-id="internetSharing"> Internet Sharing </h1>
      </header>

      <div>
        <header>
          <h2 data-l10n-id="internetSharing-wifi"> Wi-Fi </h2>
        </header>
        <ul>
          <li>
            <label>
              <input type="checkbox" data-type="switch" name="tethering.wifi.enabled" class="uninit"/>
              <span></span>
            </label>
            <a data-l10n-id="wifi-hotspot">Wi-Fi Hotspot</a>
          </li>
          <li class="description" data-l10n-id="internetSharing-wifi-desc">
            Allow other devices to share my phone’s Internet connection by connecting via Wi-Fi.
          </li>
          <li>
            <a data-l10n-id="wifi-name">Name
              <span data-name="tethering.wifi.ssid"></span>
            </a>
          </li>
          <li class="password-item" hidden>
            <a data-l10n-id="wifi-password">Password
              <span data-name="tethering.wifi.security.password"></span>
            </a>
          </li>
          <li>
            <a data-l10n-id="wifi-security">Security
              <span data-name="tethering.wifi.security.type"></span>
            </a>
          </li>
          <li id="hotspot-settings-section">
            <label>
              <button class="hotspot-wifiSettings-btn"
                data-l10n-id="hotspotSettings">Hotspot Settings</button>
            </label>
          </li>
        </ul>

        <header>
          <h2 data-l10n-id="internetSharing-usb"> USB </h2>
        </header>
        <ul>
          <li>
            <label>
              <input type="checkbox" data-type="switch" name="tethering.usb.enabled" class="uninit"/>
              <span></span>
            </label>
            <a data-l10n-id="usb-tethering">USB Tethering</a>
          </li>
          <li class="description" data-l10n-id="internetSharing-usb-desc">
            Share my phone’s Internet connection with a USB-connected device.
          </li>
        </ul>
      </div>

      <script src="js/hotspot.js"></script>
      -->
    </section>

    <!-- Personalization :: Sound :: Sound Selection -->
    <section role="region" id="sound-selection">
      <!--
      <header>
        <button type="reset">
          <span data-l10n-id="back" class="icon icon-back">Back</span>
        </button>
        <menu type="toolbar">
          <button data-l10n-id="done" type="submit">Done</button>
        </menu>
        <h1 data-l10n-id="select-tone"> Select a Tone </h1>
      </header>

      <div>
        <header>
          <h2 data-l10n-id="ring-tones">Ringtones</h2>
        </header>
        <ul id="ringtones-list">
        </ul>

        <header>
          <h2 data-l10n-id="alert-tones">Alert Tones</h2>
        </header>
        <ul id="notifications-list">
        </ul>

        <audio style="display: none;" src=""></audio>
      </div>
      -->
    </section>

    <!-- Personalization :: Sound -->
    <section role="region" id="sound">
      <!--
      <header>
        <a href="#root"><span class="icon icon-back">back</span></a>
        <h1 data-l10n-id="sound"> Sound </h1>
      </header>

      <div>
        <ul>
          <li>
            <label>
              <input type="checkbox" data-type="switch" name="vibration.enabled" checked class="uninit"/>
              <span></span>
            </label>
            <a data-l10n-id="vibrate">Vibrate</a>
          </li>
        </ul>

        <header>
          <h2 data-l10n-id="volume">Volume</h2>
        </header>
        <ul>
          <li class="sound-setting">
            <p data-l10n-id="ringer-and-notification-sound">Ringer & Notifications</p>
            <label>
              <input type="range" name="audio.volume.notification" step="1" min="0" value="15" max="15">
              <span class="range-icons volume"></span>
            </label>
          </li>
          <li class="sound-setting">
            <p data-l10n-id="alarm-sound">Alarm</p>
            <label>
              <input type="range" name="audio.volume.alarm" step="1" min="0" value="15" max="15">
              <span class="range-icons volume"></span>
            </label>
          </li>
        </ul>

        <header>
          <h2 data-l10n-id="tones">Tones</h2>
        </header>
        <ul>
          <li>
            <p data-l10n-id="ringer">Ringer</p>
            <p class="fake-select">
              <button id="call-tone-selection" class="tone-select" data-l10n-id="change"></button>
            </p>
          </li>
        </ul>

        <header>
          <h2 data-l10n-id="other-sounds">Other Sounds</h2>
        </header>
        <ul>
          <li>
            <label>
              <input type="checkbox" name="phone.ring.keypad" checked />
              <span></span>
            </label>
            <a data-l10n-id="keypad">Keypad</a>
          </li>
          <li>
            <label>
              <input type="checkbox" name="camera.shutter.enabled" checked />
              <span></span>
            </label>
            <a data-l10n-id="camera-shutter">Camera Shutter</a>
          </li>
          <li>
            <label>
              <input type="checkbox" name="mail.sent-sound.enabled" checked />
              <span></span>
            </label>
            <a data-l10n-id="sent-mail">Sent Mail</a>
          </li>
          <li>
            <label>
              <input type="checkbox" name="message.sent-sound.enabled" checked />
              <span></span>
            </label>
            <a data-l10n-id="sent-message">Sent Message</a>
          </li>
          <li>
            <label>
              <input type="checkbox" name="lockscreen.unlock-sound.enabled" checked />
              <span></span>
            </label>
            <a data-l10n-id="unlock-screen">Unlock Screen</a>
          </li>
        </ul>
      </div>

      <script src="js/sound.js"></script>
      -->
    </section>

    <!-- Personalization :: Display -->
    <section role="region" id="display">
      <!--
      <header>
        <a href="#root"><span class="icon icon-back">back</span></a>
        <h1 data-l10n-id="display"> Display </h1>
      </header>

      <div>
        <header id="wallpaper-header">
          <h2 data-l10n-id="wallpaper">Wallpaper</h2>
        </header>
        <div id="wallpaper">
          <img id="wallpaper-preview" alt="wallpaper preview"/>
          <button id="wallpaper-button"></button>
        </div>
        <header>
          <h2 data-l10n-id="brightness">Brightness</h2>
        </header>
        <ul>
          <li id="brightness-auto">
            <label>
              <input type="checkbox" name="screen.automatic-brightness" checked />
              <span></span>
            </label>
            <a data-l10n-id="brightness-autoAdjust">Adjust Automatically</a>
          </li>
          <li id="brightness-manual">
            <label>
              <input type="range" name="screen.brightness" min="0.1" value="0.5" max="1" />
              <span class="range-icons brightness"></span>
            </label>
          </li>
          <li id="screen-timeout">
            <p data-l10n-id="screen-timeout">Screen Timeout</p>
            <p class="fake-select">
              <button class="icon icon-dialog">empty</button>
              <select name="screen.timeout" data-value-type="integer">
                <option value="60"  data-l10n-id="one-minute" selected>1 minute</option>
                <option value="120" data-l10n-id="two-minutes"> 2 minutes</option>
                <option value="300" data-l10n-id="five-minutes">5 minutes</option>
                <option value="600" data-l10n-id="ten-minutes">10 minutes</option>
                <option value="0"   data-l10n-id="never">Never</option>
              </select>
            </p>
          </li>
        </ul>
      </div>

      <script src="js/wallpaper.js"></script>
      -->
    </section>

    <!-- Personalization :: Notifications -->
    <section role="region" id="notifications">
      <!--
      <header>
        <a href="#root"><span class="icon icon-back">back</span></a>
        <h1 data-l10n-id="notifications"> Notifications </h1>
      </header>

      <div>
        <ul>
          <li>
            <label>
              <input type="checkbox" name="lockscreen.notifications-preview.enabled" checked />
              <span></span>
            </label>
            <a data-l10n-id="lockscreen-notifications">Show on Lock Screen</a>
          </li>
        </ul>
      </div>
      -->
    </section>

    <!-- Personalization :: Date & Time -->
    <section role="region" id="dateTime">
      <!--
      <header>
        <a href="#root"><span class="icon icon-back">back</span></a>
        <h1 data-l10n-id="dateAndTime"> Date &amp; Time </h1>
      </header>

      <div>
        <ul id="time-auto" data-state="auto" hidden>
          <li>
            <label>
              <input type="checkbox" data-type="switch" name="time.nitz.automatic-update.enabled" class="uninit"/>
              <span></span>
            </label>
            <a data-l10n-id="setTimeAutomatically">Set Automatically</a>
          </li>
        </ul>

        <header>
          <h2 data-l10n-id="setTimeManually">Set Manually</h2>
        </header>
        <ul id="time-manual">
          <li>
            <label>
              <input type="date" id="date-picker" min="1970-1-1" max="2037-12-31"/>
            </label>
            <a data-l10n-id="dateMessage">Date <span id="clock-date"></span> </a>
          </li>
          <li>
            <label>
              <input type="time" id="time-picker" />
            </label>
            <a data-l10n-id="timeMessage">Time <span id="clock-time"></span> </a>
          </li>
        </ul>

        <header>
          <h2 data-l10n-id="timezoneMessage">Time zone</h2>
        </header>
        <ul id="timezone">
          <li>
            <p data-l10n-id="tz-region">Region</p>
            <p class="fake-select">
              <button class="icon icon-dialog">empty</button>
              <select id="timezone-region"></select>
            </p>
          </li>
          <li>
            <p data-l10n-id="tz-city">City</p>
            <p class="fake-select">
              <button class="icon icon-dialog">empty</button>
              <select id="timezone-city"></select>
            </p>
          </li>
        </ul>
      </div>

      <script src="shared/js/l10n_date.js"></script>
      <script src="shared/js/tz_select.js"></script>
      <script src="js/date_time.js"></script>
      -->
    </section>

    <!-- Personalization :: Language & Region -->
    <!-- We should remove 'hidden' on the region selector and set
      -  data-l10n-id to languageAndRegion after being implemented in v2. -->
    <section role="region" id="languages">
      <!--
      <header>
        <a href="#root"><span class="icon icon-back">back</span></a>
        <h1 data-l10n-id="language"> Language </h1>
      </header>

      <div>
        <header>
          <h2 data-l10n-id="sample-format">Sample Format</h2>
        </header>
        <ul>
          <li class="description">
            <p id="region-date">Friday, September 28 2012</p>
            <p id="region-time">06:54 PM</p>
          </li>
          <li>
            <p data-l10n-id="language">Language</p>
            <p class="fake-select">
              <button class="icon icon-dialog">Language</button>
              <select name="language.current"></select>
            </p>
          </li>
          <li hidden>
            <p data-l10n-id="region">Region</p>
            <p class="fake-select">
              <button class="icon icon-dialog">empty</button>
              <select name="region.current">
                <option value="BR">Brasil</option>
                <option value="CO">Columbia</option>
                <option value="ES">España</option>
                <option value="FR">France</option>
                <option value="PT">Portugal</option>
                <option value="TW">Taiwan</option>
                <option value="UK">United Kingdom</option>
                <option value="US">United States</option>
                <option value="VZ">Venezuela</option>
              </select>
            </p>
          </li>
        </ul>
      </div>

      <script src="shared/js/l10n_date.js"></script>
      -->
    </section>

    <!-- Personalization :: Keyboard -->
    <section role="region" id="keyboard">
      <!--
      <header>
        <a href="#root"><span class="icon icon-back">back</span></a>
        <h1 data-l10n-id="keyboard"> Keyboard </h1>
      </header>

      <div>
        <ul>
          <li>
            <label>
              <input type="checkbox" name="keyboard.vibration"/>
              <span></span>
            </label>
            <a data-l10n-id="vibration">Vibration</a>
          </li>
          <li>
            <label>
              <input type="checkbox" name="keyboard.clicksound" checked />
              <span></span>
            </label>
            <a data-l10n-id="clickSound">Click sound</a>
          </li>
          <li>
            <label>
              <input type="checkbox" name="keyboard.autocorrect"/>
              <span></span>
            </label>
            <a data-l10n-id="autoCorrect">Auto correction</a>
          </li>
          <li>
            <label>
              <input type="checkbox" name="keyboard.wordsuggestion"/>
              <span></span>
            </label>
            <a data-l10n-id="wordSuggestion">Word Suggestion</a>
          </li>
        </ul>

        <header>
          <h2 data-l10n-id="keyboardLayouts">Layouts</h2>
        </header>
        <ul id="keyboard-layouts">
          <li id="language-keyboard">
            <small></small>
            <a></a>
          </li>
          <li>
            <label>
              <input type="checkbox" name="keyboard.layouts.english" checked />
              <span></span>
            </label>
            <a data-l10n-id="english">English</a>
          </li>
          <li>
            <label>
              <input type="checkbox" name="keyboard.layouts.dvorak"/>
              <span></span>
            </label>
            <a data-l10n-id="dvorak">English (Dvorak)</a>
          </li>
          <li>
            <label>
              <input type="checkbox" name="keyboard.layouts.spanish"/>
              <span></span>
            </label>
            <a data-l10n-id="spanish">Spanish</a>
          </li>
          <li>
            <label>
              <input type="checkbox" name="keyboard.layouts.portuguese"/>
              <span></span>
            </label>
            <a data-l10n-id="portuguese">Portuguese (Brazilian)</a>
          </li>
          <li>
            <label>
              <input type="checkbox" name="keyboard.layouts.polish"/>
              <span></span>
            </label>
            <a data-l10n-id="polish">Polish</a>
          </li>
          <li>
            <label>
              <input type="checkbox" name="keyboard.layouts.catalan"/>
              <span></span>
            </label>
            <a data-l10n-id="catalan">Catalan</a>
          </li>
          <li>
            <label>
              <input type="checkbox" name="keyboard.layouts.otherlatins"/>
              <span></span>
            </label>
            <small data-l10n-id="latin-desc">French, German, Norwegian Bokmal, Slovak, Turkish</small>
            <a data-l10n-id="latin">Other Latin scripts</a>
          </li>
          <li>
            <label>
              <input type="checkbox" name="keyboard.layouts.cyrillic"/>
              <span></span>
            </label>
            <small data-l10n-id="cyrillic-desc">Russian, Serbian (Cyrillic)</small>
            <a data-l10n-id="cyrillic">Cyrillic scripts</a>
          </li>
          <li>
            <label>
              <input type="checkbox" name="keyboard.layouts.serbian"/>
              <span></span>
            </label>
            <a data-l10n-id="serbian">Serbian</a>
          </li>
          <li>
            <label>
              <input type="checkbox" name="keyboard.layouts.arabic"/>
              <span></span>
            </label>
            <a data-l10n-id="arabic">Arabic</a>
          </li>
          <li>
            <label>
              <input type="checkbox" name="keyboard.layouts.hebrew"/>
              <span></span>
            </label>
            <a data-l10n-id="hebrew">Hebrew</a>
          </li>
          <li>
            <label>
              <input type="checkbox" name="keyboard.layouts.greek"/>
              <span></span>
            </label>
            <a data-l10n-id="greek">Greek</a>
          </li>
        </ul>
      </div>
      -->
    </section>

    <!-- Security :: Phone Lock :: PIN Input -->
    <section role="region" id="phoneLock-passcode">
      <!--
      <header>
        <a href="#phoneLock"><span class="icon icon-back">back</span></a>
        <menu type="toolbar" data-mode="new">
          <button id="passcode-change" data-l10n-id="change">Change</button>
        </menu>
        <menu type="toolbar" data-mode="create">
          <button id="passcode-create" data-l10n-id="create">Create</button>
        </menu>
        <h1 data-l10n-id="create-passcode"  data-mode="create">  Create a Passcode </h1>
        <h1 data-l10n-id="current-passcode" data-mode="edit">    Current Passcode  </h1>
        <h1 data-l10n-id="new-passcode"     data-mode="new">     New Passcode      </h1>
        <h1 data-l10n-id="enter-passcode"   data-mode="confirm"> Enter Passcode    </h1>
      </header>

      <div class="passcode-overlay">
        <input type="number" x-inputmode="digit" id="passcode-input" />
        <div class="passcode-container" id="passcode-container">
          <div class="passcode" id="passcode-pseudo-input">
            <label data-l10n-id="passcode">Passcode</label>
            <span class="passcode-digit"></span>
            <span class="passcode-digit"></span>
            <span class="passcode-digit"></span>
            <span class="passcode-digit"></span>
          </div>
          <div class="passcode" data-mode="new,create" id="passcode-pseudo-confirm-input">
            <label data-l10n-id="confirm-passcode" data-mode="new,create">Confirm Passcode</label>
            <span class="passcode-digit"></span>
            <span class="passcode-digit"></span>
            <span class="passcode-digit"></span>
            <span class="passcode-digit"></span>
          </div>
          <div class="passcode-error" data-l10n-id="incorrect-passcode" data-type="incorrect">Incorrect passcode!</div>
          <div class="passcode-error" data-l10n-id="passcode-doesnt-match" data-type="mismatch">Passcode doesn't match. Try again!</div>
        </div>
      </div>
      -->
    </section>

    <!-- Security :: Phone Lock -->
    <section role="region" id="phoneLock" data-passcode-enabled="false" data-lockscreen-enabled="false">
      <!--
      <header>
        <a href="#root"><span class="icon icon-back">back</span></a>
        <h1 data-l10n-id="phoneLock"> Phone Lock </h1>
      </header>

      <div>
        <ul>
          <li>
            <label>
              <input type="checkbox" data-type="switch" name="lockscreen.enabled" id="lockscreen-enable" class="uninit"/>
              <span></span>
            </label>
            <a data-l10n-id="lockScreen">Lock Screen</a>
          </li>
          <li class="lockscreen-enabled">
            <label>
              <input type="checkbox" data-type="switch" name="lockscreen.passcode-lock.enabled" id="passcode-enable" class="uninit"/>
              <span></span>
            </label>
            <a data-l10n-id="passcode-lock">Passcode Lock</a>
          </li>
          <li class="passcode-enabled" id="passcode-timeout-row">
            <p data-l10n-id="require-passcode">Require passcode</p>
            <p class="fake-select">
              <button class="icon icon-dialog">empty</button>
              <select name="lockscreen.passcode-lock.timeout">
                <option value="0" data-l10n-id="immediately" selected>Immediately</option>
                <option value="5" data-l10n-id="after-five-seconds">After 5 seconds</option>
                <option value="15" data-l10n-id="after-fifteen-seconds">After 15 seconds</option>
                <option value="30" data-l10n-id="after-thirty-seconds">After 30 seconds</option>
                <option value="60" data-l10n-id="after-one-minute">After 1 minute</option>
                <option value="120" data-l10n-id="after-two-minutes">After 2 minutes</option>
                <option value="300" data-l10n-id="after-five-minutes">After 5 minutes</option>
                <option value="600" data-l10n-id="after-ten-minutes">After 10 minutes</option>
                <option value="900" data-l10n-id="after-fifteen-minutes">After 15 minutes</option>
                <option value="1800" data-l10n-id="after-thirty-minutes">After 30 minutes</option>
                <option value="3600" data-l10n-id="after-one-hour">After 1 hour</option>
                <option value="14400" data-l10n-id="after-four-hours">After 4 hours</option>
              </select>
            </p>
          </li>
          <li class="passcode-enabled">
            <label>
              <button data-l10n-id="change-passcode" id="passcode-edit">Change Passcode</button>
            </label>
          </li>
        </ul>
      </div>

      <script src="js/phone_lock.js"></script>
      -->
    </section>

    <!-- Security :: SIM Security :: SIM PIN Input -->
    <section role="region" id="simpin-dialog">
      <!--
      <header>
        <button type="reset">
          <span data-l10n-id="back" class="icon icon-back">Back</span>
        </button>
        <menu type="toolbar">
        <button data-l10n-id="done" type="submit">Done</button>
        </menu>
        <h1></h1>
      </header>

      <div>
        <div class="container">
          <div id="errorMsg" class="error" hidden>
            <div id="messageHeader">The PIN was incorrect.</div>
            <span id="messageBody">3 tries left.</span>
          </div>

          <div id="triesLeft" data-l10-id="inputCodeRetriesLeft">
            3 tries left
          </div>

          <div id="pinArea" class="sim-code-area">
            <div data-l10n-id="simPin">SIM PIN</div>
            <div class="input-wrapper">
              <input type="password" x-inputmode="digit" name="simpin" size="8" maxlength="8" />
            </div>
          </div>

          <div id="pukArea" class="sim-code-area">
            <div data-l10n-id="pukCode">PUK Code</div>
            <div class="input-wrapper">
              <input type="password" x-inputmode="digit" name="simpuk" size="8" maxlength="8" />
            </div>
          </div>

          <div id="newPinArea" class="sim-code-area">
            <div data-l10n-id="newSimPinMsg">
              Create PIN (must contain 4 to 8 digits)
            </div>
            <div class="input-wrapper">
              <input type="password" x-inputmode="digit" name="newSimpin" size="8" maxlength="8" />
            </div>
          </div>

          <div id="confirmPinArea" class="sim-code-area">
            <div data-l10n-id="confirmNewSimPinMsg">
              Confirm New PIN
            </div>
            <div class="input-wrapper">
              <input type="password" x-inputmode="digit" name="confirmNewSimpin" size="8" maxlength="8" />
            </div>
          </div>
        </div>
      </div>

      <script src="js/simcard_dialog.js"></script>
      -->
    </section>

    <!-- Security :: SIM Security -->
    <section role="region" id="simpin">
      <!--
      <header>
        <a href="#root"><span class="icon icon-back">back</span></a>
        <h1 data-l10n-id="simSecurity"> SIM Security </h1>
      </header>

      <div>
        <header>
          <h2 data-l10n-id="whatIsSimPin">What is a SIM PIN?</h2>
        </header>
        <ul>
          <li class="description">
            <p data-l10n-id="simPinIntro1">
            A SIM PIN prevents access to the SIM card cellular data networks. When
            it’s on, any device containing the SIM card will request the PIN upon
            restart.
            </p>

            <p data-l10n-id="simPinIntro2">
              A SIM PIN is not the same as the Passcode used to unlock the device.
            </p>
          </li>
        </ul>
        <ul>
          <li id="simpin-enabled">
            <label>
              <input type="checkbox" data-type="switch" data-ignore/>
              <span></span>
            </label>
            <a data-l10n-id="simPin">SIM PIN</a>
          </li>
        </ul>
        <ul>
          <li id="simpin-change">
            <label>
              <button data-l10n-id="changeSimPin" name="changeSimPin">Change PIN</button>
            </label>
          </li>
        </ul>
      </div>

      <script src="js/simcard_lock.js"></script>
      <script src="js/simcard_dialog.js"></script>
      -->
    </section>

    <!-- Security :: Application Permissions :: Details -->
    <section role="region" id="appPermissions-details">
      <!--
      <header>
        <a href="#appPermissions"><span class="icon icon-back">back</span></a>
        <h1> </h1>
      </header>

      <div>
        <header id="developer-header">
          <h2 data-l10n-id="author">Author</h2>
        </header>
        <ul>
          <li id="developer-infos">
            <small><a target="_blank" href="http://github.com/mozilla-b2g/gaia/" data-href="http://github.com/mozilla-b2g/gaia/">http://github.com/mozilla-b2g/gaia/</a></small>
            <a target="_blank" data-href="http://github.com/mozilla-b2g/gaia/"> The Gaia Team </a>
          </li>
        </ul>

        <header id="permissionsListHeader">
          <h2 data-l10n-id="permissions">Permissions</h2>
        </header>
        <ul>
        </ul>

        <header>
          <h2 data-l10n-id="uninstallApp">Uninstall App</h2>
        </header>
        <button id="uninstall-app" data-l10n-id="uninstallApp" class="danger">Uninstall App</button>
      </div>
      -->
    </section>

    <!-- Security :: Application Permissions -->
    <section role="region" id="appPermissions">
      <!--
      <header>
        <a href="#root"><span class="icon icon-back">back</span></a>
        <h1 data-l10n-id="appPermissions">
          App permissions
        </h1>
      </header>

      <div>
        <ul></ul>

        <ul>
          <li>
            <button id="clear-bookmarks-app" class="icon icon-dialog"
                    style="visibility: hidden"
                    data-l10n-id="clearBookmarkAppsData">
              Clear bookmarks data
            </button>
          </li>
        </ul>
      </div>

      <form role="dialog" data-type="confirm" hidden class="cb-alert">
        <section>
          <h1 data-l10n-id="confirmClearBookmarkAppsDataTitle">Clear private data from bookmarks</h1>
          <p>
            <strong data-l10n-id="confirmClearBookmarkAppsDataDesc">This clear private data from bookmarks that have been added to the home screen. This cannot be undone.</strong>
          </p>
        </section>
        <menu>
          <button class="cb-alert-cancel" data-l10n-id="cancel">Cancel</button>
          <button class="cb-alert-clear recommend danger" data-l10n-id="clear">Clear</button>
        </menu>
      </form>

      <script type="application/javascript" src="shared/js/manifest_helper.js"></script>
      <script src="js/hiddenapps.js"></script>
      <script src="js/apps.js"></script>
      -->
    </section>

    <!-- Security :: Do Not Track -->
    <section role="region" id="doNotTrack">
      <!--
      <header>
        <a href="#root"><span class="icon icon-back">back</span></a>
        <h1 data-l10n-id="doNotTrack"> Do Not Track </h1>
      </header>

      <div>
        <header>
          <h2 data-l10n-id="doNotTrack-dt">How does Do Not Track work?</h2>
        </header>
        <ul>
          <li class="description">
            <p data-l10n-id="doNotTrack-dd1">
              When you turn on the Do Not Track feature, your device tells every
              website and app (as well as advertisers and other content providers)
              that you don’t want your behavior tracked.
            </p>
            <p data-l10n-id="doNotTrack-dd2">
              Turning on Do Not Track won’t affect your ability to log into
              websites, nor cause your device to forget your private information —
              such as the contents of shopping carts, location information, or
              log-in information.
          </p>
          </li>
          <li>
            <label>
              <input type="checkbox" name="privacy.donottrackheader.enabled" />
              <span></span>
            </label>
            <a data-l10n-id="doNotTrack">Do Not Track</a>
          </li>
        </ul>
      </div>
      -->
    </section>

    <!-- Device :: Information :: More Information :: Developer -->
    <section role="region" id="about-moreInfo-developer">
      <!--
      <header>
        <button type="reset">
          <span data-l10n-id="back" class="icon icon-back">Back</span>
        </button>
        <h1 data-l10n-id="developer"> Developer </h1>
      </header>

      <div>
        <header>
          <h2 data-l10n-id="debug">Debug</h2>
        </header>
        <ul>
          <li>
            <label>
              <input type="checkbox" name="debug.grid.enabled"/>
              <span></span>
            </label>
            <a data-l10n-id="grid">Grid</a>
          </li>
          <li>
            <label>
              <input type="checkbox" name="debug.fps.enabled"/>
              <span></span>
            </label>
            <a data-l10n-id="fps-monitor">Show frames per second</a>
          </li>
          <li>
            <label>
              <input type="checkbox" name="debug.paint-flashing.enabled"/>
              <span></span>
            </label>
            <a data-l10n-id="paint-flashing">Flash repainted area</a>
          </li>
          <li>
            <label>
              <input type="checkbox" name="layers.draw-borders"/>
              <span></span>
            </label>
            <a data-l10n-id="layers-draw-borders">Flash repainted area</a>
          </li>
          <li>
            <label>
              <input type="checkbox" name="debug.log-animations.enabled"/>
              <span></span>
            </label>
            <a data-l10n-id="log-animations">Log slow animations</a>
          </li>
          <li>
            <label>
              <input type="checkbox" name="debug.ttl.enabled"/>
              <span></span>
            </label>
            <a data-l10n-id="ttl-monitor">Show time to load</a>
          </li>
          <li>
            <label>
              <input type="checkbox" name="devtools.debugger.remote-enabled"/>
              <span></span>
            </label>
            <a data-l10n-id="remote-debugging">Remote Debugging</a>
          </li>
          <li>
            <label>
              <input type="checkbox" name="wifi.debugging.enabled" />
              <span></span>
            </label>
            <a data-l10n-id="wifi-debugging">Wi-Fi output in adb</a>
          </li>
          <li>
            <label>
              <input type="checkbox" name="bluetooth.debugging.enabled" />
              <span></span>
            </label>
            <a data-l10n-id="bluetooth-debugging">Bluetooth output in adb</a>
          </li>
          <li>
            <label>
              <input type="checkbox" name="debug.console.enabled"/>
              <span></span>
            </label>
            <a data-l10n-id="console-enabled">Console enabled</a>
          </li>
          <li>
            <label>
<<<<<<< HEAD
              <input type="checkbox" name="software-button.enabled"/>
              <span></span>
            </label>
            <a data-l10n-id="software-button-enabled">Software home button enabled</a>
=======
              <input type="checkbox" name="debug.gaia.enabled"/>
              <span></span>
            </label>
            <a data-l10n-id="debug-gaia-enabled">Gaia debug traces</a>
>>>>>>> ee85fefb
          </li>
          <li>
            <label>
              <button id="ftuLauncher" data-l10n-id="launch-ftu">Launch FTU</button>
            </label>
          </li>
        </ul>

        <header>
          <h2 data-l10n-id="keyboardLayouts">Keyboard Layouts</h2>
        </header>
        <ul>
          <li>
            <label>
              <input type="checkbox" name="keyboard.layouts.zhuyin"/>
              <span></span>
            </label>
            <small data-l10n-id="traditionalChinese-desc">Zhuyin</small>
            <a data-l10n-id="traditionalChinese">Traditional Chinese</a>
          </li>
          <li>
            <label>
              <input type="checkbox" name="keyboard.layouts.pinyin"/>
              <span></span>
            </label>
            <small data-l10n-id="simplifiedChinese-desc">Pinyin</small>
            <a data-l10n-id="simplifiedChinese">Simplified Chinese</a>
          </li>
        </ul>
      </div>
      -->
    </section>

    <!-- Device :: Information :: More Information -->
    <section role="region" id="about-moreInfo">
      <!--
      <header>
        <button type="reset">
          <span data-l10n-id="back" class="icon icon-back">Back</span>
        </button>
        <h1 data-l10n-id="more-info"> More Information </h1>
      </header>

      <div>
        <ul>
          <li>
            <small data-name="deviceinfo.os"></small>
            <span data-l10n-id="os-version"> OS Version </span>
          </li>
          <li>
            <small data-name="deviceinfo.firmware_revision"></small>
            <span data-l10n-id="firmware_revision"> Firmware Revision </span>
          </li>
          <li>
            <small data-name="deviceinfo.hardware"></small>
            <span data-l10n-id="hardware_revision"> Hardware Revision </span>
          </li>
          <li>
            <small data-name="deviceinfo.mac"></small>
            <span data-l10n-id="macAddress"> MAC address </span>
          </li>
          <li>
            <small id="deviceInfo-imei"></small>
            <span data-l10n-id="deviceInfo-IMEI"> IMEI </span>
          </li>
          <li>
            <small id="deviceInfo-iccid"></small>
            <span data-l10n-id="deviceInfo-ICCID"> ICCID </span>
          </li>
          <li>
            <small data-name="deviceinfo.platform_version"></small>
            <span data-l10n-id="platform_version"> Platform Version </span>
          </li>
          <li>
            <small data-name="deviceinfo.platform_build_id"></small>
            <span data-l10n-id="build-id"> Build Identifier </span>
          </li>
          <li>
            <small data-name="deviceinfo.update_channel"></small>
            <span data-l10n-id="update-channel"> Update Channel </span>
          </li>
          <li>
            <label>
              <button id="reset-phone" data-l10n-id="reset-phone">Reset Phone</button>
            </label>
          </li>
        </ul>

        <header>
          <h2 data-l10n-id="gitInfo"> Git commit info </h2>
        </header>
        <ul>
          <li>
            <small id="gaia-commit-hash"></small>
            <span id="gaia-commit-date"></span>
          </li>
        </ul>

        <header>
          <h2 data-l10n-id="devSettings"> Developer Settings </h2>
        </header>
        <ul>
          <li>
            <label>
              <button data-href="#about-moreInfo-developer"
                data-l10n-id="developer">Developer</button>
            </label>
          </li>
        </ul>
      </div>

      <script src="js/factory_reset.js"></script>
      -->
    </section>

    <!-- Device :: Information :: Your Rights -->
    <section role="region" id="about-yourRights">
      <!--
      <header>
        <button type="reset">
          <span data-l10n-id="back" class="icon icon-back">Back</span>
        </button>
        <h1 data-l10n-id="your-rights"> Your Rights </h1>
      </header>

      <div>
        <ul>
          <li class="description" data-l10n-id="about-your-rights-0">
            Browser OS is built on free and open source software by a community
            of thousands from all over the world. There are a few things you
            should know:
          </li>
          <li class="description" data-l10n-id="about-your-rights-1">
            Browser OS is made available to you under the terms of several open
            source licenses including the Mozilla Public License. A device
            running Browser OS may also contain proprietary software from third
            parties. Any code provided under open licenses give you the right
            to modify the source code and distribute your modified versions as
            long as you comply with their terms.
          </li>
          <li class="description" data-l10n-id="about-your-rights-2">
            You are not granted any trademark rights or licenses to the
            trademarks of the Mozilla Foundation or any party, including
            without limitation the Browser name or logo.
          </li>
          <li class="description" data-l10n-id="about-your-rights-3">
            Some features in Browser OS, such as the Crash Reporter, give you
            the option to provide feedback to Mozilla. By choosing to submit
            feedback, you give Mozilla permission to use the feedback to improve
            its products, to publish the feedback on its websites, and to
            distribute the feedback.
          </li>
        </ul>
      </div>
      -->
    </section>

    <!-- Device :: Information :: Your Privacy -->
    <section role="region" id="about-yourPrivacy">
      <!--
      <header>
        <button type="reset">
          <span data-l10n-id="back" class="icon icon-back">Back</span>
        </button>
        <h1 data-l10n-id="your-privacy"> Your Privacy </h1>
      </header>

      <div>
        <header>
          <h2> Mozilla </h2>
        </header>
        <ul>
          <li>
            <a class="privacy-menuitem privacy-browserOS" href="https://www.mozilla.org/privacy/firefox-os/" data-l10n-id="brandShortName">B2G OS</a>
          </li>
          <li>
            <a class="privacy-menuitem privacy-marketPlace" href="https://marketplace.firefox.com/privacy-policy">Marketplace</a>
          </li>
        </ul>
        <header>
          <h2 data-l10n-id="about-other"> Other </h2>
        </header>
        <ul>
          <li>
            <a class="privacy-menuitem privacy-everythingME" href="http://corp.everything.me/privacy">everything.me</a>
          </li>
        </ul>
      </div>
      -->
    </section>

    <!-- Device :: Information :: Legal :: Open Source Notices -->
    <section role="region" id="about-licensing">
      <!--
      <header>
        <a href="#about-legal">
          <span class="icon icon-back">back</span>
        </a>
        <h1 data-l10n-id="open-source-notices">
          Open Source Notices
        </h1>
      </header>

      <div>
        <iframe data-src="resources/open_source_license.html" id="os-license"></iframe>
      </div>
      -->
    </section>

    <!-- Device :: Information :: Legal :: Obtaining Source Code -->
    <section role="region" id="about-source-code">
      <!--
      <header>
        <a href="#about-legal">
          <span class="icon icon-back">back</span>
        </a>
        <h1 data-l10n-id="obtaining-source-code">
          Obtaining Source Code
        </h1>
      </header>
      <iframe src="resources/obtaining_source_code.html" id="obtain-sc"></iframe>
      -->
    </section>

    <!-- Device :: Information :: Legal -->
    <section role="region" id="about-legal">
      <!--
      <header>
        <a href="#about">
          <span class="icon icon-back">back</span>
        </a>
        <h1 data-l10n-id="about-legal-info"> Legal Information </h1>
      </header>

      <div>
        <header>
          <h2 data-l10n-id="about-mozilla"> Mozilla </h2>
        </header>
        <ul>
          <li>
            <a href="#about-licensing" data-l10n-id="open-source-notices">
              Open Source Notices
            </a>
          </li>
          <li>
            <a href="#about-source-code" data-l10n-id="obtaining-source-code">
              Obtaining Source Code
            </a>
          </li>
        </ul>

        <header hidden>
          <h2 data-l10n-id="about-other"> Other </h2>
        </header>
      </div>
      -->
    </section>

    <!-- Device :: Information -->
    <section role="region" id="about">
      <!--
      <header>
        <a href="#root"><span class="icon icon-back">back</span></a>
        <h1 data-l10n-id="deviceInfo"> Device Information </h1>
      </header>

      <div>
        <ul>
          <li>
            <small id="deviceInfo-msisdn"></small>
            <span data-l10n-id="deviceInfo-MSISDN"> Phone number </span>
          </li>
          <li>
            <small data-name="deviceinfo.hardware"></small>
            <span id="model-name" data-l10n-id="model-name"> Model </span>
          </li>
          <li>
            <small data-name="deviceinfo.software"></small>
            <span id="os-version" data-l10n-id="software"> Software </span>
          </li>
          <li>
            <small id="last-update-date"></small>
            <span data-l10n-id="last-updated"> Last Updated </span>
          </li>
          <li>
            <label>
              <button data-href="#about-moreInfo"
                data-l10n-id="more-info"> More Information </button>
            </label>
          </li>
        </ul>

        <header>
          <h2 data-l10n-id="softwareUpdates"> Software Updates </h2>
        </header>
        <ul>
          <li>
            <p data-l10n-id="check-for-updates">Check for Updates</p>
            <p class="fake-select">
              <button class="icon icon-dialog">empty</button>
              <select name="app.update.interval">
                <option value="86400"   data-l10n-id="check-update-daily" selected>Daily</option>
                <option value="604800"  data-l10n-id="check-update-weekly">Weekly</option>
                <option value="2592000" data-l10n-id="check-update-monthly">Monthly</option>
              </select>
            </p>
          </li>
          <li>
            <label>
              <button id="check-update-now"
                data-l10n-id="check-update-now"> Check Now </button>
            </label>
          </li>
          <li id="update-status" class="description update-status">
            <p class="description general-information"
                data-l10n-id="checking-for-update">Checking for updates…</p>
            <p class="description system-update-status"></p>
          </li>
        </ul>

        <header>
          <h2 data-l10n-id="aboutBrowserOS"> About Browser OS </h2>
        </header>
        <ul>
          <li class="description" data-l10n-id="browser-os-desc">
            Browser OS is the free and open source operating system from Mozilla.
            Our mission is to promote openness, innovation and opportunity by
            keeping the power of the Web in your hands.
          </li>
          <li>
            <label>
              <button data-href="#about-yourRights"
                data-l10n-id="your-rights"> Your Rights </button>
            </label>
          </li>
          <li>
            <label>
              <button data-href="#about-yourPrivacy"
                data-l10n-id="your-privacy"> Your Privacy </button>
            </label>
          </li>
          <li>
            <label>
              <button data-href="#about-legal"
                data-l10n-id="about-legal-info"> Legal Information </button>
            </label>
          </li>
        </ul>
      </div>

      <script src="shared/js/l10n_date.js"></script>
      <script src="js/about.js"></script>
      -->
    </section>

    <!-- Device :: Battery -->
    <section role="region" id="battery">
      <!--
      <header>
        <a href="#root"><span class="icon icon-back">back</span></a>
        <h1 data-l10n-id="battery"> Battery </h1>
      </header>

      <div>
        <ul>
          <li>
            <a id="battery-level" data-l10n-id="batteryLevel">Current Battery Life
              <span></span>
            </a>
          </li>
        </ul>

        <header>
          <h2 data-l10n-id="powerSaveMode">Power Save Mode</h2>
        </header>
        <ul>
          <li>
            <label>
              <input type="checkbox" data-type="switch" name="powersave.enabled" class="uninit"/>
              <span></span>
            </label>
            <a data-l10n-id="powerSaveMode">Power Save Mode</a>
          </li>
          <li>
            <p data-l10n-id="turnOnAuto">Turn on automatically</p>
            <p class="fake-select">
              <button class="icon icon-dialog">empty</button>
              <select name="powersave.threshold">
                <option value="0.05" data-l10n-id="powerSave-threshold" data-l10n-args='{"level":  "5"}'> 5% battery left</option>
                <option value="0.15" data-l10n-id="powerSave-threshold" data-l10n-args='{"level": "15"}'>15% battery left</option>
                <option value="0.25" data-l10n-id="powerSave-threshold" data-l10n-args='{"level": "25"}'>25% battery left</option>
                <option value="-1" data-l10n-id="never">Never</option>
              </select>
            </p>
          </li>
          <li class="description" data-l10n-id="powerSave-explanation">
            Turning on Power Save Mode turns off the phone’s Data, Bluetooth, and
            Geolocation connections to extend battery life. You can still turn these
            services back on manually.
          </li>
        </ul>
      </div>
      -->
    </section>

    <!-- Device :: Device Storage -->
    <section role="region" id="applicationStorage">
      <!--
      <header>
        <a href="#root"><span class="icon icon-back">back</span></a>
        <h1 data-l10n-id="appStorage"> Application Storage </h1>
      </header>

      <div>
        <ul>
          <li>
            <progress id="apps-space-bar" min="0" value="0" max="100"></progress>
          </li>

          <li>
            <a data-l10n-id="apps-total-space"> Total Space
              <span id="apps-total-space"></span>
            </a>
          </li>
          <li>
            <a data-l10n-id="apps-used-space"> Used
              <span id="apps-used-space"></span>
            </a>
          </li>
          <li>
            <a data-l10n-id="apps-free-space"> Left
              <span id="apps-free-space"></span>
            </a>
          </li>
          <li class="description" data-l10n-id="media-storage-details">
            Photos, videos, and music are stored in the SD Card.
            See Media Storage for details.
          </li>
        </ul>
      </div>
      <script src="js/app_storage.js"></script>
      -->
    </section>

    <!-- Device :: Media Storage -->
    <section role="region" id="mediaStorage">
      <!--
      <header>
        <a href="#root"><span class="icon icon-back">back</span></a>
        <h1 data-l10n-id="mediaStorage"> Media Storage </h1>
      </header>

      <div>
        <ul>
          <li>
            <label>
              <input id="ums-switch" type="checkbox" data-type="switch" data-ignore />
              <span></span>
            </label>
            <small id="ums-desc">Disabled</small>
            <a data-l10n-id="enableUSBStorage">Enable USB storage</a>
          </li>
        </ul>
        <div id="volume-list">
        </div>
        <header>
          <h2 data-l10n-id="advanced">Advanced</h2>
        </header>
        <ul>
          <li>
            <p data-l10n-id="default-media-location">Default media location</p>
            <p class="fake-select">
              <button class="icon icon-dialog">empty</button>
              <select id="defaultMediaLocation" name="device.storage.writable.name">
              </select>
            </p>
          </li>
          <li data-l10n-id="default-media-location-msg" class="explanation">
            Choose where photos, videos, music and downloads are stored by default.
          </li>
        </ul>
      </div>
      <form data-type="confirm" role="dialog" id="default-location-popup-container" hidden>
        <section>
          <p>Changing the default media storage volume will effect where photos, videos, downloads and other media will be saved to by default. Existing data will remain in its current location.</p>
        </section>
        <menu>
          <button id="default-location-cancel-btn">Cancel</button>
          <button id="default-location-change-btn">Change</button>
        </menu>
      </form>
      <script src="js/media_storage.js"></script>
      -->
    </section>

    <!-- Device :: Accessibility -->
    <section role="region" id="accessibility">
      <!--
      <header>
        <a href="#root"><span class="icon icon-back">back</span></a>
        <h1 data-l10n-id="accessibility"> Accessibility </h1>
      </header>

      <div>
        <ul>
          <li>
            <label>
              <input type="checkbox" name="accessibility.invert"/>
              <span></span>
            </label>
            <a data-l10n-id="invertColors">Invert Colors</a>
          </li>
          <li>
            <label>
              <input type="checkbox" name="accessibility.screenreader"/>
              <span></span>
            </label>
            <a data-l10n-id="screenReader">Screen Reader</a>
          </li>
        </ul>
      </div>
      -->
    </section>

    <!-- Device :: Improve Browser OS :: Crash Reports-->
    <section role="region" id="crashReports">
      <!--
      <header>
        <a href="#improveBrowserOS"><span class="icon icon-back">back</span></a>
        <h1 data-l10n-id="crashReports"> Crash Reports </h1>
      </header>

      <div>
        <ul>
          <li class="description" data-l10n-id="crash-reports-description-1"></li>
          <li class="description" data-l10n-id="crash-reports-description-2"></li>
          <li>
            <p class="description">
              <span data-l10n-id="crash-reports-description-3-start"></span><a href="https://www.mozilla.org/privacy/" data-l10n-id="crash-reports-description-3-privacy" class="link-text"></a><span data-l10n-id="crash-reports-description-3-end"></span>
            </p>
          </li>
        </ul>
      </div>
      -->
    </section>

    <!-- Device :: Improve Browser OS -->
    <section role="region" id="improveBrowserOS">
      <!--
      <header>
        <a href="#root"><span class="icon icon-back">back</span></a>
        <h1 data-l10n-id="improveBrowserOS">Improve Browser OS</h1>
      </header>

      <div>
        <ul>
          <li>
            <label>
              <button data-href="http://input.mozilla.org/feedback" data-l10n-id="sendMozillaFeedback"></button>
            </label>
          </li>
        </ul>

        <header>
          <h2 data-l10n-id="performanceData">Performance Data</h2>
        </header>
        <ul>
          <li>
            <p class="description">
              <span data-l10n-id="performanceDataInfo">
                Help us improve Browser OS by sharing data about your phone.
              </span>
              <a href="http://mozilla.org/telemetry" data-l10n-id="learn-more" class="link-text">Learn More</a>
            </p>
          </li>
          <li>
            <label>
              <input type="checkbox" name="debug.performance_data.shared" />
              <span></span>
            </label>
            <a data-l10n-id="sharePerformanceData">Submit performance data</a>
          </li>
        </ul>

        <header>
          <h2 data-l10n-id="crashReports">Crash Reports</h2>
        </header>
        <ul>
          <li>
            <p class="description">
              <span data-l10n-id="crashReportInfo">
                Sending Mozilla a report when a crash occurs helps us fix the problem
                for everyone. Reports are sent over Wi-Fi only.
              </span>
              <a href="#crashReports" data-l10n-id="learn-more" class="link-text">Learn More</a>
            </p>
          </li>
          <li>
            <label>
              <input type="radio" name="app.reportCrashes" value="always"/>
              <span></span>
            </label>
            <a data-l10n-id="alwaysSendReport">Always send a report</a>
          </li>
          <li>
            <label>
              <input type="radio" name="app.reportCrashes" value="never" />
              <span></span>
            </label>
            <a data-l10n-id="neverSendReport">Never send a report</a>
          </li>
          <li>
            <label>
              <input type="radio" name="app.reportCrashes" value="ask" checked />
              <span></span>
            </label>
            <a data-l10n-id="askToSendReport2">Ask each time</a>
          </li>
        </ul>
      </div>
      -->
    </section>

    <!-- Device :: Help -->
    <section role="region" id="help">
      <!--
      <header>
        <a href="#root"><span class="icon icon-back">back</span></a>
        <h1 data-l10n-id="help"></h1>
      </header>

      <div>
        <ul>
          <li class="support-info">
            <a data-l10n-id="online-support" id="online-support-link"> Online Support:
              <span class="link-text" id="online-support-text"></span>
            </a>
          </li>
          <li class="support-info">
            <span data-l10n-id="call-support"> Call Support:
              <span class="tel-text" id="call-support-numbers"></span>
            </span>
          </li>
          <li>
            <label>
              <button data-l10n-id="user-guide"> User Guide </button>
            </label>
          </li>
          <li class="no-support-info description" data-l10n-id="default-support">
            Please contact your local provider for support.
          </li>
        </ul>
      </div>

      <script src="js/support.js"></script>
      -->
    </section>

    <!-- SIM Toolkit -->
    <section role="region" id="icc">
      <!--
      <header>
        <button id="icc-stk-app-back" class="hidden">
          <span data-l10n-id="back" class="icon icon-back">Back</span>
        </button>
        <button id="icc-stk-help-exit" class="hidden">
          <span data-l10n-id="back" class="icon icon-back">Back</span>
        </button>
        <a href="#root" id="icc-stk-exit"><span data-l10n-id="back" class="icon icon-back">Back</span></a>
        <h1 id="icc-stk-header"> SIM Toolkit </h1>
      </header>

      <div>
        <header>
          <h2 id="icc-stk-subheader"></h2>
        </header>

        <ul id="icc-stk-list">
        </ul>
      </div>

      <form role="dialog" data-type="confirm" id="icc-stk-alert" class="hidden">
        <section>
          <h1 data-l10n-id="message">Message</h1>
          <p id="icc-stk-alert-msg">
          </p>
        </section>
        <menu>
          <button data-l10n-id="close" id="icc-stk-alert-btn_close">Close</button>
          <button data-l10n-id="back" id="icc-stk-alert-btn_back">Back</button>
          <button data-l10n-id="ok" id="icc-stk-alert-btn" class="recommend">Ok</button>
        </menu>
      </form>

      <script src="/shared/js/notification_helper.js"></script>
      <script src="js/icc.js"></script>
      -->
    </section>

    <!-- Main List -->
    <section role="region" id="root" class="current">
      <header>
        <h1 data-l10n-id="settings"> Settings </h1>
      </header>

      <!-- Main :: Network & Connectivity -->
      <div>
        <header>
          <h2 data-l10n-id="networkAndConnectivity">Network &amp; Connectivity</h2>
        </header>
        <ul>
          <li>
            <label>
              <input type="checkbox" data-type="switch" name="ril.radio.disabled" class="uninit"/>
              <span></span>
            </label>
            <a id="menuItem-airplaneMode" class="menu-item" data-l10n-id="airplaneMode">Airplane Mode</a>
          </li>
          <li>
            <label>
              <input type="checkbox" data-type="switch" name="geolocation.enabled" class="uninit"/>
              <span></span>
            </label>
            <a id="menuItem-gps" class="menu-item" data-l10n-id="geolocation">Geolocation</a>
          </li>
          <li>
            <small id="wifi-desc" class="menu-item-desc"></small>
            <a id="menuItem-wifi" class="menu-item" href="#wifi" data-l10n-id="wifi">Wi-Fi</a>
          </li>
          <li id="call-settings">
            <small id="call-desc" class="menu-item-desc"></small>
            <a id="menuItem-callSettings" class="menu-item" href="#call"
              data-l10n-id="callSettings">Call Settings</a>
          </li>
          <li id="data-connectivity">
            <small id="data-desc" class="menu-item-desc"></small>
            <a id="menuItem-cellularAndData" class="menu-item" href="#carrier" data-l10n-id="cellularAndData">Cellular &amp; Data</a>
          </li>
          <li>
            <small id="bluetooth-desc" class="menu-item-desc"></small>
            <a id="menuItem-bluetooth" class="menu-item" href="#bluetooth" data-l10n-id="bluetooth">Bluetooth</a>
          </li>
          <li>
            <small id="internetSharing-desc" class="menu-item-desc"></small>
            <a id="menuItem-internetSharing" class="menu-item" href="#hotspot" data-l10n-id="internetSharing">Internet Sharing</a>
          </li>
        </ul>

        <!-- Main :: Personalization -->
        <header>
          <h2 data-l10n-id="personalization">Personalization</h2>
        </header>
        <ul>
          <li>
            <a id="menuItem-sound" class="menu-item" href="#sound" data-l10n-id="sound">Sound</a>
          </li>
          <li>
            <a id="menuItem-display" class="menu-item" href="#display" data-l10n-id="display">Display</a>
          </li>
          <li>
            <a id="menuItem-notifications" class="menu-item" href="#notifications" data-l10n-id="notifications">Notifications</a>
          </li>
          <li>
            <small id="time-desc" class="menu-item-desc"></small>
            <a id="menuItem-dateAndTime" class="menu-item" href="#dateTime" data-l10n-id="dateAndTime">Date &amp; Time</a>
          </li>
          <li>
            <small id="language-desc" class="menu-item-desc"></small>
            <!-- The data-l10n-id and title should be changed from language to languageAndRegion in V2. -->
            <a id="menuItem-languageAndRegion" class="menu-item" href="#languages" data-l10n-id="language">Language</a>
          </li>
          <li>
            <small id="keyboard-desc" class="menu-item-desc"></small>
            <a id="menuItem-keyboard" class="menu-item" href="#keyboard" data-l10n-id="keyboard">Keyboard</a>
          </li>
        </ul>

        <!-- Main :: Accounts -->
        <header hidden>
          <h2 data-l10n-id="accounts">Accounts</h2>
        </header>
        <ul hidden>
          <li>
            <a id="menuItem-persona" class="menu-item" href="#persona" data-l10n-id="persona">Persona</a>
          </li>
          <li>
            <a id="menuItem-mail" class="menu-item" href="#mail" data-l10n-id="mail">Mail</a>
          </li>
        </ul>

        <!-- Main :: Security & Privacy -->
        <header>
          <h2 data-l10n-id="privacyAndSecurity">Privacy &amp; Security</h2>
        </header>
        <ul>
          <li>
            <small id="phoneLock-desc" class="menu-item-desc"></small>
            <a id="menuItem-phoneLock" class="menu-item" href="#phoneLock" data-l10n-id="phoneLock">Phone Lock</a>
          </li>
          <li id="simSecurity-settings">
            <small id="simCardLock-desc" class="menu-item-desc"></small>
            <a id="menuItem-simSecurity" class="menu-item" href="#simpin" data-l10n-id="simSecurity">SIM Security</a>
          </li>
          <li>
            <a id="menuItem-appPermissions" class="menu-item" href="#appPermissions" data-l10n-id="appPermissions">App permissions</a>
          </li>
          <li>
            <small id="doNotTrack-desc" class="menu-item-desc"></small>
            <a id="menuItem-doNotTrack" class="menu-item" href="#doNotTrack" data-l10n-id="doNotTrack">Do Not Track</a>
          </li>
        </ul>
        <!-- Main :: Storage -->
        <header>
          <h2 data-l10n-id="storage">Storage</h2>
        </header>
        <ul>
          <li>
            <label>
              <input type="checkbox" id="ums-switch-root" data-type="switch" data-ignore />
              <span></span>
            </label>
            <small id="ums-desc-root" class="menu-item-desc">Disabled</small>
            <a class="menu-item" data-l10n-id="enableUSBStorage">Enable USB storage</a>
          </li>
          <li>
            <small id="application-storage-desc" class="menu-item-desc"></small>
            <a id="menuItem-applicationStorage" class="menu-item" href="#applicationStorage" data-l10n-id="appStorage">Application Storage</a>
          </li>
          <li id="media-storage-section">
            <small id="media-storage-desc" class="menu-item-desc"></small>
            <a id="menuItem-mediaStorage" class="menu-item" href="#mediaStorage" data-l10n-id="mediaStorage">Media Storage</a>
          </li>
        </ul>

        <!-- Main :: Device -->
        <header>
          <h2 data-l10n-id="device">Device</h2>
        </header>
        <ul>
          <li>
            <a id="menuItem-deviceInfo" class="menu-item" href="#about" data-l10n-id="deviceInfo">Device Information</a>
          </li>
          <li>
            <small id="battery-desc" class="menu-item-desc"></small>
            <a id="menuItem-battery" class="menu-item" href="#battery" data-l10n-id="battery">Battery</a>
          </li>
          <li hidden>
            <a id="menuItem-accessibility" class="menu-item" href="#accessibility" data-l10n-id="accessibility">Accessibility</a>
          </li>
          <li>
            <a id="menuItem-improveBrowserOS" class="menu-item" href="#improveBrowserOS" data-l10n-id="improveBrowserOS">Improve Browser OS</a>
          </li>
          <li>
            <a id="menuItem-help" class="menu-item" href="#help" data-l10n-id="help">Help</a>
          </li>
        </ul>

        <!-- Main :: SIM Toolkit -->
        <header id="icc-mainheader">
          <h2 data-l10n-id="operatorServices">Operator Services</h2>
        </header>
        <ul id="icc-mainentry">
          <li>
            <small id="icc-desc" class="menu-item-desc"></small>
            <a id="menuItem-icc" class="menu-item" href="#icc">SIM Toolkit</a>
          </li>
        </ul>
      </div>
    </section>
  </body>
</html><|MERGE_RESOLUTION|>--- conflicted
+++ resolved
@@ -2054,17 +2054,17 @@
           </li>
           <li>
             <label>
-<<<<<<< HEAD
               <input type="checkbox" name="software-button.enabled"/>
               <span></span>
             </label>
             <a data-l10n-id="software-button-enabled">Software home button enabled</a>
-=======
+          </li>
+          <li>
+            <label>
               <input type="checkbox" name="debug.gaia.enabled"/>
               <span></span>
             </label>
             <a data-l10n-id="debug-gaia-enabled">Gaia debug traces</a>
->>>>>>> ee85fefb
           </li>
           <li>
             <label>
