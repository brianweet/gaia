--- conflicted
+++ resolved
@@ -9,7 +9,6 @@
   var setUpperCaseLock = function kr_setUpperCaseLock() {
     // TODO: To control render of shift key
   }
-
   //
   // Public method that draws the Keyboard
   //
@@ -85,16 +84,11 @@
   // Private Methods
   // 
 
-<<<<<<< HEAD
   var buildKey = function buildKey(row, column, code, label, className, width, alt) {
-    return '<button class="keyboard-key ' + className + '"' +
+    width -= 1;    
+	return '<button class="keyboard-key ' + className + '"' +
       ' data-row="' + row + '"' +
       ' data-column="' + column + '"' +
-=======
-  var buildKey = function buildKey(code, label, className, width, alt) {
-    width -= 1;
-    return '<button class="keyboard-key' + className + '"' +
->>>>>>> 59e8681b
       ' data-keycode="' + code + '"' +
       ' style="width:' + width + '%"' +
     '>' + label + '</button>';
