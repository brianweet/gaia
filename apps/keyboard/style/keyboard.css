--- conflicted
+++ resolved
@@ -367,10 +367,7 @@
 #keyboard-accent-char-menu .keyboard-key > .visual-wrapper {
   background: none;
   border: none;
-<<<<<<< HEAD
   border-radius: 0;
-=======
->>>>>>> 381ecf08
   margin: 0;
   height: 5.8rem;
 }
