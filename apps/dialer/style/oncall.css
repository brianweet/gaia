--- conflicted
+++ resolved
@@ -1,39 +1,10 @@
-<<<<<<< HEAD
-=======
-@font-face {
-  font-family: 'FontRegular';
-  src: url('fonts/Open-Sans.woff');
-}
-
-@font-face {
-  font-family: 'FontSemibold';
-  font-weight: 600;
-  src: url('fonts/Open-Sans-Semibold.woff');
-}
-
-@font-face {
-  font-family: 'FontBold';
-  font-weight: bold;
-  src: url('fonts/Open-Sans-Bold.woff');
-}
-
-@font-face {
-  font-family: 'FontLight';
-  src: url('fonts/Open-Sans-Light.woff');
-}
-
->>>>>>> 45dc7a54
 html, body {
   position: relative;
   width: 100%;
   height: 100%;
   overflow: hidden;
   margin: 0;
-<<<<<<< HEAD
   font-family: FontRegular, sans-serif;
-=======
-  font-family: 'FontLight', sans-serif;
->>>>>>> 45dc7a54
   font-size: 10px;
   color: white;
   background: transparent;
@@ -345,7 +316,6 @@
   background: -moz-linear-gradient(top, #ff0000 1%, #ce0000 100%); 
   opacity: 1.0;
   margin: 1rem .5rem 1.5rem 1.5rem;
-<<<<<<< HEAD
 }
 
 #callbar-hang-up.full-space > #callbar-hang-up-action {
@@ -358,28 +328,10 @@
   background-repeat: no-repeat;
   background-size: 4rem 4rem;
   background-position: center;
-  width:4rem;
-  height:4rem;
-}
-
-=======
-}
-
-#callbar-hang-up.full-space > #callbar-hang-up-action {
-  margin: 1rem 1.5rem 1.5rem 1.5rem;
-}
-
-#callbar-hang-up-action > div {
-  margin: 0 auto;
-  background-image: url('images/ActionIcon_40x40_hangup.png');
-  background-repeat: no-repeat;
-  background-size: 4rem 4rem;
-  background-position: center;
-  width:4rem;
-  height:4rem;
-}
-
->>>>>>> 45dc7a54
+  width: 4rem;
+  height: 4rem;
+}
+
 #callbar-start-call-action {
   background: -moz-linear-gradient(top, #84C82C 1%, #5F9B0A 100%);
   opacity: 1.0;
