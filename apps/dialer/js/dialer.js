--- conflicted
+++ resolved
@@ -84,20 +84,12 @@
 window.addEventListener('localized', function startup(evt) {
   window.removeEventListener('localized', startup);
 
-<<<<<<< HEAD
-=======
   KeypadManager.init();
 
->>>>>>> d79e01d4
   // Set the 'lang' and 'dir' attributes to <html> when the page is translated
   document.documentElement.lang = navigator.mozL10n.language.code;
   document.documentElement.dir = navigator.mozL10n.language.direction;
 
   // <body> children are hidden until the UI is translated
   document.body.classList.remove('hidden');
-});
-
-window.addEventListener('load', function callSetup(evt) {
-  window.removeEventListener('load', callSetup);
-    KeypadManager.init();
 });