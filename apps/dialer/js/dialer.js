--- conflicted
+++ resolved
@@ -276,26 +276,6 @@
     // XXX: remove the fake contact when the contact API lands
     this.pictureView.innerHTML = profilePictureForNumber(parseInt(number));
 
-<<<<<<< HEAD
-
-    var self = this;
-    if (window.navigator.mozSettings) {
-      var settings = window.navigator.mozSettings;
-      var request = settings.get('phone.vibrator.incoming');
-      request.addEventListener('success', function onsuccess(evt) {
-        if (request.result.value !== 'true')
-          return;
-
-        self._vibration = setInterval(function ch_vibrate() {
-          try {
-            navigator.mozVibrate([200]);
-          } catch (e) {}
-        }, 600);
-      });
-    }
-
-=======
->>>>>>> 3195feb9
     this.toggleCallScreen();
   },
   connected: function ch_connected() {
