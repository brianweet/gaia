<!DOCTYPE html>
<html>
  <head>
    <meta charset="utf-8">
    <meta http-equiv="pragma" content="no-cache">
    <!-- System -->
    <script>
    // The following code loads a shared WebAPI shim from webapi.js
    (function webapiJSLoader() {
      var protocol = document.location.protocol;
      if (protocol === 'file:') {
        var paths = document.location.pathname.split('/');
        paths.pop();
        paths.pop();
        paths.pop();
        var src = protocol + '//' + paths.join('/') + '/webapi.js';
      } else {
        var host = document.location.host;
        var domain = host.replace(/(^[\w\d]+\.)?([\w\d]+\.[a-z]+)/, '$2');
        var src = protocol + '//system.' + domain + '/js/webapi.js';
      }
      document.write('<script src="' + src + '"><\/script>');
    })();
    </script>
    <link rel="stylesheet" type="text/css" href="style/system/system.css">
    <script defer src="js/settings_listener.js"></script>
    <script defer src="js/applications.js"></script>
    <script defer src="js/screen_manager.js"></script>
    <script defer src="js/background_service.js"></script>
    <script defer src="js/mouse2touch.js"></script>
    <script defer src="js/activities.js"></script>
    <script defer src="js/bootstrap.js"></script>
    <script defer src="js/screenshot.js"></script>
    <script defer src="js/sound_manager.js"></script>
    <script defer src="js/source_view.js"></script>
    <script defer src="js/storage.js"></script>

    <!-- Grid View -->
    <link rel="stylesheet" type="text/css" href="style/gridview/gridview.css">
    <script defer src="js/gridview.js"></script>

    <!-- Modal Dialog -->
    <link rel="stylesheet" type="text/css" href="style/modal_dialog/modal_dialog.css">
    <script defer src="js/modal_dialog.js"></script>

    <!-- Accessibility -->
    <link rel="stylesheet" type="text/css" href="style/accessibility/accessibility.css">
    <script defer src="js/accessibility.js"></script>

    <!-- List Menu -->
    <link rel="stylesheet" type="text/css" href="style/list_menu/list_menu.css">
    <script defer src="js/list_menu.js"></script>

    <!-- Sleep Menu -->
    <script defer src="js/sleep_menu.js"></script>

    <!-- Context Menu -->
    <script defer src="js/context_menu.js"></script>

    <!-- PIN Unlocking -->
    <link rel="stylesheet" type="text/css" href="style/pinlock/pinlock.css">
    <script defer src="js/pinlock/pinlock.js"></script>

    <!-- LockScreen -->
    <link rel="stylesheet" type="text/css" href="style/lockscreen/lockscreen.css">
    <script defer src="js/lockscreen.js"></script>

    <!-- Attention Screen -->
    <link rel="stylesheet" type="text/css" href="style/attention_screen.css">
    <script defer src="js/attention_screen.js"></script>

    <!-- Popup Manager -->
    <link rel="stylesheet" type="text/css" href="style/popup_manager/popup_manager.css">
    <script defer src="js/popup_manager.js"></script>

    <!-- Statusbar -->
    <link rel="stylesheet" type="text/css" href="style/statusbar/statusbar.css">
    <script defer src="js/statusbar.js"></script>

    <!-- Utility Tray -->
    <link rel="stylesheet" type="text/css" href="style/utility_tray/utility_tray.css">
    <script defer src="js/utility_tray.js"></script>

    <!-- Quick Settings -->
    <link rel="stylesheet" type="text/css" href="style/quick_settings/quick_settings.css">
    <script defer src="js/quick_settings.js"></script>

    <!-- Notifications -->
    <link rel="stylesheet" type="text/css" href="style/notifications/notifications.css">
    <script defer src="js/GestureDetector.js"></script>
    <script defer src="js/notifications.js"></script>

    <!-- Permission Manager -->
    <link rel="stylesheet" type="text/css" href="style/permission_manager/permission_manager.css">
    <script defer src="js/permission_manager.js"></script>

    <!-- Cards View -->
    <link rel="stylesheet" type="text/css" href="style/cards_view/cards_view.css">
    <script defer src="js/cards_view/cards_view.js"></script>

    <!-- Windows -->
    <script defer src="js/windows/window_manager.js"></script>

    <!-- Keyboard -->
    <script defer src="js/keyboard_manager.js"></script>

    <!-- Bluetooth -->
    <script defer src="js/bluetooth.js"></script>

    <!-- Theme and localization -->
    <link rel="stylesheet" type="text/css" href="style/themes/default/system.css">
<<<<<<< HEAD
    <link rel="resource" type="application/l10n" href="locales/locales.ini">
=======
    <link rel="resource" type="application/l10n" href="locale/l10n.ini">

    <!-- Trusted dialog -->
    <link rel="stylesheet" type="text/css" href="style/trusted_dialog/trusted_dialog.css">
    <script defer src="js/trusted_dialog.js"></script>
>>>>>>> c97f1ff1
  </head>

  <body onload="startup()">
    <div id="screen" class="screenoff locked">

      <div id="keyboard-overlay"></div>

      <div id="windows">
        <!-- application windows are added here -->
        <div id="popup-container">
        </div>
      </div>

      <!-- keyboard -->
      <iframe id="keyboard-frame" class="hide"></iframe>

      <!-- homescreen -->
      <iframe id="homescreen" mozbrowser mozapp></iframe>
      <!-- <iframe id="homescreen" mozbrowser mozapp remote="true"></iframe>
      Crashing on load
        https://bugzilla.mozilla.org/show_bug.cgi?id=761933
      -->

      <div id="modal-dialog">
        <div id="modal-dialog-table">
          <div id="modal-dialog-tablecell">
            <div id="modal-dialog-alert">
              <div class="modal-dialog-message-container">
                <span id="modal-dialog-alert-message"></span>
              </div>
              <button id="modal-dialog-alert-ok" data-i10n-id="ok">OK</button>
            </div>

            <div id="modal-dialog-confirm">
              <div class="modal-dialog-message-container">
                <span id="modal-dialog-confirm-message"></span>
              </div>
              <button id="modal-dialog-confirm-ok" data-i10n-id="ok">OK</button>
              <button id="modal-dialog-confirm-cancel" data-i10n-id="cancel">Cancel</button>
            </div>

            <div id="modal-dialog-prompt">
              <div class="modal-dialog-message-container">
                <span id="modal-dialog-prompt-message"></span>
                <input id="modal-dialog-prompt-input" />
              </div>
              <button id="modal-dialog-prompt-ok" data-i10n-id="ok">OK</button>
              <button id="modal-dialog-prompt-cancel" data-i10n-id="cancel">Cancel</button>
            </div>
          </div>
        </div>
      </div>

      <!-- utility tray -->
      <div id="utility-tray">
        <!-- quick settings -->
        <div id="quick-settings">
          <a href="#" id="quick-settings-wifi" data-enabled="false" data-l10n-id="quick-settings-wifi">Wifi</a>
          <a href="#" id="quick-settings-data" data-enabled="false" data-l10n-id="quick-settings-data">Data</a>
          <a href="#" id="quick-settings-bluetooth" data-enabled="false" data-l10n-id="quick-settings-bluebooth">Bluetooth</a>
          <a href="#" id="quick-settings-power-save" data-enabled="false" data-l10n-id="quick-settings-power-save">Power</a>
          <a href="#" id="quick-settings-full-app" data-enabled="false" data-l10n-id="quick-settings-full-app">Go to Settings</a>
        </div>

        <!-- TBD: credit module -->

        <!-- notifications -->
        <div id="notifications-container">
        </div>

        <div id="utility-tray-grippy">
        </div>
      </div>

      <div id="lockscreen" class="uninit" data-panel="">
        <div id="lockscreen-container">
          <div id="lockscreen-main-panel" class="lockscreen-panel">
            <div id="lockscreen-header">
              <div id="lockscreen-mute" hidden></div>
              <div id="lockscreen-clock"></div>
              <div id="lockscreen-date"></div>
            </div>
            <div id="lockscreen-notification" hidden>
              <div id="lockscreen-notification-time"></div>
              <img id="lockscreen-notification-icon" />
              <div id="lockscreen-notification-title"></div>
              <div id="lockscreen-notification-detail"></div>
            </div>
            <div id="lockscreen-area"></div>
            <div id="lockscreen-area-unlock" class="lockscreen-icon"></div>
            <div id="lockscreen-area-camera" class="lockscreen-icon"></div>
            <div id="lockscreen-rail-left" class="lockscreen-rail"></div>
            <div id="lockscreen-rail-right" class="lockscreen-rail"></div>
            <div id="lockscreen-area-handle"></div>
          </div>
          <div id="lockscreen-panel-passcode" class="lockscreen-panel">
            <p id="lockscreen-passcode-status" data-l10n-id="enter-security-code">Enter Security&nbsp;Code</p>
          </div>
          <p id="lockscreen-passcode-code"><span></span><span></span><span></span><span></span></p>
          <div id="lockscreen-passcode-pad">
            <a href="#" data-key="1">1</a>
            <a href="#" data-key="2">2<span>ABC<span></a>
            <a href="#" data-key="3">3<span>DEF<span></a>
            <a href="#" data-key="4">4<span>GHI<span></a>
            <a href="#" data-key="5">5<span>JKL<span></a>
            <a href="#" data-key="6">6<span>MNO<span></a>
            <a href="#" data-key="7">7<span>PQRS<span></a>
            <a href="#" data-key="8">8<span>TUV<span></a>
            <a href="#" data-key="9">9<span>WXYZ<span></a>
            <a href="#" data-key="e" data-l10n-id="emergency-call-button" class="lockscreen-passcode-pad-func">Emergency Call</a>
            <a href="#" data-key="0">0</a>
            <a href="#" data-key="c" data-l10n-id="cancel-button" class="lockscreen-passcode-pad-func">Cancel</a>
            <a href="#" data-key="b">⌫</a>
          </div>
          <div id="lockscreen-panel-emergency-call" class="lockscreen-panel tbd">
            <h1>Emergency call panel</h1>
            <p>To be done.</p>
          </div>
          <div id="lockscreen-panel-camera" class="lockscreen-panel">
            <div id="lockscreen-camera"></div>
          </div>
        </div>
      </div>

      <div id="pinkeypadscreen">
        <div id="pinkeypadscreen-container">
          <p id="pinkeypadscreen-desc"><span>Enter PIN</span></p>
          <p id="pinkeypadscreen-code">
            <span id="pinkeypadscreen-display"></span>
          </p>
          <div id="pinkeypadscreen-pad">
            <a href="#" data-key="1">1</a>
            <a href="#" data-key="2">2</a>
            <a href="#" data-key="3">3</a>
            <a href="#" data-key="4">4</a>
            <a href="#" data-key="5">5</a>
            <a href="#" data-key="6">6</a>
            <a href="#" data-key="7">7</a>
            <a href="#" data-key="8">8</a>
            <a href="#" data-key="9">9</a>
            <a href="#" data-key="o" class="pinkeypadscreen-pad-func">Ok</a>
            <a href="#" data-key="0">0</a>
            <a href="#" data-key="b" class="pinkeypadscreen-pad-func">Back</a>
            <a href="#" data-key="e" class="pinkeypadscreen-pad-func-full">Emergency</a>
          </div>
        </div>
      </div>

      <div id="statusbar">
        <div id="statusbar-signal">
          <span></span>
          <span></span>
          <span></span>
          <span></span>
        </div>
        <div id="statusbar-conn"></div>
        <div id="statusbar-data"></div>
        <div id="statusbar-wifi" hidden></div>
        <div id="statusbar-loading" hidden></div>
        <div id="statusbar-padding"></div>
        <div id="statusbar-notification" hidden></div>
        <div id="statusbar-mute" hidden></div>
        <div id="statusbar-battery">
          <div id="statusbar-battery-fuel"></div>
          <div id="statusbar-battery-charging" hidden></div>
        </div>
        <div id="statusbar-time"></div>
      </div>

      <div id="notification-toaster" class="notification">
        <img id="toaster-icon" />
        <div id="toaster-title"></div>
        <div id="toaster-detail"></div>
      </div>

      <!-- attention screen -->
      <div id="attention-screen">
        <div id="attention-bar"></div>
      </div>

    </div>

    <div id="cardsView">
      <ul>

      </ul>
    </div>

    <div id="listmenu">
      <div class="list-menu" id="listmenu-container">
      </div>
    </div>

    <div id="volume" class="vibration">
      <div class="active"></div>
      <div class="active"></div>
      <div class="active"></div>
      <div class="active"></div>
      <div class="active"></div>
      <div></div>
      <div></div>
      <div></div>
      <div></div>
      <div></div>
    </div>

    <div id="trustedDialog">
    </div>

  </body>
</html><|MERGE_RESOLUTION|>--- conflicted
+++ resolved
@@ -109,15 +109,11 @@
 
     <!-- Theme and localization -->
     <link rel="stylesheet" type="text/css" href="style/themes/default/system.css">
-<<<<<<< HEAD
     <link rel="resource" type="application/l10n" href="locales/locales.ini">
-=======
-    <link rel="resource" type="application/l10n" href="locale/l10n.ini">
 
     <!-- Trusted dialog -->
     <link rel="stylesheet" type="text/css" href="style/trusted_dialog/trusted_dialog.css">
     <script defer src="js/trusted_dialog.js"></script>
->>>>>>> c97f1ff1
   </head>
 
   <body onload="startup()">
