<!DOCTYPE html>
<html>
  <head>
    <meta charset="utf-8">
    <meta http-equiv="pragma" content="no-cache">

    <!-- Shared code -->
    <script src="shared/js/l10n.js"></script>
    <script src="shared/js/l10n_date.js"></script>
    <script src="shared/js/idletimer.js"></script>
    <script defer src="shared/js/gesture_detector.js"></script>
    <script defer src="shared/js/settings_listener.js"></script>
    <script defer src="shared/js/custom_dialog.js"></script>
    <script defer src="shared/js/notification_helper.js"></script>
    <script defer src="shared/js/async_storage.js"></script>
    <script defer src="shared/js/mobile_operator.js"></script>
    <script defer src="shared/js/manifest_helper.js"></script>

    <!-- Wrapper -->
    <link rel="stylesheet" type="text/css" href="style/wrapper/wrapper.css">
    <script type="text/javascript" defer src="js/wrapper.js"></script>

    <!-- System -->
    <link rel="stylesheet" type="text/css" href="style/system/system.css">
    <link rel="stylesheet" type="text/css" href="style/system/keyboard.css">
    <link rel="stylesheet" type="text/css" href="style/sound_manager/sound_manager.css">

    <!-- Include shared building blocks -->
    <link rel="stylesheet" type="text/css" href="shared/style/confirm.css"/>
    <link rel="stylesheet" type="text/css" href="shared/style/headers.css"/>
    <link rel="stylesheet" type="text/css" href="shared/style/switches.css"/>

    <link rel="stylesheet" type="text/css" href="style/fake-notification.css"/>

    <!-- Include shared resources
    <link rel="resource" type="application/json" href="shared/resources/apn.json"/>
    <link rel="resource" type="image/png" href="shared/resources/branding/initlogo.png"/>
    <link rel="resource" type="image/png" href="shared/resources/branding/splash_screen_generic.png"/>
    -->

    <!-- applications.js must not be deferred
         in order to catch webapps-registry-ready mozChromeEvent -->
    <script src="js/applications.js"></script>
    <script defer src="js/screen_manager.js"></script>
    <script defer src="js/background_service.js"></script>
    <script defer src="js/mouse2touch.js"></script>
    <script defer src="js/activities.js"></script>
    <script defer src="js/bootstrap.js"></script>
    <script defer src="js/screenshot.js"></script>
    <script defer src="js/sound_manager.js"></script>
    <script defer src="js/source_view.js"></script>
    <script defer src="js/storage.js"></script>
    <script defer src="js/hardware_buttons.js"></script>
    <script defer src="js/system_banner.js"></script>
    <script defer src="js/system_dialog.js"></script>
    <script defer src="js/icc_cache.js"></script>

    <!-- Grid View -->
    <link rel="stylesheet" type="text/css" href="style/gridview/gridview.css">
    <script defer src="js/gridview.js"></script>

    <!-- TTL View -->
    <link rel="stylesheet" type="text/css" href="style/ttlview/ttlview.css">
    <script defer src="js/ttlview.js"></script>

    <!-- Accessibility -->
    <link rel="stylesheet" type="text/css" href="style/accessibility/accessibility.css">
    <script defer src="js/accessibility.js"></script>

    <!-- Sleep Menu -->
    <link rel="stylesheet" type="text/css" href="style/sleep_menu/sleep_menu.css">
    <script defer src="js/sleep_menu.js"></script>

    <!-- Battery Manager -->
    <link rel="stylesheet" type="text/css" href="style/battery_manager/battery_manager.css">
    <script defer src="js/battery_manager.js"></script>

    <!-- Keyboard -->
    <script defer src="js/keyboard_manager.js"></script>

    <!-- Utility Tray -->
    <link rel="stylesheet" type="text/css" href="style/utility_tray/utility_tray.css">
    <script defer src="js/utility_tray.js"></script>

    <!-- Attention Screen -->
    <link rel="stylesheet" type="text/css" href="style/attention_screen.css">
    <script defer src="js/attention_screen.js"></script>

    <!-- List Menu -->
    <link rel="stylesheet" type="text/css" href="style/list_menu/list_menu.css">
    <script defer src="js/list_menu.js"></script>

    <!-- Context Menu -->
    <script defer src="js/context_menu.js"></script>

    <!-- Statusbar -->
    <link rel="stylesheet" type="text/css" href="style/statusbar/statusbar.css">
    <script defer src="js/statusbar.js"></script>

    <!-- LockScreen -->
    <link rel="stylesheet" type="text/css" href="style/lockscreen/lockscreen.css">
    <script defer src="js/lockscreen.js"></script>

    <!-- PIN Unlocking -->
    <script defer src="js/sim_lock.js"></script>
    <link rel="stylesheet" type="text/css" href="style/simcard.css">
    <script defer src="js/simcard_dialog.js"></script>

    <!-- Airplane Mode -->
    <script defer src="js/airplane_mode.js"></script>

    <!-- Modal Dialog -->
    <link rel="stylesheet" type="text/css" href="style/modal_dialog/prompt.css">
    <link rel="stylesheet" type="text/css" href="style/modal_dialog/modal_dialog.css">
    <script defer src="js/modal_dialog.js"></script>

    <!-- Authentication Dialog-->
    <script defer src="js/authentication_dialog.js"></script>

    <!-- Value selector -->
    <link rel="stylesheet" type="text/css" href="style/value_selector/value_selector.css">
    <link rel="stylesheet" type="text/css" href="style/value_selector/time_picker.css">
    <link rel="stylesheet" type="text/css" href="style/value_selector/spin_date_picker.css">
    <script defer src="js/value_selector/value_picker.js"></script>
    <script defer src="js/value_selector/spin_date_picker.js"></script>
    <script defer src="js/value_selector/value_selector.js"></script>
    <script defer src="js/value_selector/input_parser.js"></script>

    <!-- Popup Manager -->
    <link rel="stylesheet" type="text/css" href="style/popup_manager/popup_manager.css">
    <script defer src="js/popup_manager.js"></script>

    <!-- Trusted UI -->
    <link rel="stylesheet" type="text/css" href="style/trusted_ui/trusted_ui.css">
    <script defer src="js/trusted_ui.js"></script>

    <!-- Permission Manager -->
    <link rel="stylesheet" type="text/css" href="style/permission_manager/permission_manager.css">
    <script defer src="js/permission_manager.js"></script>

    <!-- App Install -->
    <link rel="stylesheet" type="text/css" href="style/app_install_manager/app_install_manager.css">
    <script defer src="js/app_install_manager.js"></script>

    <!-- Cost Control -->
    <link rel="stylesheet" type="text/css" href="style/cost_control/cost_control.css">
    <script defer src="js/cost_control.js"></script>

    <!-- Quick Settings -->
    <link rel="stylesheet" type="text/css" href="style/quick_settings/quick_settings.css">
    <script defer src="js/quick_settings.js"></script>

    <!-- Notifications -->
    <link rel="stylesheet" type="text/css" href="style/notifications/notifications.css">
    <script defer src="js/notifications.js"></script>

    <!-- Cards View -->
    <link rel="stylesheet" type="text/css" href="style/cards_view/cards_view.css">
    <script defer src="js/cards_view.js"></script>

    <!-- Bluetooth -->
    <script defer src="js/bluetooth.js"></script>
    <script defer src="js/bluetooth_transfer.js"></script>
    <link rel="stylesheet" type="text/css" href="style/bluetooth_transfer/bluetooth_transfer.css">

    <!-- Wifi -->
    <script defer src="js/wifi.js"></script>

    <!-- Voicemail -->
    <script defer src="js/voicemail.js"></script>

    <!-- Update Manager -->
    <script defer src="js/updatable.js"></script>
    <script defer src="js/update_manager.js"></script>
    <link rel="stylesheet" type="text/css" href="style/update_manager/update_manager.css">

    <!-- Theme and localization -->
    <link rel="stylesheet" type="text/css" href="style/themes/default/system.css">
    <link rel="stylesheet" type="text/css" href="style/themes/default/core.css">
    <link rel="stylesheet" type="text/css" href="style/themes/default/menus.css">
    <link rel="stylesheet" type="text/css" href="style/themes/default/buttons.css">
    <link rel="stylesheet" type="text/css" href="style/themes/default/banner.css">
    <link rel="resource" type="application/l10n" href="shared/locales/branding.ini">
    <link rel="resource" type="application/l10n" href="locales/locales.ini">
    <link rel="resource" type="application/l10n" href="shared/locales/date.ini">
    <link rel="resource" type="application/l10n" href="shared/locales/permissions.ini">

    <!-- include building blocks -->
    <link rel="stylesheet" type="text/css" href="style/bb/value_selector.css">

    <!-- Payment -->
    <script defer src="js/payment.js"></script>

    <!-- Identity -->
    <script defer src="js/identity.js"></script>

    <!-- Operator Variant Mechanism -->
    <script defer src="js/operator_variant/operator_variant.js"></script>

    <!-- Crash Reporter -->
    <link rel="stylesheet" type="text/css" href="style/crash_reporter/crash_reporter.css">
    <script defer src="js/crash_reporter.js"></script>

    <!-- Browser class -->
    <link rel="stylesheet" type="text/css" href="style/browser_frame/browser_frame.css">
    <script defer src="js/browser_frame.js"></script>

    <!-- Captive Portal Login -->
    <script defer src="js/captive_portal.js"></script>

    <!-- Windows -->
    <!-- Any module that wants to intercept the Home button and prevent the -->
    <!-- homescreen from being displayed must come before this script. -->
    <script defer src="js/window.js"></script>
    <script defer src="js/window_manager.js"></script>

    <!-- Entry Sheet -->
    <link rel="stylesheet" type="text/css" href="style/entry_sheet/entry_sheet.css">
    <script defer src="js/entry_sheet.js"></script>

    <!-- Remote Debugger -->
    <script defer src="js/remote_debugger.js"></script>

    <!-- Call Forwarding  -->
    <script defer src="js/call_forwarding.js"></script>

    <!-- z-indexes of all the overlays in the system -->
    <link rel="stylesheet" type="text/css" href="style/zindex.css">

    <style>
      /* initlogo style is here to prevent flashing */
      #initlogo {
        position: absolute;
        overflow: hidden;
        width: 100%;
        height: 100%;

        background: #000 url('shared/resources/branding/initlogo.png') bottom right no-repeat;

        z-index: 65536;

        opacity: 1;
        transition: opacity 1s ease 3s;
        pointer-events: none;
      }

      #initlogo.hide {
        opacity: 0;
      }
    </style>

  </head>

  <body role="application">
    <div id="screen" class="locked">
      <div id="initlogo" data-z-index-level="initlogo"></div>

      <div id="statusbar" data-z-index-level="statusbar">
        <!-- Carrier & date label -->
        <div id="statusbar-label" class="sb-start-upper"></div>
        <!-- Notification -->
        <div id="statusbar-notification" class="sb-start sb-icon sb-icon-notification"
          data-num="" hidden></div>

        <!-- Time -->
        <div id="statusbar-time"></div>

        <!-- Status -->
        <div id="statusbar-battery" class="sb-icon sb-icon-battery"
          data-level="100" charging hidden></div>
        <div id="statusbar-wifi" class="sb-icon sb-icon-wifi"
          data-level="4" hidden></div>
        <div id="statusbar-data" class="sb-icon sb-icon-data"
          data-type="" hidden></div>
        <div id="statusbar-flight-mode" class="sb-icon sb-icon-flight-mode" hidden></div>
        <div id="statusbar-signal" class="sb-icon sb-icon-signal"
          data-level="5" hidden></div>
        <div id="statusbar-headphones" class="sb-icon sb-icon-headphones" hidden></div>

        <!-- Permissions -->
        <div id="statusbar-tethering" class="sb-icon sb-icon-tethering" hidden></div>
        <div id="statusbar-alarm" class="sb-icon sb-icon-alarm" hidden></div>
        <div id="statusbar-bluetooth" class="sb-icon sb-icon-bluetooth" hidden></div>
        <div id="statusbar-mute" class="sb-icon sb-icon-mute" hidden></div>
        <div id="statusbar-recording" class="sb-icon sb-icon-recording" hidden></div>
        <div id="statusbar-sms" class="sb-icon sb-icon-sms" hidden></div>
        <div id="statusbar-geolocation" class="sb-icon sb-icon-geolocation" hidden></div>
        <div id="statusbar-usb" class="sb-icon sb-icon-usb" hidden></div>
        <div id="statusbar-call-forwarding" class="sb-icon sb-icon-call-forwarding" hidden></div>

        <!-- Activity -->
        <div id="statusbar-system-downloads"
             class="sb-icon sb-icon-system-downloads"
             hidden></div>
        <div id="statusbar-network-activity" class="sb-icon sb-icon-network-activity" hidden></div>
      </div>

      <div id="utility-tray" data-z-index-level="utility-tray">
        <!-- notifications -->
        <div id="notification-bar">
          <span data-l10n-id="notifications">Notifications</span>
          <button id="notification-clear" data-l10n-id="clear-all">Clear all</button>
        </div>

        <div id="notifications-container">
          <!-- Update Manager -->
          <div id="update-manager-container" class='fake-notification'>
            <div class="icon">
            </div>
            <div class="activity">
            </div>
            <div class="message">
            </div>
          </div>
          <!-- App Install Manager -->
          <div id="install-manager-notification-container">
          </div>
          <!-- bluetooth transfer -->
          <div id="bluetooth-transfer-status-list">
          </div>

          <div id="desktop-notifications-container">
          </div>
        </div>

        <!-- credit module -->
        <div id="cost-control-widget"></div>

        <!-- quick settings -->
        <div id="quick-settings">
          <a href="#" id="quick-settings-wifi" data-enabled="false"></a>
          <div class="separator"></div>
          <a href="#" id="quick-settings-data" data-enabled="false"></a>
          <div class="separator"></div>
          <a href="#" id="quick-settings-bluetooth" data-enabled="false"></a>
          <div class="separator"></div>
          <a href="#" id="quick-settings-airplane-mode" data-enabled="false"></a>
          <div class="separator"></div>
          <a href="#" id="quick-settings-full-app" data-enabled="false"></a>
        </div>

        <div id="utility-tray-grippy">
        </div>
      </div>

      <div id="windows" data-z-index-level="app">
        <!-- application windows are added here -->
        <header id="wrapper-activity-indicator"></header>
        <footer id="wrapper-footer" class="closed">
          <div id="handler"></div>
          <menu type="buttonbar">
            <button type="button" id="back-button" alt="Back" data-disabled="disabled"></button>
            <button type="button" id="forward-button" alt="Forward" data-disabled="disabled"></button>
            <button type="button" id="reload-button" alt="Reload"></button>
            <button type="button" id="bookmark-button" alt="Bookmark" data-disabled="disabled"></button>
            <button type="button" id="close-button" alt="Close"></button>
          </menu>
        </footer>
      </div>

      <div id="dialog-overlay" data-z-index-level="dialog-overlay">
        <!-- Unlock SIM Pin dialog -->
        <div id="simpin-dialog" role="dialog" data-z-index-level="simpin-dialog" hidden>
          <section role="region">
            <header>
              <button type="reset">
                <span data-l10n-id="close" class="icon icon-close">Close</span>
              </button>
              <menu type="toolbar">
                <button data-l10n-id="ok" type="submit">Done</button>
              </menu>
              <h1></h1>
            </header>

            <div class="container">
              <div id="errorMsg" class="error" hidden>
                <div id="messageHeader">The PIN was incorrect.</div>
                <span id="messageBody">3 tries left.</span>
              </div>

              <!-- sim pin input field -->
              <div id="pinArea" hidden>
                <div data-l10n-id="simPin">SIM PIN</div>
                <div class="input-wrapper">
                  <input name="simpin" type="number" size="8" maxlength="8" />
                  <input name="simpinVis" type="text" size="8" maxlength="8" />
                </div>
              </div>
              <!-- sim puk input field -->
              <div id="pukArea" hidden>
                <div data-l10n-id="pukCode">PUK Code</div>
                <div class="input-wrapper">
                  <input name="simpuk" type="number" size="8" maxlength="8" />
                  <input name="simpukVis" type="text" size="8" maxlength="8" />
                </div>
              </div>
              <!-- sim nck input field -->
              <div id="nckArea" hidden>
                <div data-l10n-id="nckCode">NCK Code</div>
                <div class="input-wrapper">
                  <input name="nckpin" type="number" size="16" maxlength="16" />
                  <input name="nckpinVis" type="text" size="16" maxlength="16" />
                </div>
              </div>
              <!-- new sim pin input field -->
              <div id="newPinArea" hidden>
                <div data-l10n-id="newSimPinMsg">
                  Create PIN (must contain 4 to 8 digits)
                </div>
                <div class="input-wrapper">
                  <input name="newSimpin" type="number" size="8" maxlength="8" />
                  <input name="newSimpinVis" type="text" size="8" maxlength="8" />
                </div>
              </div>
              <!-- confirm new sim pin input field -->
              <div id="confirmPinArea" hidden>
                <div>Confirm New PIN</div>
                <div class="input-wrapper">
                  <input name="confirmNewSimpin" type="number" size="8" maxlength="8" />
                  <input name="confirmNewSimpinVis" type="text" size="8" maxlength="8" />
                </div>
              </div>
            </div>
          </section>
        </div>

        <!-- Crash reporter -->
        <div id="crash-dialog">
          <form role="dialog" data-type="confirm">
            <section id="crash-dialog-contents">
              <h1 id="crash-dialog-title"></h1>
              <p data-l10n-id="crash-dialog-message">Would you like to send Mozilla a report about the crash to help us fix the problem? (Reports are sent over Wi-Fi only)</p>
              <p><a id="crash-info-link" data-l10n-id="crash-info-link">What's in a crash report?</a></p>
              <p>
                <input id="always-send" type="checkbox" checked="true"/>
                <label for="always-send" data-l10n-id="crash-always-report">Always send Mozilla a report when a crash occurs.</label>
              <p>
            </section>
            <menu>
              <button id="dont-send-report" disabled="true" data-l10n-id="crash-dont-send">Don't Send</button>
              <button id="send-report" class="recommend" data-l10n-id="crash-end">Send Report</button>
            </menu>
          </form>

          <!-- "Crash Reports" information page -->
          <section role="region" class="skin-dark">
            <header>
              <menu type="toolbar">
                <button id="crash-reports-done" data-l10n-id="done">Done</button>
              </menu>
              <h1 data-l10n-id="crashReports">Crash Reports</h1>
            </header>
            <p data-l10n-id="crash-reports-description-1"></p>
            <p data-l10n-id="crash-reports-description-2"></p>
            <p>
              <span data-l10n-id="crash-reports-description-3-start"></span><span data-l10n-id="crash-reports-description-3-privacy"></span><span data-l10n-id="crash-reports-description-3-end"></span>
            </p>
          </section>
        </div>

        <div id="popup-container">
          <section role="region" class="title-container skin-organic">
            <header>
              <button id="popup-close"><span class="icon icon-close">close</span></button>
              <h1 id="popup-title"></h1>
              <div id="popup-throbber"></div>
            </header>
          </section>
          <div id="frame-container">
            <div id="popup-error-dialog" role="dialog">
              <div class="inner">
                <h3 data-l10n-id="error-title" id="popup-error-title">Hmm, the app is having problems.</h3>
                <p>
                <span data-l10n-id="error-message" id="popup-error-message">The app has encountered an error and is not loading properly.</span>
                </p>
              </div>
              <menu data-items="2">
                <button id="popup-error-back" data-l10n-id="close">Close</button>
                <button id="popup-error-reload" data-l10n-id="try-again">Try again</button>
              </menu>
            </div>
          </div>
        </div>

        <div id="trustedui-container" class="up">
          <div id="trustedui-inner">
            <section role="region" class="title-container skin-organic">
              <header>
                <button id="trustedui-close"><span class="icon icon-close">close</span></button>
                <h1 id="trustedui-title"></h1>
                <div id="trustedui-throbber"></div>
              </header>
            </section>
            <div id="trustedui-frame-container"></div>
          </div>
        </div>

        <div id="authentication-dialog">
          <!--div id="authentication-dialog-ftp" role="dialog">
          </div-->
          <div id="authentication-dialog-http-authentication" role="dialog">
            <div class="authentication-dialog-message-container inner">
              <h3 id="authentication-dialog-title"></h3>
              <p>
                <span id="authentication-dialog-http-authentication-message"></span>
              </p>
              <p>
                <span data-l10n-id="username">Username</span>
                <input id="authentication-dialog-http-username-input" />
                <span data-l10n-id="password">Password</span>
                <input id="authentication-dialog-http-password-input" type="password" />
              </p>
            </div>
            <menu data-items="2">
              <button id="authentication-dialog-http-authentication-cancel" data-l10n-id="cancel">Cancel</button>
              <button id="authentication-dialog-http-authentication-ok" data-l10n-id="login" class="affirmative">Login</button>
            </menu>
          </div>
        </div>

        <div id="modal-dialog">
          <div id="modal-dialog-alert" role="dialog">
            <div class="modal-dialog-message-container inner">
              <h3 id="modal-dialog-alert-title"></h3>
              <p>
                <span id="modal-dialog-alert-message"></span>
              </p>
            </div>
            <menu>
              <button id="modal-dialog-alert-ok" data-l10n-id="ok" class="affirmative">OK</button>
            </menu>
          </div>

          <div id="modal-dialog-confirm" role="dialog">
            <div class="modal-dialog-message-container inner">
              <h3 id="modal-dialog-confirm-title"></h3>
              <p>
                <span id="modal-dialog-confirm-message"></span>
              </p>
            </div>
            <menu data-items="2">
              <button id="modal-dialog-confirm-cancel" data-l10n-id="cancel">Cancel</button>
              <button id="modal-dialog-confirm-ok" data-l10n-id="ok" class="affirmative">OK</button>
            </menu>
          </div>

          <div id="modal-dialog-prompt" role="dialog">
            <div class="modal-dialog-message-container inner">
              <h3 id="modal-dialog-prompt-title"></h3>
              <p>
                <span id="modal-dialog-prompt-message"></span>
                <input id="modal-dialog-prompt-input" />
              </p>
            </div>
            <menu data-items="2">
              <button id="modal-dialog-prompt-cancel" data-l10n-id="cancel">Cancel</button>
              <button id="modal-dialog-prompt-ok" data-l10n-id="ok" class="affirmative">OK</button>
            </menu>
          </div>

          <div id="modal-dialog-select-one" role="dialog">
            <div class="modal-dialog-message-container inner">
              <h3 id="modal-dialog-select-one-title"></h3>
              <ul id="modal-dialog-select-one-menu"></ul>
            </div>
            <menu>
              <button id="modal-dialog-select-one-cancel" data-l10n-id="cancel">Cancel</button>
            </menu>
          </div>
        </div> <!-- end of #modal-dialog -->

      </div> <!-- end of #overlay-dialog -->

      <!-- value selector -->
      <div id="value-selector" hidden data-z-index-level="value-selector">
        <!-- popup of options for select element -->
        <form id="select-option-popup" role="dialog">
          <section id="value-selector-container">
            <h1 data-l10n-id="choose-option">Choose your option</h1>
            <ol role="listbox">
            </ol>
          </section>
          <menu id="select-options-buttons">
            <button class="value-option-confirm affirmative full" data-type="ok" data-l10n-id="ok">Ok</button>
          </menu>
        </form>

        <!-- Time Picker -->
        <div id="time-picker-popup" hidden>
          <div class="table-wrapper">
            <div class="table-cell">
              <div id="picker-bar">
                <h3 data-l10n-id="select-time">Select time</h3>
                <div id="picker-container">
                  <div id="value-indicator-bottom"></div>
                  <div id="picker-bar-background"></div>
                  <div id="left-picker-separator"></div>
                  <div id="value-indicator-wrapper">
                    <div id="value-indicator-hover-time">:</div>
                    <div id="value-indicator-hover"></div>
                  </div>
                  <div id="value-picker-hours" class="animation-on"></div>
                  <div id="value-picker-minutes" class="animation-on"></div>
                  <div id="right-picker-separator"></div>
                  <div id="value-picker-hour24-state" class="animation-on"></div>
                  <div id="picker-bar-gradient"></div>
                </div>
              </div>
            </div>
          </div>
          <div id="time-picker-buttons">
            <button class="value-selector-cancel" data-type="cancel" data-l10n-id="cancel">Cancel</button>
            <button class="value-selector-confirm affirmative" data-type="ok" data-l10n-id="ok">Ok</button>
          </div>
        </div>

        <!-- Spin Date Picker -->
        <div id="spin-date-picker-popup" hidden>
          <div id="spin-date-picker" class="table-wrapper">
            <div class="table-cell">
              <div class="picker-bar">
                <h3 data-l10n-id="select-day">Select day</h3>
                <div class="picker-container">
                  <div class="value-indicator-bottom"></div>
                  <div class="picker-bar-background"></div>
                  <div class="left-picker-separator"></div>
                  <div class="right-picker-separator"></div>
                  <div class="value-indicator-wrapper">
                    <div class="value-indicator-hover"></div>
                  </div>
                  <div class="value-picker-date-wrapper">
                    <div class="value-picker-date animation-on"></div>
                    <div class="value-picker-date animation-on"></div>
                    <div class="value-picker-date animation-on"></div>
                    <div class="value-picker-date animation-on"></div>
                  </div>
                  <div class="value-picker-month-wrapper">
                    <div class="value-picker-month" class="animation-on"></div>
                  </div>
                  <div class="value-picker-year-wrapper">
                    <div class="value-picker-year" class="animation-on"></div>
                  </div>
                  <div class="picker-bar-gradient"></div>
                </div>
              </div>
            </div>
          </div>
          <menu id="spin-date-picker-buttons" data-items="2">
            <button class="value-selector-cancel" data-type="cancel" data-l10n-id="cancel">Cancel</button>
            <button class="value-option-confirm affirmative" data-type="ok" data-l10n-id="ok">Ok</button>
          </menu>
        </div>
      </div>

      <div id="permission-screen" data-z-index-level="permission-screen">
        <div id="permission-dialog" role="dialog">
          <div class="inner">
            <h2 id="permission-message"></h2>
            <div id="permission-remember-section">
              <a data-l10n-id="remember-my-choice" id="permission-remember-label">Remember my choice</a>
              <label>
                <input data-type="switch" type="checkbox" id="permission-remember-checkbox" />
                <span></span>
              </label>
            </div>
            <menu data-items="2">
              <button id="permission-no" data-l10n-id="deny">Don't allow</button>
              <button id="permission-yes" class="affirmative" data-l10n-id="allow">Allow</button>
            </menu>
          </div>
        </div>
      </div>

      <form id="app-install-dialog" class='app-install-dialog'
            data-type="confirm" role="dialog"
            data-z-index-level="app-install-dialog">
        <section>
          <h1 id="app-install-message"></h1>
          <table>
            <tr>
              <th data-l10n-id="size">Size</th>
              <td id="app-install-size"></td>
            </tr>
            <tr>
              <th data-l10n-id="author">Author</th>
              <td>
                <span id="app-install-author-name"></span>
                <br /><span id="app-install-author-url"></span>
              </td>
            </tr>
          </table>
          <menu>
            <button id="app-install-cancel-button" data-l10n-id="cancel">Cancel</button>
            <button id="app-install-install-button" class="recommend" data-l10n-id="install">Install</button>
          </menu>
        </section>
      </form>

      <form id="app-install-cancel-dialog" class='app-install-dialog'
            data-type="confirm" role="dialog"
            data-z-index-level="app-install-dialog">
        <section>
          <h1 data-l10n-id="cancel-install">Cancel Install</h1>
          <p>
            <small data-l10n-id="cancelling-will-not-refund">Cancelling will not refund a purchase. Refunds for paid content are provided by the original seller.</small>
            <small data-l10n-id="apps-can-be-installed-later">Apps can be installed later from the original installation source.</small>
          </p>
          <p data-l10n-id="are-you-sure-you-want-to-cancel">Are you sure you want to cancel this install?</p>
          <menu>
            <button id="app-install-confirm-cancel-button" type="reset" data-l10n-id="cancel-install">Cancel Install</button>
            <button id="app-install-resume-button" type="submit" data-l10n-id="resume">Resume</button>
          </menu>
        </section>
      </form>

      <form id="app-download-cancel-dialog" class='app-install-dialog'
        data-type="confirm" role="dialog"
        data-z-index-level="app-install-dialog">
        <section>
          <h1></h1>
          <p data-l10n-id="app-download-can-be-restarted">The download can
          be restarted later.</p>
          <menu>
            <button id="app-download-stop-button" class="danger confirm"
              data-l10n-id="app-download-stop-button">Stop Download</button>
            <button id="app-download-continue-button" class="cancel"
              type="reset" data-l10n-id="continue">Continue</button>
          </menu>
        </section>
      </form>

      <form id="updates-download-dialog" data-type="confirm" role="dialog"
<<<<<<< HEAD
            data-z-index-level="updates-download-dialog" data-nowifi="false" 
=======
            data-z-index-level="updates-download-dialog" data-nowifi="false"
>>>>>>> 143fda9f
            data-data-connection-inline-warning="false">
        <section>
          <h1>
            Updates
          </h1>
          <ul>
          </ul>
        </section>
        <p id="updates-data-connection-warning" data-l10n-id="downloadDataConnectionWarning">
<<<<<<< HEAD
          Updates are downloaded via data connection when Wi-Fi is not available. Additional data charges may apply.    
=======
          Updates are downloaded via data connection when Wi-Fi is not available. Additional data charges may apply.
>>>>>>> 143fda9f
        </p>
        <p id="updates-offline-warning" data-l10n-id="downloadOfflineWarning">
          Connection unavailable. Connect to a network to download updates.
        </p>
        <menu>
          <button id="updates-later-button" type="reset"
                  data-l10n-id="later">Later</button>
          <button id="updates-download-button" type="submit"
            data-l10n-id="download">Download</button>
        </menu>
      </form>

      <form id="updates-viaDataConnection-dialog" data-type="confirm" role="dialog" data-z-index-level="updates-viaDataConnection-dialog">
        <section>
          <h1 data-l10n-id="downloadUpdatesViaDataConnection">
            Download updates via data connection?
          </h1>
          <p data-l10n-id="downloadUpdatesViaDataConnectionMessage">
            Updates are downloaded via data connection when Wi-Fi is not available. When using data connection, phone calls may be blocked and additional charges may also apply.
          </p>
        </section>
        <menu>
          <button id="updates-viaDataConnection-notnow-button" type="reset" data-l10n-id="notNow">Not Now</button>
          <button id="updates-viaDataConnection-download-button" type="submit" data-l10n-id="download">Download</button>
        </menu>
      </form>

      <div id="lockscreen-camera" data-z-index-level="lockscreen-camera"></div>

      <div id="lockscreen" class="uninit" data-panel="main" data-z-index-level="lockscreen">
        <div id="lockscreen-container">
          <div id="lockscreen-panel-main" class="lockscreen-panel" data-wallpaper>
            <div id="lockscreen-header">
              <div id="lockscreen-connstate" hidden><span></span><span></span></div>
              <div id="lockscreen-mute" hidden></div>
              <div class="lockscreen-clock">
                <span id="lockscreen-clock-numbers"></span>
                <span id="lockscreen-clock-meridiem"></span>
              </div>
              <div id="lockscreen-date"></div>
            </div>
            <div id="notifications-lockscreen-container">
            </div>
            <div id="lockscreen-area"></div>
            <div id="lockscreen-icon-container">
              <div id="lockscreen-area-handle"></div>
              <div id="lockscreen-area-camera" class="lockscreen-icon-area lockscreen-icon-left">
                <div class="lockscreen-icon">
                  <div id="lockscreen-accessibility-camera" role="button" class="lockscreen-icon-a11y-button" data-l10n-id="camera-a11y-button" aria-label="Camera"></div>
                </div>
              </div>
              <div id="lockscreen-area-unlock" class="lockscreen-icon-area lockscreen-icon-right">
                <div class="lockscreen-icon">
                    <div id="lockscreen-accessibility-unlock" role="button" class="lockscreen-icon-a11y-button" data-l10n-id="unlock-a11y-button" aria-label="Unlock"></div>
                </div>
              </div>
            </div>
          </div>

          <div id="lockscreen-panel-passcode" class="lockscreen-panel" data-wallpaper>
            <h2 id="lockscreen-passcode-status" data-l10n-id="enter-security-code">Enter Security&nbsp;Code</h2>
            <p id="lockscreen-passcode-code"><span></span><span></span><span></span><span></span></p>
            <div id="lockscreen-passcode-pad">
              <a role="button" href="#" data-key="1">1<span>.<span></a>
              <a role="button" href="#" data-key="2">2<span>ABC<span></a>
              <a role="button" href="#" data-key="3">3<span>DEF<span></a>
              <a role="button" href="#" data-key="4">4<span>GHI<span></a>
              <a role="button" href="#" data-key="5">5<span>JKL<span></a>
              <a role="button" href="#" data-key="6">6<span>MNO<span></a>
              <a role="button" href="#" data-key="7">7<span>PQRS<span></a>
              <a role="button" href="#" data-key="8">8<span>TUV<span></a>
              <a role="button" href="#" data-key="9">9<span>WXYZ<span></a>
              <a role="button" href="#" data-key="e" data-l10n-id="emergency-call-button" class="lockscreen-passcode-pad-func last-row">Emergency Call</a>
              <a role="button" href="#" data-key="0" class="last-row">0</a>
              <a role="button" href="#" data-key="c" data-l10n-id="cancel" class="lockscreen-passcode-pad-func last-row">Cancel</a>
              <a role="button" href="#" data-key="b" class="last-row">⌫</a>
            </div>
          </div>

          <div id="lockscreen-panel-emergency-call" class="lockscreen-panel"></div>
        </div>
      </div>

      <div id="attention-screen" data-z-index-level="attention-screen">
        <div id="attention-bar"></div>
      </div>

      <div id="update-manager-toaster" data-z-index-level="notification-toaster">
        <div class="icon">
        </div>
        <div class="message">
        </div>
      </div>

      <div id="notification-toaster" data-z-index-level="notification-toaster">
        <img id="toaster-icon" />
        <div id="toaster-title"></div>
        <div id="toaster-detail"></div>
      </div>

      <div id="listmenu" data-z-index-level="list-menu" role="dialog">
        <menu class="actions">
        </menu>
      </div>

      <!-- keyboard -->
      <div id="keyboard-frame" class="hide" data-z-index-level="keyboard-frame"></div>

      <div id="cards-view" data-z-index-level="cards-view">
        <ul>
        </ul>
      </div>

      <div id="sleep-menu" data-z-index-level="sleep-menu">
        <div id="sleep-menu-container">
          <h3 data-l10n-id="deviceMenu">Device menu</h3>
          <ul>
          </ul>
        </div>
        <menu>
          <button data-l10n-id="cancel">Cancel</button>
        </menu>
      </div>

      <section id="system-banner" role="dialog" class="banner"
          data-z-index-level="system-notification-banner" data-button="false">
        <p></p>
        <button></button>
      </section>

      <div id="system-overlay" data-z-index-level="system-overlay">
        <div id="battery">
          <span class="icon-battery"></span>
          <span class="battery-notification" data-l10n-id="battery-almost-empty">Battery almost empty</span>
        </div>

        <div id="volume" class="vibration">
          <span class="vibration"></span>
          <span class="mute-state"></span>
          <div class="active"></div>
          <div class="active"></div>
          <div class="active"></div>
          <div class="active"></div>
          <div class="active"></div>
          <div></div>
          <div></div>
          <div></div>
          <div></div>
          <div></div>
          <div></div>
          <div></div>
          <div></div>
          <div></div>
          <div></div>
          <span class="volume"></span>
        </div>
      </div>

    </div> <!-- end of #screen -->
  </body>
</html><|MERGE_RESOLUTION|>--- conflicted
+++ resolved
@@ -730,11 +730,7 @@
       </form>
 
       <form id="updates-download-dialog" data-type="confirm" role="dialog"
-<<<<<<< HEAD
-            data-z-index-level="updates-download-dialog" data-nowifi="false" 
-=======
             data-z-index-level="updates-download-dialog" data-nowifi="false"
->>>>>>> 143fda9f
             data-data-connection-inline-warning="false">
         <section>
           <h1>
@@ -744,11 +740,7 @@
           </ul>
         </section>
         <p id="updates-data-connection-warning" data-l10n-id="downloadDataConnectionWarning">
-<<<<<<< HEAD
-          Updates are downloaded via data connection when Wi-Fi is not available. Additional data charges may apply.    
-=======
           Updates are downloaded via data connection when Wi-Fi is not available. Additional data charges may apply.
->>>>>>> 143fda9f
         </p>
         <p id="updates-offline-warning" data-l10n-id="downloadOfflineWarning">
           Connection unavailable. Connect to a network to download updates.
