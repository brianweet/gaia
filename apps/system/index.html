<!DOCTYPE html>
<html>
  <head>
    <meta charset="utf-8">
    <meta http-equiv="pragma" content="no-cache">

    <!-- Shared code -->
    <script src="shared/js/l10n.js"></script>
    <script defer src="shared/js/gesture_detector.js"></script>

    <!-- System -->
    <link rel="stylesheet" type="text/css" href="style/system/system.css">
    <script defer src="js/settings_listener.js"></script>
    <script defer src="js/applications.js"></script>
    <script defer src="js/screen_manager.js"></script>
    <script defer src="js/background_service.js"></script>
    <script defer src="js/mouse2touch.js"></script>
    <script defer src="js/activities.js"></script>
    <script defer src="js/bootstrap.js"></script>
    <script defer src="js/screenshot.js"></script>
    <script defer src="js/sound_manager.js"></script>
    <script defer src="js/source_view.js"></script>
    <script defer src="js/storage.js"></script>
    <script defer src="js/hardware_buttons.js"></script>

    <!-- Grid View -->
    <link rel="stylesheet" type="text/css" href="style/gridview/gridview.css">
    <script defer src="js/gridview.js"></script>

    <!-- Modal Dialog -->
    <link rel="stylesheet" type="text/css" href="style/modal_dialog/prompt.css">
    <link rel="stylesheet" type="text/css" href="style/modal_dialog/modal_dialog.css">
    <script defer src="js/modal_dialog.js"></script>

    <!-- Accessibility -->
    <link rel="stylesheet" type="text/css" href="style/accessibility/accessibility.css">
    <script defer src="js/accessibility.js"></script>

    <!-- List Menu -->
    <link rel="stylesheet" type="text/css" href="style/list_menu/list_menu.css">
    <script defer src="js/list_menu.js"></script>

    <!-- Airplane Mode -->
    <script defer src="js/airplane_mode.js"></script>

    <!-- Sleep Menu -->
    <script defer src="js/sleep_menu.js"></script>

    <!-- Context Menu -->
    <script defer src="js/context_menu.js"></script>

    <!-- PIN Unlocking -->
    <link rel="stylesheet" type="text/css" href="style/pinlock/pinlock.css">
    <script defer src="js/pinlock/pinlock.js"></script>

    <!-- Attention Screen -->
    <link rel="stylesheet" type="text/css" href="style/attention_screen.css">
    <script defer src="js/attention_screen.js"></script>

    <!-- LockScreen -->
    <link rel="stylesheet" type="text/css" href="style/lockscreen/lockscreen.css">
    <script defer src="js/mobile_info.js"></script>
    <script defer src="js/lockscreen.js"></script>

    <!-- Popup Manager -->
    <link rel="stylesheet" type="text/css" href="style/popup_manager/popup_manager.css">
    <script defer src="js/popup_manager.js"></script>

    <!-- Statusbar -->
    <link rel="stylesheet" type="text/css" href="style/statusbar/statusbar.css">
    <script defer src="js/statusbar.js"></script>

    <!-- Utility Tray -->
    <link rel="stylesheet" type="text/css" href="style/utility_tray/utility_tray.css">
    <script defer src="js/utility_tray.js"></script>

    <!-- Quick Settings -->
    <link rel="stylesheet" type="text/css" href="style/quick_settings/quick_settings.css">
    <script defer src="js/quick_settings.js"></script>

    <!-- Notifications -->
    <link rel="stylesheet" type="text/css" href="style/notifications/notifications.css">
    <script defer src="js/notifications.js"></script>

    <!-- Permission Manager -->
    <link rel="stylesheet" type="text/css" href="style/permission_manager/permission_manager.css">
    <script defer src="js/permission_manager.js"></script>

    <!-- Cards View -->
    <link rel="stylesheet" type="text/css" href="style/cards_view/cards_view.css">
    <script defer src="js/cards_view/cards_view.js"></script>

    <!-- Keyboard -->
    <script defer src="js/keyboard_manager.js"></script>

    <!-- Bluetooth -->
    <script defer src="js/bluetooth.js"></script>

    <!-- Wifi -->
    <script defer src="js/wifi.js"></script>

    <!-- Voicemail -->
    <script defer src="js/voicemail.js"></script>

    <!-- Theme and localization -->
    <link rel="stylesheet" type="text/css" href="style/themes/default/system.css">
    <link rel="stylesheet" type="text/css" href="style/themes/default/core.css">
    <link rel="stylesheet" type="text/css" href="style/themes/default/menus.css">
    <link rel="stylesheet" type="text/css" href="style/themes/default/buttons.css">
    <link rel="resource" type="application/l10n" href="locales/locales.ini">

    <!-- Trusted dialog -->
    <link rel="stylesheet" type="text/css" href="style/trusted_dialog/trusted_dialog.css">
    <script defer src="js/trusted_dialog.js"></script>

    <!-- Payment -->
    <script defer src="js/payment.js"></script>

    <!-- Windows -->
    <!-- Any module that wants to intercept the Home button and prevent the -->
    <!-- homescreen from being displayed must come before this script. -->
    <script defer src="js/window_manager.js"></script>

    <!-- z-indexes of all the overlays in the system -->
    <link rel="stylesheet" type="text/css" href="style/zindex.css">

    <!-- Value selector -->
    <link rel="stylesheet" type="text/css" href="style/value_selector/value_selector.css">
    <link rel="stylesheet" type="text/css" href="style/value_selector/time_picker.css">
    <script defer src="js/value_selector/value_picker.js"></script>
    <script defer src="js/value_selector/value_selector.js"></script>

    <style>
    /* initlogo style is here to prevent flashing */

    #initlogo {
      position: absolute;
      overflow: hidden;
      width: 100%;
      height: 100%;

      background: #000 url('./resources/images/initlogo.png') bottom right no-repeat;

      z-index: 65536;
    }

    #initlogo > img {
      position: absolute;
      bottom: 0;
      right: 0;
    }

    </style>
  </head>

  <body onload="startup()">
    <div id="screen" class="locked">
      <div id="initlogo" data-z-index-level="initlogo"></div>

      <div id="statusbar" data-z-index-level="statusbar">
        <!-- Loading -->
        <div id="statusbar-loading" hidden></div>
        <!-- Carrier & date label -->
        <div id="statusbar-label" class="sb-start-upper"></div>
        <!-- Notification -->
        <div id="statusbar-notification" class="sb-start sb-icon sb-icon-notification"
          data-num="" hidden></div>

        <!-- Time -->
        <div id="statusbar-time"></div>

        <!-- Status -->
        <div id="statusbar-battery" class="sb-icon sb-icon-battery"
          data-level="100" charging hidden></div>
        <div id="statusbar-wifi" class="sb-icon sb-icon-wifi"
          data-level="4" hidden></div>
        <div id="statusbar-data" class="sb-icon sb-icon-data"
          data-type="" hidden></div>
        <div id="statusbar-flight-mode" class="sb-icon sb-icon-flight-mode" hidden></div>
        <div id="statusbar-signal" class="sb-icon sb-icon-signal"
          data-level="5" hidden></div>
        <div id="statusbar-headphones" class="sb-icon sb-icon-headphones" hidden></div>

        <!-- Permissions -->
        <div id="statusbar-tethering" class="sb-icon sb-icon-tethering" hidden></div>
        <div id="statusbar-alarm" class="sb-icon sb-icon-alarm" hidden></div>
        <div id="statusbar-bluetooth" class="sb-icon sb-icon-bluetooth" hidden></div>
        <div id="statusbar-mute" class="sb-icon sb-icon-mute" hidden></div>
        <div id="statusbar-recording" class="sb-icon sb-icon-recording" hidden></div>
        <div id="statusbar-sms" class="sb-icon sb-icon-sms" hidden></div>
        <div id="statusbar-geolocation" class="sb-icon sb-icon-geolocation" hidden></div>
        <div id="statusbar-usb" class="sb-icon sb-icon-usb" hidden></div>
      </div>

      <div id="utility-tray" data-z-index-level="utility-tray">
        <!-- quick settings -->
        <div id="quick-settings">
          <a href="#" id="quick-settings-wifi" data-enabled="false" data-l10n-id="quick-settings-wifi">Wifi</a>
          <a href="#" id="quick-settings-data" data-enabled="false" data-l10n-id="quick-settings-data">Data</a>
          <a href="#" id="quick-settings-bluetooth" data-enabled="false" data-l10n-id="quick-settings-bluetooth">Bluetooth</a>
          <a href="#" id="quick-settings-power-save" data-enabled="false" data-l10n-id="quick-settings-power-save">Power</a>
          <a href="#" id="quick-settings-full-app" data-enabled="false" data-l10n-id="quick-settings-full-app">Go to Settings</a>
        </div>

        <!-- TBD: credit module -->

        <!-- notifications -->
        <div id="notifications-container">
        </div>

        <div id="utility-tray-grippy">
        </div>
      </div>

      <div id="windows" data-z-index-level="app">
        <!-- application windows are added here -->
      </div>

      <div id="dialog-overlay" data-z-index-level="dialog-overlay">
        <div id="trustedDialog">
        </div>
        <div id="popup-container">
        </div>
        <div id="modal-dialog">
          <div id="modal-dialog-alert" role="dialog">
            <div class="modal-dialog-message-container inner">
              <h3></h3>
              <p>
                <span id="modal-dialog-alert-message"></span>
              </p>
            </div>
            <menu>
              <button id="modal-dialog-alert-ok" data-l10n-id="ok"i class="affirmative">OK</button>
            </menu>
          </div>

          <div id="modal-dialog-confirm" role="dialog">
            <div class="modal-dialog-message-container inner">
              <h3></h3>
              <p>
                <span id="modal-dialog-confirm-message"></span>
              </p>  
            </div>
            <menu data-items="2">
              <button id="modal-dialog-confirm-ok" data-l10n-id="ok" class="affirmative">OK</button>
              <button id="modal-dialog-confirm-cancel" data-l10n-id="cancel">Cancel</button>
            </menu>
          </div>

          <div id="modal-dialog-prompt" role="dialog">
            <div class="modal-dialog-message-container inner">
              <h3></h3>
              <p>
                <span id="modal-dialog-prompt-message"></span>
                <input id="modal-dialog-prompt-input" />
              </p>  
            </div>
            <menu data-items="2">
              <button id="modal-dialog-prompt-ok" data-l10n-id="ok" class="affirmative">OK</button>
              <button id="modal-dialog-prompt-cancel" data-l10n-id="cancel">Cancel</button>
            </menu>
          </div>

<<<<<<< HEAD
          <div id="modal-dialog-authentication" role="dialog">
            <div class="modal-dialog-message-container inner">
              <h3></h3>
              <p>
                <span id="modal-dialog-authentication-message"></span>
                <span data-l10n-id="username">Username</span>
                <input id="modal-dialog-username-input" />
                <span data-l10n-id="password">Password</span>
                <input id="modal-dialog-password-input" type="password" />
              </p>  
=======
              <div id="modal-dialog-authentication">
                <div class="modal-dialog-message-container">
                  <span id="modal-dialog-authentication-message"></span>
                  <span data-l10n-id="username">Username</span>
                  <input id="modal-dialog-username-input" />
                  <span data-l10n-id="password">Password</span>
                  <input id="modal-dialog-password-input" type="password" />
                </div>
              </div>

              <div id="modal-dialog-error">
                <div class="modal-dialog-title" data-l10n-id="error-title">Hmm, the app is having problems.</div>
                <div class="modal-dialog-message-container">
                  <span data-l10n-id="error-message">The app has encountered an error and is not loading properly.</span>
                </div>
              </div>
>>>>>>> c23525a0
            </div>
            <menu data-items="2">
              <button id="modal-dialog-authentication-ok" data-l10n-id="login" class="affirmative">Login</button>
              <button id="modal-dialog-authentication-cancel" data-l10n-id="cancel">Cancel</button>
            </menu>
          </div>

          <div id="modal-dialog-error" role="dialog">
            <h3 data-l10n-id="error-title">Hmm, the app is having problems.</h3>
            <div class="modal-dialog-message-container inner">
              <p>
                <span data-l10n-id="error-message">The app has encountered an error and is not loading properly.</span>
              </p>  
            </div>
            <menu data-items="2">
              <button id="modal-dialog-error-back" data-l10n-id="back">Back</button>
              <button id="modal-dialog-error-reload" data-l10n-id="reload">Try Reloading</button>
            </menu>
          </div>
        </div>
      </div>

      <!-- value selector -->
      <div id="value-selector" hidden data-z-index-level="value-selector">

        <div class="table-wrapper">
          <div class="table-cell">
            <!-- overlay for select element -->
            <div id="value-selector-container" onmousedown="return false;">
            </div>

            <!-- Time Picker -->
            <div id="picker-bar" onmousedown="return false;">
              <h3 data-l10n-id="select-time">Select time</h3>
              <div id="picker-container">
                <div id="value-indicator-bottom"></div>
                <div id="picker-bar-background"></div>
                <div class="left-picker-separator"></div>
                <div id="value-indicator-wrapper">
                  <div id="value-indicator-hover-time">:</div>
                  <div id="value-indicator-hover"></div>
                </div>
                <div id="value-picker-hours" class="animation-on" onmousedown="return false;"></div>
                <div id="value-picker-minutes" class="animation-on" onmousedown="return false;"></div>
                <div class="right-picker-separator"></div>
                <div id="value-picker-hour24-state" class="animation-on" onmousedown="return false;"></div>
                <div id="picker-bar-gradient"></div>
              </div>
            </div>
          </div>
        </div>

          <div id="value-selector-buttons">
            <button id="value-selector-cancel" data-l10n-id="cancel-button">Cancel</button>
            <button id="value-selector-confirm" class="affirmative" data-l10n-id="ok" onmousedown="return false;">Ok</button>
          </div>
      </div>
      
      <div id="lockscreen-camera" data-z-index-level="lockscreen-camera"></div>

      <div id="lockscreen" class="uninit" data-panel="main" data-z-index-level="lockscreen">
        <div id="lockscreen-container">
          <div id="lockscreen-panel-main" class="lockscreen-panel">
            <div id="lockscreen-header">
              <div id="lockscreen-connstate" hidden><span></span><span></span></div>
              <div id="lockscreen-mute" hidden></div>
              <div id="lockscreen-clock"></div>
              <div id="lockscreen-date"></div>
            </div>
            <div id="lockscreen-notification" hidden>
              <div id="lockscreen-notification-time"></div>
              <img id="lockscreen-notification-icon" />
              <div id="lockscreen-notification-title"></div>
              <div id="lockscreen-notification-detail"></div>
            </div>
            <div id="lockscreen-area"></div>
            <div id="lockscreen-area-camera" class="lockscreen-icon lockscreen-icon-left">
              <div id="lockscreen-camera-arrow" class="lockscreen-arrow"></div>
              <div id="lockscreen-accessibility-camera" role="button" class="lockscreen-icon-a11y-button" data-l10n-id="camera-a11y-button" aria-label="Camera"></div>
            </div>
            <div id="lockscreen-area-unlock" class="lockscreen-icon lockscreen-icon-right">
              <div id="lockscreen-unlock-arrow" class="lockscreen-arrow"></div>
              <div id="lockscreen-accessibility-unlock" role="button" class="lockscreen-icon-a11y-button" data-l10n-id="unlock-a11y-button" aria-label="Unlock"></div>
            </div>
            <div id="lockscreen-rail-left" class="lockscreen-rail"></div>
            <div id="lockscreen-rail-right" class="lockscreen-rail"></div>
            <div id="lockscreen-area-handle"></div>
          </div>

          <div id="lockscreen-panel-passcode" class="lockscreen-panel">
            <h2 id="lockscreen-passcode-status" data-l10n-id="enter-security-code">Enter Security&nbsp;Code</h2>
            <p id="lockscreen-passcode-code"><span></span><span></span><span></span><span></span></p>
            <div id="lockscreen-passcode-pad">
              <a role="button" href="#" data-key="1">1<span>.<span></a>
              <a role="button" href="#" data-key="2">2<span>ABC<span></a>
              <a role="button" href="#" data-key="3">3<span>DEF<span></a>
              <a role="button" href="#" data-key="4">4<span>GHI<span></a>
              <a role="button" href="#" data-key="5">5<span>JKL<span></a>
              <a role="button" href="#" data-key="6">6<span>MNO<span></a>
              <a role="button" href="#" data-key="7">7<span>PQRS<span></a>
              <a role="button" href="#" data-key="8">8<span>TUV<span></a>
              <a role="button" href="#" data-key="9">9<span>WXYZ<span></a>
              <a role="button" href="#" data-key="e" data-l10n-id="emergency-call-button" class="lockscreen-passcode-pad-func last-row">Emergency Call</a>
              <a role="button" href="#" data-key="0" class="last-row">0</a>
              <a role="button" href="#" data-key="c" data-l10n-id="cancel-button" class="lockscreen-passcode-pad-func last-row">Cancel</a>
              <a role="button" href="#" data-key="b" class="last-row">⌫</a>
            </div>
          </div>

          <div id="lockscreen-panel-emergency-call" class="lockscreen-panel"></div>
        </div>
      </div>

      <div id="pinkeypadscreen" data-z-index-level="pinkeypadscreen" hidden>
        <div id="pinkeypadscreen-container">
          <p id="pinkeypadscreen-desc"><span>Enter PIN</span></p>
          <p id="pinkeypadscreen-code">
            <span id="pinkeypadscreen-display"></span>
          </p>
          <div id="pinkeypadscreen-pad">
            <a href="#" data-key="1">1</a>
            <a href="#" data-key="2">2</a>
            <a href="#" data-key="3">3</a>
            <a href="#" data-key="4">4</a>
            <a href="#" data-key="5">5</a>
            <a href="#" data-key="6">6</a>
            <a href="#" data-key="7">7</a>
            <a href="#" data-key="8">8</a>
            <a href="#" data-key="9">9</a>
            <a href="#" data-key="o" class="pinkeypadscreen-pad-func">Ok</a>
            <a href="#" data-key="0">0</a>
            <a href="#" data-key="b" class="pinkeypadscreen-pad-func">Back</a>
            <a href="#" data-key="e" class="pinkeypadscreen-pad-func-full">Emergency</a>
          </div>
        </div>
      </div>

      <div id="attention-screen" data-z-index-level="attention-screen">
        <div id="attention-bar"></div>
      </div>

      <div id="notification-toaster" class="notification" data-z-index-level="notification-toaster">
        <img id="toaster-icon" />
        <div id="toaster-title"></div>
        <div id="toaster-detail"></div>
      </div>

      <div id="listmenu" data-z-index-level="list-menu" role="dialog">
        <menu class="actions">
        </menu>
      </div>

      <div id="keyboard-overlay" data-z-index-level="keyboard-overlay"></div>

      <!-- keyboard -->
      <iframe id="keyboard-frame" class="hide" data-z-index-level="keyboard-frame"></iframe>

      <div id="cardsView" data-z-index-level="cardsview">
        <ul>
        </ul>
      </div>

      <div id="sleep-menu" data-z-index-level="sleep-menu">
        <div class="sleepmenu" id="sleepmenu-container">
        </div>
      </div>

      <div id="system-overlay" data-z-index-level="system-overlay">
        <div id="battery">
        </div>

        <div id="usb">
        </div>

        <div id="volume" class="vibration">
          <div class="active"></div>
          <div class="active"></div>
          <div class="active"></div>
          <div class="active"></div>
          <div class="active"></div>
          <div></div>
          <div></div>
          <div></div>
          <div></div>
          <div></div>
        </div>
      </div>
    </div>
  </body>
</html><|MERGE_RESOLUTION|>--- conflicted
+++ resolved
@@ -261,7 +261,6 @@
             </menu>
           </div>
 
-<<<<<<< HEAD
           <div id="modal-dialog-authentication" role="dialog">
             <div class="modal-dialog-message-container inner">
               <h3></h3>
@@ -272,24 +271,6 @@
                 <span data-l10n-id="password">Password</span>
                 <input id="modal-dialog-password-input" type="password" />
               </p>  
-=======
-              <div id="modal-dialog-authentication">
-                <div class="modal-dialog-message-container">
-                  <span id="modal-dialog-authentication-message"></span>
-                  <span data-l10n-id="username">Username</span>
-                  <input id="modal-dialog-username-input" />
-                  <span data-l10n-id="password">Password</span>
-                  <input id="modal-dialog-password-input" type="password" />
-                </div>
-              </div>
-
-              <div id="modal-dialog-error">
-                <div class="modal-dialog-title" data-l10n-id="error-title">Hmm, the app is having problems.</div>
-                <div class="modal-dialog-message-container">
-                  <span data-l10n-id="error-message">The app has encountered an error and is not loading properly.</span>
-                </div>
-              </div>
->>>>>>> c23525a0
             </div>
             <menu data-items="2">
               <button id="modal-dialog-authentication-ok" data-l10n-id="login" class="affirmative">Login</button>
