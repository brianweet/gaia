--- conflicted
+++ resolved
@@ -43,18 +43,6 @@
 
       self.fireApplicationUninstallEvent(deletedapp);
     }
-<<<<<<< HEAD
-
-    apps.mgmt.getAll().onsuccess = function(evt) {
-      var apps = evt.target.result;
-      apps.forEach(function(app) {
-        self.installedApps[app.manifestURL] = app;
-      });
-
-      self.fireApplicationReadyEvent();
-    };
-=======
->>>>>>> 990890bb
   },
 
   getByManifestURL: function a_getByManifestURL(manifestURL) {
