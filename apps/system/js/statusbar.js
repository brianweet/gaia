/* -*- Mode: Java; tab-width: 2; indent-tabs-mode: nil; c-basic-offset: 2 -*- /
/* vim: set shiftwidth=2 tabstop=2 autoindent cindent expandtab: */

'use strict';

var StatusBar = {
  /* Whether or not status bar is actively updating or not */
  active: true,

  /* Some values that sync from mozSettings */
  settingValues: {},

  /* Keep the DOM element references here */
  icons: {},

  wifiConnected: false,

  init: function sb_init() {
    this.getAllElements();

    var settings = {
      'ril.radio.disabled': ['signal', 'data'],
      'ril.data.enabled': ['data'],
      'wifi.enabled': ['wifi'],
      'bluetooth.enabled': ['bluetooth'],
      'tethering.usb.enabled': ['tethering'],
      'tethering.wifi.enabled': ['tethering'],
      'tethering.wifi.connectedClients': ['tethering'],
      'tethering.usb.connectedClients': ['tethering'],
      'audio.volume.master': ['mute'],
      'alarm.enabled': ['alarm']
    };

    var self = this;
    for (var settingKey in settings) {
      (function sb_setSettingsListener(settingKey) {
        SettingsListener.observe(settingKey, false,
          function sb_settingUpdate(value) {
            self.settingValues[settingKey] = value;
            settings[settingKey].forEach(
              function sb_callUpdate(name) {
                self.update[name].call(self);
              }
            );
          }
        );
        self.settingValues[settingKey] = false;
      })(settingKey);
    }

    window.addEventListener('screenchange', this);
    this.setActive(true);
  },

  handleEvent: function sb_handleEvent(evt) {
    switch (evt.type) {
      case 'screenchange':
        this.setActive(evt.detail.screenEnabled);
        break;

      case 'chargingchange':
      case 'levelchange':
      case 'statuschange':
        this.update.battery.call(this);
        break;

      case 'voicechange':
        this.update.signal.call(this);
        break;

      case 'datachange':
        this.update.data.call(this);
        break;

<<<<<<< HEAD
      case 'statuschanged':
        this.updateVoicemail();
        break;
    }
  },

  updateAll: function sb_updateAll() {
    this.updateClock();
    this.updateBattery();
    this.updateConnection();
    this.updateWifi();
    this.updateVoicemail();
  },
=======
    }
  },

  setActive: function sb_setActive(active) {
    this.active = active;
    if (active) {
      this.update.time.call(this);

      var battery = window.navigator.battery;
      if (battery) {
        battery.addEventListener('chargingchange', this);
        battery.addEventListener('levelchange', this);
        battery.addEventListener('statuschange', this);
        this.update.battery.call(this);
      }
>>>>>>> 74fc0a99

      var conn = window.navigator.mozMobileConnection;
      if (conn) {
        conn.addEventListener('voicechange', this);
        conn.addEventListener('datachange', this);
        this.update.signal.call(this);
        this.update.data.call(this);
      }

      var wifiManager = window.navigator.mozWifiManager;
      if (wifiManager) {
        wifiManager.onstatuschange =
          wifiManager.connectionInfoUpdate = (this.update.wifi).bind(this);
        this.update.wifi.call(this);
      }

      var bluetooth = window.navigator.mozBluetooth;
      if (bluetooth) {
        // XXX need a reliable way to see if bluetooth is currently
        // connected or not here.

<<<<<<< HEAD
    var voicemail = window.navigator.mozVoicemail;
    if (voicemail) {
      voicemail.addEventListener('statuschanged', this);
    }

    window.addEventListener('volumechange', this);
  },
=======
        this.update.bluetooth.call(this);
      }
    } else {
      clearTimeout(this._clockTimer);
>>>>>>> 74fc0a99

      var battery = window.navigator.battery;
      if (battery) {
        battery.removeEventListener('chargingchange', this);
        battery.removeEventListener('levelchange', this);
        battery.removeEventListener('statuschange', this);
      }

      var conn = window.navigator.mozMobileConnection;
      if (conn) {
        conn.removeEventListener('voicechange', this);
        conn.removeEventListener('datachange', this);
      }
    }
  },

  update: {
    time: function sb_updateTime() {
      // Schedule another clock update when a new minute rolls around
      var now = new Date();
      var sec = now.getSeconds();
      this._clockTimer =
        window.setTimeout((this.update.time).bind(this), (59 - sec) * 1000);

      // XXX: respect clock format in Settings,
      // but drop the AM/PM part according to spec
      this.icons.time.textContent = now.toLocaleFormat('%R');
    },

    battery: function sb_updateBattery() {
      var battery = window.navigator.battery;
      if (!battery)
        return;

      var icon = this.icons.battery;

      icon.hidden = false;
      icon.dataset.charging = battery.charging;
      icon.dataset.level = Math.floor(battery.level * 10) * 10;
    },

    signal: function sb_updateSignal() {
      var conn = window.navigator.mozMobileConnection;
      if (!conn || !conn.voice)
        return;

      var voice = conn.voice;
      var icon = this.icons.signal;
      var flightModeIcon = this.icons.flightMode;

      if (this.settingValues['ril.radio.disabled']) {
        icon.hidden = true;
        flightModeIcon.hidden = false;
        return;
      }

<<<<<<< HEAD
    var voicemail = window.navigator.mozVoicemail;
    if (voicemail) {
      voicemail.removeEventListener('statuschanged', this);
    }

    clearTimeout(this._clockTimer);
=======
      icon.hidden = false;
      flightModeIcon.hidden = true;
>>>>>>> 74fc0a99

      icon.dataset.roaming = voice.roaming;
      if (voice.relSignalStrength === 0 && !voice.connected) {
        icon.dataset.level = '-1';
      } else {
        icon.dataset.level = Math.floor(voice.relSignalStrength / 20); // 0-5
      }
    },

    data: function sb_updateSignal() {
      var conn = window.navigator.mozMobileConnection;
      if (!conn || !conn.data)
        return;

      var data = conn.data;
      var icon = this.icons.data;

      if (this.settingValues['ril.radio.disabled'] ||
          !this.settingValues['ril.data.enabled'] ||
          this.wifiConnected || !data.connected) {
        icon.hidden = true;

        return;
      }

      icon.hidden = false;
      var type = '';

      switch (data.type) {
        case 'lte':
          type = 'LTE';
          break;

        // This icon is not used
        // type = '4G';
        //  break;

        // 3.5G, show them as 3G
        case 'hsdpa':
        case 'hsupa':
        case 'hspa+':

        // CDMA 3G
        case 'evdo0':
        case 'evdoa':
        case 'evdob':
        case '1xrtt':

        // 3G
        case 'umts':
          type = '3G';
          break;

        case 'edge':
          type = 'EDGE';
          break;

        // CDMA 2G
        case 'is95a':
        case 'is95b':

        // 2G
        case 'gprs':
        default:
          type = '2G';
      }

      icon.dataset.type = type;
    },


    wifi: function sb_updateWifi(evt) {
      var wifiManager = window.navigator.mozWifiManager;
      if (!wifiManager)
        return;

      var icon = this.icons.wifi;

      if (!this.settingValues['wifi.enabled']) {
        icon.hidden = true;

        var updateData = this.wifiConnected;
        this.wifiConnected = false;
        if (updateData)
          this.update.data.call(this);

        return;
      }

      var connected = !!wifiManager.connection.network;
      var updateData = (this.wifiConnected !== connected);

      this.wifiConnected = connected;
      if (updateData)
        this.update.data.call(this);

      if (!this.wifiConnected) {
        icon.hidden = true;
        return;
      }

      icon.hidden = false;
      var relSignalStrength = 0;
      if (evt && evt.relSignalStrength) {
        relSignalStrength = evt.relSignalStrength;
      } else if (wifiManager.connectionInformation &&
                 wifiManager.connectionInformation.relSignalStrength) {
        relSignalStrength =
          wifiManager.connectionInformation.relSignalStrength;
      } else {
        console.error(
          'Status Bar: WIFI is connected but signal strength is unknown.');
      }

      icon.dataset.level = Math.floor(relSignalStrength / 25);
    },

    tethering: function sb_updateTethering() {
      var icon = this.icons.tethering;
      icon.hidden = !(this.settingValues['tethering.usb.enabled'] ||
                      this.settingValues['tethering.wifi.enabled']);

      icon.dataset.active =
        (this.settingValues['tethering.wifi.connectedClients'] !== 0) ||
        (this.settingValues['tethering.usb.connectedClients'] !== 0);
    },

    bluetooth: function sb_updateBluetooth() {
      var icon = this.icons.bluetooth;

      icon.hidden = !this.settingValues['bluetooth.enabled'];

      // XXX no way to active state of BlueTooth for now,
      // make it always active
      icon.dataset.active = 'true';
    },

    alarm: function sb_updateAlarm() {
      this.icons.alarm.hidden = !this.settingValues['alarm.enabled'];
    },

    mute: function sb_updateMute() {
      this.icons.mute.hidden =
        (this.settingValues['audio.volume.master'] !== 0);
    },

    recording: function sb_updateRecording() {
      // XXX no way to probe active state of microphone and camera
      // this.icon.recording.hidden = ?
      // this.icon.recording.dataset.active = ?;
    },

    sms: function sb_updateSms() {
      // TBD
      // this.icon.sms.hidden = ?
      // this.icon.sms.dataset.num = ?;
    },

    geolocation: function sb_updateGeolocation() {
      // XXX no way to probe active state of Geolocation
      // this.icon.geolocation.hidden = ?
      // this.icon.geolocation.dataset.active = ?;
    },

    usb: function sb_updateUsb() {
      // XXX no way to probe active state of USB mess storage right now
      // this.icon.usb.hidden = ?
    }
  },

<<<<<<< HEAD
  updateVoicemail: function sb_updateVoicemail() {
    var voicemail = window.navigator.mozVoicemail;
    if (!voicemail) {
      return;
    }

    var status = voicemail.status;
    if (!status) {
      return;
    }

    this.updateVoicemailStatus(status);
  },

  updateVoicemailStatus: function updateVoicemailStatus(status) {
    var _ = window.navigator.mozL10n.get;
    var title = status.returnMessage;
    var showCount = status.hasMessages && status.messageCount > 0;

    this.voicemail.hidden = !status.hasMessages;
    this.voicemailCount.hidden = !showCount;

    if (showCount) {
      this.voicemailCount.textContent = status.messageCount;
      if (!title) {
        title = _('newVoicemails', { n: status.messageCount });
      }
    } else {
      if (!title) {
        title = _('newVoicemailsUnknown');
      }
    }

    var text = title;
    var voicemailNumber = navigator.mozVoicemail.number;
    if (voicemailNumber) {
      text = _('dialNumber', { number: voicemailNumber });
    }

    this.hideVoicemailNotification();

    if (status.hasMessages) {
      window.navigator.mozApps.getSelf().onsuccess = (function(event) {
        var app = event.target.result;
        var icon = app.installOrigin + '/style/statusbar/images/voicemail.png';
        this.showVoicemailNotification(title, text, icon, voicemailNumber);
      }).bind(this);
    }
  },

  showVoicemailNotification: function sb_showVoicemailNotification(title, text,
    icon, voicemailNumber)
  {
    this.voicemailNotification = NotificationScreen.addNotification({
      id: 0, title: title, text: text, icon: icon
    });

    if (!voicemailNumber) {
      return;
    }

    var self = this;
    function vmNot_onTap(event) {
      self.voicemailNotification.removeEventListener('tap', vmNot_onTap);

      var telephony = window.navigator.mozTelephony;
      if (!telephony) {
        return;
      }

      telephony.dial(voicemailNumber);
    }

    this.voicemailNotification.addEventListener('tap', vmNot_onTap);
  },

  hideVoicemailNotification: function hideVoicemailNotification() {
    if (this.voicemailNotification) {
      if (this.voicemailNotification.parentNode) {
        NotificationScreen.removeNotification(this.voicemailNotification);
      }
      this.voicemailNotification = null;
    }
  },

  updateMuteState: function sb_updateMuteState() {
    SettingsListener.observe('audio.volume.master', 5, (function(volume) {
      this.mute.hidden = volume;
    }).bind(this));
=======
  updateNotification: function sb_updateNotification(count) {
    var icon = this.icons.notification;
    if (!count) {
      icon.hidden = true;
      return;
    }

    icon.hidden = false;
    icon.dataset.num = count;
>>>>>>> 74fc0a99
  },

  updateNotificationUnread: function sb_updateNotificationUnread(unread) {
    this.icons.notification.dataset.unread = unread;
  },

  getAllElements: function sb_getAllElements() {
    // ID of elements to create references
<<<<<<< HEAD
    var elements = ['signal', 'conn', 'data', 'wifi',
      'notification', 'voicemail', 'voicemail-count', 'mute', 'battery',
      'battery-fuel', 'battery-charging', 'time'];
=======
    var elements = ['notification', 'time',
    'battery', 'wifi', 'data', 'flight-mode', 'signal',
    'tethering', 'alarm', 'bluetooth', 'mute',
    'recording', 'sms', 'geolocation', 'usb'];
>>>>>>> 74fc0a99

    var toCamelCase = function toCamelCase(str) {
      return str.replace(/\-(.)/g, function replacer(str, p1) {
        return p1.toUpperCase();
      });
    }

    elements.forEach((function createElementRef(name) {
      this.icons[toCamelCase(name)] =
        document.getElementById('statusbar-' + name);
    }).bind(this));
  }
};

StatusBar.init();<|MERGE_RESOLUTION|>--- conflicted
+++ resolved
@@ -19,7 +19,7 @@
     this.getAllElements();
 
     var settings = {
-      'ril.radio.disabled': ['signal', 'data'],
+      'ril.radio.disabled': ['signal', 'data', 'voicemail'],
       'ril.data.enabled': ['data'],
       'wifi.enabled': ['wifi'],
       'bluetooth.enabled': ['bluetooth'],
@@ -72,21 +72,9 @@
         this.update.data.call(this);
         break;
 
-<<<<<<< HEAD
       case 'statuschanged':
-        this.updateVoicemail();
+        this.update.voicemail.call(this);
         break;
-    }
-  },
-
-  updateAll: function sb_updateAll() {
-    this.updateClock();
-    this.updateBattery();
-    this.updateConnection();
-    this.updateWifi();
-    this.updateVoicemail();
-  },
-=======
     }
   },
 
@@ -102,7 +90,6 @@
         battery.addEventListener('statuschange', this);
         this.update.battery.call(this);
       }
->>>>>>> 74fc0a99
 
       var conn = window.navigator.mozMobileConnection;
       if (conn) {
@@ -123,21 +110,17 @@
       if (bluetooth) {
         // XXX need a reliable way to see if bluetooth is currently
         // connected or not here.
-
-<<<<<<< HEAD
-    var voicemail = window.navigator.mozVoicemail;
-    if (voicemail) {
-      voicemail.addEventListener('statuschanged', this);
-    }
-
-    window.addEventListener('volumechange', this);
-  },
-=======
         this.update.bluetooth.call(this);
       }
+
+      var voicemail = window.navigator.mozVoicemail;
+      if (voicemail) {
+        voicemail.addEventListener('statuschanged', this);
+        this.update.voicemail.call(this);
+      }
+
     } else {
       clearTimeout(this._clockTimer);
->>>>>>> 74fc0a99
 
       var battery = window.navigator.battery;
       if (battery) {
@@ -150,6 +133,11 @@
       if (conn) {
         conn.removeEventListener('voicechange', this);
         conn.removeEventListener('datachange', this);
+      }
+
+      var voicemail = window.navigator.mozVoicemail;
+      if (voicemail) {
+        voicemail.removeEventListener('statuschanged', this);
       }
     }
   },
@@ -194,17 +182,8 @@
         return;
       }
 
-<<<<<<< HEAD
-    var voicemail = window.navigator.mozVoicemail;
-    if (voicemail) {
-      voicemail.removeEventListener('statuschanged', this);
-    }
-
-    clearTimeout(this._clockTimer);
-=======
       icon.hidden = false;
       flightModeIcon.hidden = true;
->>>>>>> 74fc0a99
 
       icon.dataset.roaming = voice.roaming;
       if (voice.relSignalStrength === 0 && !voice.connected) {
@@ -363,6 +342,20 @@
       // this.icon.sms.dataset.num = ?;
     },
 
+    voicemail: function sb_updateVoicemail() {
+      var voicemail = window.navigator.mozVoicemail;
+      if (!voicemail) {
+        return;
+      }
+
+      var status = voicemail.status;
+      if (!status) {
+        return;
+      }
+
+      this.updateVoicemailStatus(status);
+    },
+
     geolocation: function sb_updateGeolocation() {
       // XXX no way to probe active state of Geolocation
       // this.icon.geolocation.hidden = ?
@@ -375,31 +368,16 @@
     }
   },
 
-<<<<<<< HEAD
-  updateVoicemail: function sb_updateVoicemail() {
-    var voicemail = window.navigator.mozVoicemail;
-    if (!voicemail) {
-      return;
-    }
-
-    var status = voicemail.status;
-    if (!status) {
-      return;
-    }
-
-    this.updateVoicemailStatus(status);
-  },
-
   updateVoicemailStatus: function updateVoicemailStatus(status) {
     var _ = window.navigator.mozL10n.get;
     var title = status.returnMessage;
     var showCount = status.hasMessages && status.messageCount > 0;
 
-    this.voicemail.hidden = !status.hasMessages;
-    this.voicemailCount.hidden = !showCount;
+    this.icons.voicemail.hidden = !status.hasMessages;
+    this.icons.voicemail.dataset.showNum = showCount;
 
     if (showCount) {
-      this.voicemailCount.textContent = status.messageCount;
+      this.icons.voicemail.dataset.num = status.messageCount;
       if (!title) {
         title = _('newVoicemails', { n: status.messageCount });
       }
@@ -429,8 +407,13 @@
   showVoicemailNotification: function sb_showVoicemailNotification(title, text,
     icon, voicemailNumber)
   {
+    if (!this.vmNotificationStart) {
+      this.vmNotificationStart = 3000 + Math.floor(Math.random() * 999);
+    }
+
+    this.vmNotificationId = this.vmNotificationStart++;
     this.voicemailNotification = NotificationScreen.addNotification({
-      id: 0, title: title, text: text, icon: icon
+      id: this.vmNotificationId, title: title, text: text, icon: icon
     });
 
     if (!voicemailNumber) {
@@ -452,20 +435,16 @@
     this.voicemailNotification.addEventListener('tap', vmNot_onTap);
   },
 
-  hideVoicemailNotification: function hideVoicemailNotification() {
+  hideVoicemailNotification: function sb_hideVoicemailNotification() {
     if (this.voicemailNotification) {
       if (this.voicemailNotification.parentNode) {
-        NotificationScreen.removeNotification(this.voicemailNotification);
+        NotificationScreen.removeNotification(this.vmNotificationId);
       }
       this.voicemailNotification = null;
-    }
-  },
-
-  updateMuteState: function sb_updateMuteState() {
-    SettingsListener.observe('audio.volume.master', 5, (function(volume) {
-      this.mute.hidden = volume;
-    }).bind(this));
-=======
+      this.vmNotificationId = 0;
+    }
+  },
+
   updateNotification: function sb_updateNotification(count) {
     var icon = this.icons.notification;
     if (!count) {
@@ -475,7 +454,6 @@
 
     icon.hidden = false;
     icon.dataset.num = count;
->>>>>>> 74fc0a99
   },
 
   updateNotificationUnread: function sb_updateNotificationUnread(unread) {
@@ -484,16 +462,10 @@
 
   getAllElements: function sb_getAllElements() {
     // ID of elements to create references
-<<<<<<< HEAD
-    var elements = ['signal', 'conn', 'data', 'wifi',
-      'notification', 'voicemail', 'voicemail-count', 'mute', 'battery',
-      'battery-fuel', 'battery-charging', 'time'];
-=======
     var elements = ['notification', 'time',
     'battery', 'wifi', 'data', 'flight-mode', 'signal',
     'tethering', 'alarm', 'bluetooth', 'mute',
-    'recording', 'sms', 'geolocation', 'usb'];
->>>>>>> 74fc0a99
+    'recording', 'sms', 'voicemail', 'geolocation', 'usb'];
 
     var toCamelCase = function toCamelCase(str) {
       return str.replace(/\-(.)/g, function replacer(str, p1) {
