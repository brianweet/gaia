--- conflicted
+++ resolved
@@ -76,10 +76,6 @@
     this.notification = null;
     this.notificationId = 0;
   }
-<<<<<<< HEAD
-
-=======
->>>>>>> 359ef743
 };
 
 Voicemail.init();