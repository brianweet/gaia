--- conflicted
+++ resolved
@@ -1,9 +1,5 @@
 videos   = Βίντεο
-<<<<<<< HEAD
-novideos = No Videos
-=======
 novideos = Κανένα Βίντεο
->>>>>>> 990890bb
 
 #scanning-title = Scanning…
 #scanning-text  = Wait while Video looks for new videos
