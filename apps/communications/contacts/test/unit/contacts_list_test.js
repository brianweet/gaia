--- conflicted
+++ resolved
@@ -52,12 +52,9 @@
       containerFav,
       containerUnd,
       list,
-<<<<<<< HEAD
-      loading;
-=======
+      loading,
       searchBox,
       noResults;
->>>>>>> d25c2202
 
   function assertNoGroup(title, container) {
     assert.isTrue(title.classList.contains('hide'));
@@ -126,9 +123,7 @@
     loading.id = 'loading-overlay';
     list = container.querySelector('#groups-list');
     document.body.appendChild(container);
-<<<<<<< HEAD
     document.body.appendChild(loading);
-=======
 
     var searchSection = document.createElement('section');
     searchSection.id = 'search-view';
@@ -138,7 +133,6 @@
     searchBox = document.getElementById('search-contact');
     noResults = document.getElementById('no-result');
 
->>>>>>> d25c2202
     subject.init(list);
   });
 
@@ -221,13 +215,8 @@
       var cContacts = assertGroup(groupC, containerC, 1);
       assert.isTrue(cContacts[0].innerHTML.indexOf('CC') > -1);
       var undContacts = assertGroup(groupUnd, containerUnd, 1);
-<<<<<<< HEAD
       var isUnd = undContacts[0].innerHTML.indexOf(newContact.tel[0].value);
       assert.isTrue(isUnd > -1);
-=======
-      assert.isTrue(undContacts[0].innerHTML.indexOf(
-        newContact.tel[0].value) > 1);
->>>>>>> d25c2202
       assertTotal(4, 4);
     });
 
