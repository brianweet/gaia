'use strict';

var FriendListRenderer = (function() {

  // Order criteria
  var orderCriteria = {
    firstName: ['givenName', 'familyName', 'email1'],
    lastName: ['familyName', 'givenName', 'email1']
  };

  // Options by default
  var defaults = {
    container: '#groups-list',
    orderBy: 'lastName'
  };

  var render = function render(contacts, cb, options) {
    // Populate defaults
    for (var key in defaults) {
      if (typeof options[key] === 'undefined') {
        options[key] = defaults[key];
      }
    }

    doRender(contacts, cb, options);
  };

  var doRender = function doRender(contacts, cb, options) {
    var groupsList = document.querySelector(options.container);
    var orderBy = options.orderBy;
    var order = orderCriteria[orderBy];

    // Sorting friend list
    contacts.sort(function(a, b) {
      return getStringToBeOrdered(a, order).localeCompare(
                                                getStringToBeOrdered(b, order));
    });

    // Hash containing each group
    var groups = {};

    contacts.forEach(function(contact) {
      // Contacts are ordered so it is pretty easy to group them
      var groupName = getGroupName(contact, order);
      if (!groups[groupName]) {
        groups[groupName] = [];
      }
      // An array per group
      groups[groupName].push(contact);
    });

    var fragment = document.createDocumentFragment();

    // We are going to delete the paragraph that paints the other order for the
    // contact's name from template...
    var notRenderedParagraph = groupsList.querySelector('[data-order-by="' +
                   (orderBy === 'firstName' ? 'lastName' : 'firstName') + '"]');
    notRenderedParagraph.parentNode.removeChild(notRenderedParagraph);

    // A..Z groups
    for (var i = 65; i <= 90; i++) {
      var group = String.fromCharCode(i);
      renderGroup(fragment, groupsList, group, groups[group]);
    }

    // # group
    renderGroup(fragment, groupsList, '#', groups['#']);

    groupsList.innerHTML = ''; // Deleting template
    groupsList.appendChild(fragment);

    if (typeof cb === 'function') {
      // We wait a delay depending on number of nodes (the curtain is displayed)
      window.setTimeout(function() { cb(); }, contacts.length * 2);
    }
  };

  function renderGroup(fragment, groupsList, group, friends) {
    if (!friends || friends.length === 0)
      return;

    // New element appended
    var element = utils.templates.append(groupsList, {
      group: group
    }, fragment);

    // This is the <ol> and <header> is children[0]
    var list = element.children[1];

    // For each friend in the group
    friends.forEach(function(friend) {
      if (!friend.search || friend.search.length === 0)
        return;

<<<<<<< HEAD
      // Set the picture size
      var box = importUtils.getPreferredPictureBox();
      friend.picwidth = box.width;
      friend.picheight = box.height;

      friend.search = utils.text.normalize(friend.search);
=======
      friend.search = Normalizer.toAscii(friend.search);
>>>>>>> 5cb67ea4

      // New friend appended
      utils.templates.append(list, friend);
    });

    // Template is deleted from the list
    list.removeChild(list.firstElementChild);
  }

  function getStringToBeOrdered(contact, order) {
    var ret = contact.search;

    if (!ret) {
      ret = [];

      order.forEach(function(field) {
        ret.push(getValue(contact, field));
      });

      ret = contact.search = ret.join('');
    }

    return ret;
  }

  function getValue(contact, field) {
    var out = contact[field];

    if (out) {
      out = Array.isArray(out) ? out[0] : out;
    } else {
      out = '';
    }

    return out;
  };

  function getGroupName(contact, order) {
    var ret = getStringToBeOrdered(contact, order);

    ret = ret.charAt(0).toUpperCase();
    ret = ret.replace(/[ÁÀ]/ig, 'A');
    ret = ret.replace(/[ÉÈ]/ig, 'E');
    ret = ret.replace(/[ÍÌ]/ig, 'I');
    ret = ret.replace(/[ÓÒ]/ig, 'O');
    ret = ret.replace(/[ÚÙ]/ig, 'U');

    var code = ret.charCodeAt(0);
    if (code < 65 || code > 90) {
      ret = '#';
    }
    return ret;
  }

  return {
    'render': render
  };
})();<|MERGE_RESOLUTION|>--- conflicted
+++ resolved
@@ -92,16 +92,7 @@
       if (!friend.search || friend.search.length === 0)
         return;
 
-<<<<<<< HEAD
-      // Set the picture size
-      var box = importUtils.getPreferredPictureBox();
-      friend.picwidth = box.width;
-      friend.picheight = box.height;
-
-      friend.search = utils.text.normalize(friend.search);
-=======
       friend.search = Normalizer.toAscii(friend.search);
->>>>>>> 5cb67ea4
 
       // New friend appended
       utils.templates.append(list, friend);
