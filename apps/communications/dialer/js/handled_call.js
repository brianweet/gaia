'use strict';

function HandledCall(aCall, aNode) {
  this._ticker = null;
  this.photo = null;

  this.call = aCall;

  this.node = aNode;
  this.durationNode = aNode.querySelector('.duration span');
  this.directionNode = aNode.querySelector('.duration .direction');
  this.numberNode = aNode.querySelector('.number');
<<<<<<< HEAD
  this.additionalContactInfo = aNode.querySelector('.additionalContactInfo');
=======
  this.additionalInfoNode = aNode.querySelector('.additionalContactInfo');
>>>>>>> a9dd4876

  aCall.addEventListener('statechange', this);

  this.recentsEntry = {
    date: Date.now(),
    type: this.call.state,
    number: this.call.number
  };

  this.updateCallNumber();

  var _ = navigator.mozL10n.get;

  var durationMessage = (this.call.state == 'incoming') ?
                         _('incoming') : _('calling');
  this.durationNode.textContent = durationMessage + '…';

  this._initialState = this.call.state;
  this.updateDirection();
}

HandledCall.prototype.handleEvent = function hc_handle(evt) {
  switch (evt.call.state) {
    case 'connected':
      this.connected();
      break;
    case 'disconnected':
      this.disconnected();
      break;
    case 'resuming':
      this.node.classList.remove('held');
      break;
    case 'resumed':
      if (this.photo) {
        CallScreen.setCallerContactImage(this.photo);
      }
      CallScreen.syncSpeakerEnabled();
      break;
    case 'held':
      this.node.classList.add('held');
      break;
  }
};

HandledCall.prototype.startTimer = function hc_startTimer() {
  if (this._ticker)
    return;

  this._ticker = setInterval(function hc_updateTimer(self, startTime) {
    var elapsed = new Date(Date.now() - startTime);
    self.durationNode.textContent = elapsed.toLocaleFormat('%M:%S');
  }, 1000, this, Date.now());
};

HandledCall.prototype.updateCallNumber = function hc_updateCallNumber() {
  var number = this.call.number;
  var node = this.numberNode;
<<<<<<< HEAD
  var additionalContactInfo = this.additionalContactInfo;
=======
  var additionalInfoNode = this.additionalInfoNode;
>>>>>>> a9dd4876

  if (!number.length) {
    var _ = navigator.mozL10n.get;
    node.textContent = _('unknown');
    return;
  }

  var voicemail = navigator.mozVoicemail;
  if (voicemail) {
    if (voicemail.number == number) {
      node.textContent = voicemail.displayName;
      return;
    }
  }

  var self = this;
  Contacts.findByNumber(number, function lookupContact(contact) {
    if (contact && contact.name) {
      node.textContent = contact.name;
<<<<<<< HEAD
      additionalContactInfo.textContent = Utils.getPhoneNumberAdditionalInfo(
        number, contact);
=======
      var additionalInfo = Utils.getPhoneNumberAdditionalInfo(
        number, contact);
      additionalInfoNode.textContent = additionalInfo ?
        additionalInfo : '';
>>>>>>> a9dd4876
      if (contact.photo && contact.photo.length > 0) {
        self.photo = contact.photo[0];
        CallScreen.setCallerContactImage(self.photo);
      }
      return;
    }

    node.textContent = number;
  });
};

HandledCall.prototype.updateDirection = function hc_updateDirection() {
  var className;
  if (this._initialState == 'dialing') {
    className = (this.call.state == 'connected') ? 'ongoing-out' : 'outgoing';
  } else {
    className = (this.call.state == 'connected') ? 'ongoing-in' : 'incoming';
  }

  this.directionNode.classList.add(className);
};

HandledCall.prototype.remove = function hc_remove() {
  clearInterval(this._ticker);
  this._ticker = null;

  this.call.removeEventListener('statechange', this);

  this.node.hidden = true;
};

HandledCall.prototype.connected = function hc_connected() {
  this.node.hidden = false;
  this.recentsEntry.type += '-connected';
  this.node.classList.remove('held');

  this.startTimer();
  this.updateDirection();
  CallScreen.enableKeypad();
  CallScreen.syncSpeakerEnabled();
};

HandledCall.prototype.disconnected = function hc_disconnected() {
  if (this.recentsEntry &&
     (this.recentsEntry.type.indexOf('-connected') == -1)) {
    this.recentsEntry.type += '-refused';
  }

  if (this.recentsEntry) {
    var recentToAdd = this.recentsEntry;
    RecentsDBManager.init(function() {
      RecentsDBManager.add(recentToAdd, function() {
        RecentsDBManager.close();
      });
    });
  }
  this.remove();
};<|MERGE_RESOLUTION|>--- conflicted
+++ resolved
@@ -10,11 +10,7 @@
   this.durationNode = aNode.querySelector('.duration span');
   this.directionNode = aNode.querySelector('.duration .direction');
   this.numberNode = aNode.querySelector('.number');
-<<<<<<< HEAD
-  this.additionalContactInfo = aNode.querySelector('.additionalContactInfo');
-=======
   this.additionalInfoNode = aNode.querySelector('.additionalContactInfo');
->>>>>>> a9dd4876
 
   aCall.addEventListener('statechange', this);
 
@@ -72,11 +68,7 @@
 HandledCall.prototype.updateCallNumber = function hc_updateCallNumber() {
   var number = this.call.number;
   var node = this.numberNode;
-<<<<<<< HEAD
-  var additionalContactInfo = this.additionalContactInfo;
-=======
   var additionalInfoNode = this.additionalInfoNode;
->>>>>>> a9dd4876
 
   if (!number.length) {
     var _ = navigator.mozL10n.get;
@@ -96,15 +88,10 @@
   Contacts.findByNumber(number, function lookupContact(contact) {
     if (contact && contact.name) {
       node.textContent = contact.name;
-<<<<<<< HEAD
-      additionalContactInfo.textContent = Utils.getPhoneNumberAdditionalInfo(
-        number, contact);
-=======
       var additionalInfo = Utils.getPhoneNumberAdditionalInfo(
         number, contact);
       additionalInfoNode.textContent = additionalInfo ?
         additionalInfo : '';
->>>>>>> a9dd4876
       if (contact.photo && contact.photo.length > 0) {
         self.photo = contact.photo[0];
         CallScreen.setCallerContactImage(self.photo);
