requireApp('communications/dialer/js/handled_call.js');

requireApp('communications/dialer/test/unit/mock_call.js');
requireApp('communications/dialer/test/unit/mock_contacts.js');
requireApp('communications/dialer/test/unit/mock_call_screen.js');
requireApp('communications/dialer/test/unit/mock_recents_db.js');
requireApp('communications/dialer/test/unit/mock_utils.js');

// We're going to swap those with mock objects
// so we need to make sure they are defined.
if (!this.Contacts) {
  this.Contacts = null;
}
if (!this.RecentsDBManager) {
  this.RecentsDBManager = null;
}
if (!this.CallScreen) {
  this.CallScreen = null;
}

if (!this.Utils) {
  this.Utils = null;
}

suite('dialer/handled_call', function() {
  var subject;
  var mockCall;
  var fakeNode;

  var realContacts;
  var realRecents;
  var realCallScreen;
  var realL10n;
  var realUtils;
<<<<<<< HEAD
=======

  var phoneNumber;
>>>>>>> a9dd4876

  suiteSetup(function() {
    realContacts = window.Contacts;
    window.Contacts = MockContacts;

    realRecents = window.RecentsDBManager;
    window.RecentsDBManager = MockRecentsDBManager;

    realCallScreen = window.CallScreen;
    window.CallScreen = MockCallScreen;

    realL10n = navigator.mozL10n;
    navigator.mozL10n = {
      get: function get(key) {
        return key;
      }
    };

    realUtils = window.Utils;
    window.Utils = MockUtils;
<<<<<<< HEAD
=======

    phoneNumber = Math.floor(Math.random() * 10000);
>>>>>>> a9dd4876
  });

  suiteTeardown(function() {
    window.Contacts = realContacts;
    window.RecentsDBManager = realRecents;
    window.CallScreen = realCallScreen;
    navigator.mozL10n = realL10n;
    window.Utils = realUtils;
  });

  setup(function() {
    fakeNode = document.createElement('section');
    fakeNode.id = 'test';
    fakeNode.innerHTML = [
      '<div class="number">',
      '</div>',
      '<div class="fake-number">',
      '</div>',
      '<div class="additionalContactInfo">',
      '</div>',
      '<div class="duration">',
        '<span></span>',
        '<div class="direction">',
          '<div>',
          '</div>',
        '</div>',
      '</div>'
    ].join('');

    document.body.appendChild(fakeNode);

    mockCall = new MockCall(String(phoneNumber), 'dialing');
    subject = new HandledCall(mockCall, fakeNode);
  });

  teardown(function() {
    var el = document.getElementById('test');
    el.parentNode.removeChild(el);

    MockRecentsDBManager.mTearDown();
    MockContacts.mTearDown();
    MockCallScreen.mTearDown();
    MockUtils.mTearDown();
  });

  suite('initialization', function() {
    test('ticker', function() {
      assert.equal(subject._ticker, null);
    });

    test('photo', function() {
      assert.equal(subject.photo, MockContacts.mPhoto);
    });

    test('call', function() {
      assert.equal(subject.call, mockCall);
    });

    test('call event listener', function() {
      assert.isTrue(mockCall._listenerAdded);
    });

    test('node', function() {
      assert.equal(subject.node, fakeNode);
    });

    test('duration outgoing', function() {
      assert.ok(subject.durationNode);
      assert.equal(subject.durationNode.textContent, 'calling…');
    });

    test('duration incoming', function() {
      mockCall = new MockCall('888', 'incoming');
      subject = new HandledCall(mockCall, fakeNode);

      assert.ok(subject.durationNode);
      assert.equal(subject.durationNode.textContent, 'incoming…');
    });

    test('direction', function() {
      assert.ok(subject.directionNode);
    });

    test('number', function() {
      assert.ok(subject.numberNode);
      assert.equal(MockContacts.mCalledWith, mockCall.number);
    });

    test('initial state', function() {
      assert.equal(subject._initialState, 'dialing');
    });
  });

  suite('on connect', function() {
    setup(function() {
      mockCall._connect();
    });

    test('show the node', function() {
      assert.isFalse(fakeNode.hidden);
    });

    test('start the timer', function() {
      assert.ok(subject._ticker);
    });

    test('keypad enabled', function() {
      assert.isTrue(MockCallScreen.mEnableKeypadCalled);
    });

    test('sync speaker', function() {
      assert.isTrue(MockCallScreen.mSyncSpeakerCalled);
    });

    test('photo displaying', function() {
      assert.isTrue(MockCallScreen.mSetCallerContactImageCalled);
    });

    test('additional contact info', function() {
      assert.isTrue(MockUtils.mCalledGetPhoneNumberAdditionalInfo);
    });
  });

  suite('on disconnect', function() {
    setup(function() {
      mockCall._connect();
      mockCall._disconnect();
    });

    test('save recents entry', function() {
      assert.isTrue(MockRecentsDBManager.mCalledInit);
      assert.equal(MockRecentsDBManager.mCalledAdd, subject.recentsEntry);
      assert.isTrue(MockRecentsDBManager.mCalledClose);
    });

    test('remove listener', function() {
      assert.isTrue(mockCall._listenerRemoved);
    });

    test('hide the node', function() {
      assert.isTrue(fakeNode.hidden);
    });

    test('clear the ticker', function() {
      assert.equal(subject._ticker, null);
    });
  });

  suite('holding', function() {
    setup(function() {
      mockCall._hold();
    });

    test('add the css class', function() {
      assert.equal(fakeNode.className, 'held');
    });
  });

  suite('resuming', function() {
    setup(function() {
      MockCallScreen.mSyncSpeakerCalled = false;
      mockCall._resume();
    });

    test('remove the css class', function() {
      assert.equal(fakeNode.className, '');
    });

    test('sync speaker', function() {
      assert.isTrue(MockCallScreen.mSyncSpeakerCalled);
    });
  });

  suite('call direction', function() {
    test('before connexion', function() {
      assert.equal(subject.directionNode.className,
                   'direction outgoing');
    });

    test('after connexion', function() {
      mockCall._connect();
      assert.equal(subject.directionNode.className,
                   'direction outgoing ongoing-out');
    });
  });

  suite('recents entry', function() {
    test('date', function() {
      assert.ok(subject.recentsEntry.date);
    });

    test('number', function() {
      assert.equal(subject.recentsEntry.number, mockCall.number);
    });

    suite('type', function() {
      setup(function() {
        mockCall = new MockCall('888', 'incoming');
        subject = new HandledCall(mockCall, fakeNode);
      });

      test('type', function() {
        assert.equal(subject.recentsEntry.type, 'incoming');
      });

      test('type after connexion', function() {
        mockCall._connect();
        assert.equal(subject.recentsEntry.type, 'incoming-connected');
      });

      test('type after refusal', function() {
        mockCall._disconnect();
        assert.equal(subject.recentsEntry.type, 'incoming-refused');
      });

      test('type after disconnexion', function() {
        mockCall._connect();
        mockCall._disconnect();
        assert.equal(subject.recentsEntry.type, 'incoming-connected');
      });
    });
  });

  suite('additional information', function() {
    test('check additional info present', function() {
      mockCall = new MockCall('888', 'incoming');
      subject = new HandledCall(mockCall, fakeNode);

      var additionalInfoNode = fakeNode.querySelector('.additionalContactInfo');
      assert.equal('888', additionalInfoNode.textContent);
    });

    test('check without additional info', function() {
      mockCall = new MockCall('999', 'incoming');
      subject = new HandledCall(mockCall, fakeNode);

      var additionalInfoNode = fakeNode.querySelector('.additionalContactInfo');
      assert.equal('', additionalInfoNode.textContent);
    });
  });
});<|MERGE_RESOLUTION|>--- conflicted
+++ resolved
@@ -32,11 +32,7 @@
   var realCallScreen;
   var realL10n;
   var realUtils;
-<<<<<<< HEAD
-=======
-
   var phoneNumber;
->>>>>>> a9dd4876
 
   suiteSetup(function() {
     realContacts = window.Contacts;
@@ -57,11 +53,8 @@
 
     realUtils = window.Utils;
     window.Utils = MockUtils;
-<<<<<<< HEAD
-=======
 
     phoneNumber = Math.floor(Math.random() * 10000);
->>>>>>> a9dd4876
   });
 
   suiteTeardown(function() {
