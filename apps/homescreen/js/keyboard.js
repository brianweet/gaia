/* -*- Mode: Java; tab-width: 2; indent-tabs-mode: nil; c-basic-offset: 2 -*- /
/* vim: set shiftwidth=2 tabstop=2 autoindent cindent expandtab: */

'use strict';

const IMEManager = {
  BASIC_LAYOUT: -1,
  ALTERNATE_LAYOUT: -2,
  SWITCH_KEYBOARD: -3,
  TOGGLE_CANDIDATE_PANEL: -4,
  DOT_COM: -5,

  // IME Engines are self registering here.
  IMEngines: {},
  get currentEngine() {
    return this.IMEngines[Keyboards[this.currentKeyboard].imEngine];
  },

  // TODO: allow user to select desired keyboards in settings
  // see bug 712778
  currentKeyboard: 'en',
  currentKeyboardMode: '',
  keyboards: [
    'en', 'fr', 'de', 'he', 'nb',
    'ru', 'sr-Cyrl', 'sk', 'en-Dvorak',
    'tr', 'zh-Hant-Zhuying'
  ],

  currentType: 'text',

  isUpperCase: false,

  get isAlternateLayout() {
    var alternateLayouts = ['Alternate', 'Symbol'];
    return alternateLayouts.indexOf(this.currentKeyboardMode) > -1;
  },

  set isAlternateLayout(isAlternateLayout) {
    if (isAlternateLayout) {
      this.currentKeyboardMode = 'Alternate';
      this.updateLayout('alternateLayout');
    } else {
      this.currentKeyboardMode = '';
      this.updateLayout();
    }
  },

  get isSymbolLayout() {
    return this.currentKeyboardMode == 'Symbol';
  },

  set isSymbolLayout(isSymbolLayout) {
    if (isSymbolLayout) {
      this.currentKeyboardMode = 'Symbol';
      this.updateLayout('symbolLayout');
    } else {
      this.currentKeyboardMode = 'Alternate';
      this.updateLayout('alternateLayout');
    }
  },

  // backspace repeat delay and repeat rate
  kRepeatTimeout: 700,
  kRepeatRate: 100,

  // Taps the shift key twice within kCapsLockTimeout
  // to lock the keyboard at upper case state.
  kCapsLockTimeout: 450,
  isUpperCaseLocked: false,

  // show accent char menu (if there is one) after kAccentCharMenuTimeout
  kAccentCharMenuTimeout: 700,

  // if user leave the original key and did not move to
  // a key within the accent character menu,
  // after kHideAccentCharMenuTimeout the menu will be removed.
  kHideAccentCharMenuTimeout: 500,

  get ime() {
    delete this.ime;
    return this.ime = document.getElementById('keyboard');
  },

  get candidatePanel() {
    delete this.candidatePanel;
    var candidatePanel = document.createElement('div');
    candidatePanel.id = 'keyboard-candidate-panel';
    return this.candidatePanel = candidatePanel;
  },

  updateKeyHighlight: function km_updateKeyHighlight() {
    var keyHighlight = this.keyHighlight;
    var target = this.currentKey;

    keyHighlight.classList.remove('show');

    if (!target || target.dataset.keyboard)
      return;

    keyHighlight.textContent = target.textContent;
    keyHighlight.classList.add('show');

    var width = keyHighlight.offsetWidth;
    var top = target.offsetTop;
    var left = target.offsetLeft + target.offsetWidth / 2 - width / 2;

    var menu = this.menu;
    if (target.parentNode === menu) {
      top += menu.offsetTop;
      left += menu.offsetLeft;
    }

    left = Math.max(left, 5);
    left = Math.min(left, window.innerWidth - width - 5);

    keyHighlight.style.top = top + 'px';
    keyHighlight.style.left = left + 'px';
  },

  showAccentCharMenu: function km_showAccentCharMenu() {
    var target = this.currentKey;
    if (!target)
      return;

    var keyCode = parseInt(this.currentKey.dataset.keycode);
    var content = '';

    if (!target.dataset.alt && keyCode !== this.SWITCH_KEYBOARD)
      return;

    clearTimeout(this._hideMenuTimeout);

    var cssWidth = target.style.width;

    var menu = this.menu;
    if (keyCode == this.SWITCH_KEYBOARD) {

      this.keyHighlight.classList.remove('show');

      menu.className = 'show menu';

      for (var i in this.keyboards) {
        var keyboard = this.keyboards[i];
        var className = 'keyboard-key keyboard-key-special';

        if (this.currentKeyboard == keyboard)
          className += ' current-keyboard';

        content += '<span class="' + className + '" ' +
          'data-keyboard="' + keyboard + '" ' +
          'data-keycode="' + this.SWITCH_KEYBOARD + '" ' +
          '>' +
          Keyboards[keyboard].menuLabel +
          '</span>';
      }

      menu.innerHTML = content;
      menu.style.top = (target.offsetTop - menu.offsetHeight) + 'px';
      menu.style.left = '10px';

      return;
    }

    var before = (window.innerWidth / 2 > target.offsetLeft);
    var dataset = target.dataset;
    if (before) {
      content += '<span class="keyboard-key" ' +
        'data-keycode="' + dataset.keycode + '" ' +
        'data-active="true"' +
        'style="width:' + cssWidth + '"' +
        '>' +
        target.innerHTML +
        '</span>';
    }

    var altChars = target.dataset.alt.split('');
    if (!before)
      altChars = altChars.reverse();

    altChars.forEach(function(keyChar) {
      content += '<span class="keyboard-key" ' +
        'data-keycode="' + keyChar.charCodeAt(0) + '"' +
        'style="width:' + cssWidth + '"' +
        '>' +
        keyChar +
        '</span>';
    });

    if (!before) {
      content += '<span class="keyboard-key" ' +
        'data-keycode="' + dataset.keycode + '" ' +
        'data-active="true"' +
        'style="width:' + cssWidth + '"' +
        '>' +
        target.innerHTML +
        '</span>';
    }

    menu.innerHTML = content;
    menu.className = 'show';

    menu.style.top = target.offsetTop + 'px';

    var left = target.offsetLeft;
    left += (before) ? -7 : (7 - menu.offsetWidth + target.offsetWidth);
    menu.style.left = left + 'px';

    delete target.dataset.active;

    var redirectMouseOver = function redirectMouseOver(target) {
      this.redirect = function km_menuRedirection(ev) {
        ev.stopPropagation();

        var event = document.createEvent('MouseEvent');
        event.initMouseEvent(
          'mouseover', true, true, window, 0,
          ev.screenX, ev.screenY, ev.clientX, ev.clientY,
          false, false, false, false, 0, null
        );
        target.dispatchEvent(event);
      };
      this.addEventListener('mouseover', this.redirect);
    };

    var sibling = target;
    if (before) {
      var index = 0;

      while (menu.childNodes.item(index)) {
        redirectMouseOver.call(sibling, menu.childNodes.item(index));
        sibling = sibling.nextSibling;
        index++;
      }
    } else {
      var index = menu.childNodes.length - 1;

      while (menu.childNodes.item(index)) {
        redirectMouseOver.call(sibling, menu.childNodes.item(index));
        sibling = sibling.previousSibling;
        index--;
      }
    }

    this._currentMenuKey = target;

    this.currentKey = (before) ? menu.firstChild : menu.lastChild;

    this.updateKeyHighlight();

  },
  hideAccentCharMenu: function km_hideAccentCharMenu() {
    if (!this._currentMenuKey)
      return;

    var menu = this.menu;
    menu.className = '';
    menu.innerHTML = '';

    var siblings = this._currentMenuKey.parentNode.childNodes;
    for (var key in siblings) {
      siblings[key].removeEventListener('mouseover', siblings[key].redirect);
    }

    delete this._currentMenuKey;
  },

  triggerFeedback: function() {
    if (this.vibrate) {
      try {
        if (this.vibrate)
          navigator.mozVibrate(50);
      } catch (e) {}
    }
  },

  events: ['mouseup', 'showime', 'hideime', 'unload', 'appclose'],
  imeEvents: ['mousedown', 'mouseover', 'mouseleave'],
  init: function km_init() {
    this.events.forEach((function attachEvents(type) {
      window.addEventListener(type, this);
    }).bind(this));

    this.imeEvents.forEach((function imeEvents(type) {
      this.ime.addEventListener(type, this);
    }).bind(this));

    // XXX: only load user-desired keyboards from settings
    this.keyboards.forEach((function loadIMEngines(name) {
      this.loadKeyboard(name);
    }).bind(this));
  },

  uninit: function km_uninit() {
    this.events.forEach((function attachEvents(type) {
      window.removeEventListener(type, this);
    }).bind(this));

    this.imeEvents.forEach((function imeEvents(type) {
      this.ime.removeEventListener(type, this);
    }).bind(this));
  },

  loadKeyboard: function km_loadKeyboard(name) {
    var keyboard = Keyboards[name];
    if (keyboard.type !== 'ime' || keyboard.imeLoaded)
      return;

    // Only try to load the IME engine once.
    keyboard.imeLoaded = true;

    var sourceDir = './imes/';
    var imEngine = keyboard.imEngine;

    var script = document.createElement('script');
    script.src = sourceDir + imEngine + '/loader.js';
    var self = this;
    var glue = {
      path: sourceDir + imEngine,
      sendChoices: function(candidates) {
        self.showCandidates(candidates);
      },
      sendKey: function(keyCode) {
        switch (keyCode) {
          case KeyEvent.DOM_VK_BACK_SPACE:
          case KeyEvent.DOM_VK_RETURN:
            window.navigator.mozKeyboard.sendKey(keyCode, keyCode);
            break;

          default:
            window.navigator.mozKeyboard.sendKey(0, keyCode);
            break;
        }
      },
      sendString: function(str) {
        for (var i = 0; i < str.length; i++)
          this.sendKey(str.charCodeAt(i));
      }
    };

    script.addEventListener('load', (function IMEnginesLoaded() {
      var engine = this.IMEngines[imEngine];
      engine.init(glue);
    }).bind(this));

    document.body.appendChild(script);
  },

  handleEvent: function km_handleEvent(evt) {
    var activeWindow = Gaia.AppManager.foregroundWindow;
    var target = evt.target;

    switch (evt.type) {
      case 'showime':
        this.showIME(activeWindow, evt.detail.type);

        var request = navigator.mozSettings.get('keyboard.vibration');
        request.addEventListener('success', (function onsuccess(evt) {
          this.vibrate = (request.result.value === 'true');
        }).bind(this));
        break;

      case 'hideime':
      case 'appclose':
        this.hideIME(activeWindow);
        break;

      case 'mousedown':
        var keyCode = parseInt(target.dataset.keycode);
        target.dataset.active = 'true';
        this.currentKey = target;
        this.isPressing = true;

        if (!keyCode && !target.dataset.selection)
          return;

        this.updateKeyHighlight();
<<<<<<< HEAD
        try {
          if (this.vibrate)
            navigator.mozVibrate(50);
        } catch (e) {}
=======
        this.triggerFeedback();
>>>>>>> a1940a98

        this._menuTimeout = setTimeout((function menuTimeout() {
            this.showAccentCharMenu();
          }).bind(this), this.kAccentCharMenuTimeout);

        if (keyCode != KeyEvent.DOM_VK_BACK_SPACE)
          return;

        var sendDelete = (function sendDelete(feedback) {
          if (Keyboards[this.currentKeyboard].type == 'ime') {
            this.currentEngine.click(keyCode);
            return;
          }
          if (feedback)
            this.triggerFeedback();
          window.navigator.mozKeyboard.sendKey(keyCode, keyCode);
        }).bind(this);

        sendDelete(false);
        this._deleteTimeout = setTimeout((function deleteTimeout() {
          sendDelete(true);

          this._deleteInterval = setInterval(function deleteInterval() {
            sendDelete(true);
          }, this.kRepeatRate);
        }).bind(this), this.kRepeatTimeout);
        break;

      case 'mouseover':
        if (!this.isPressing || this.currentKey == target)
          return;

        var keyCode = parseInt(target.dataset.keycode);

        if (!keyCode && !target.dataset.selection)
          return;

        if (this.currentKey)
          delete this.currentKey.dataset.active;

        if (keyCode == KeyEvent.DOM_VK_BACK_SPACE) {
          delete this.currentKey;
          this.updateKeyHighlight();
          return;
        }

        target.dataset.active = 'true';

        this.currentKey = target;

        this.updateKeyHighlight();

        clearTimeout(this._deleteTimeout);
        clearInterval(this._deleteInterval);
        clearTimeout(this._menuTimeout);

        if (target.parentNode === this.menu) {
          clearTimeout(this._hideMenuTimeout);
        } else {
          if (this.menu.className) {
            this._hideMenuTimeout = setTimeout(
              (function hideMenuTimeout() {
                this.hideAccentCharMenu();
              }).bind(this),
              this.kHideAccentCharMenuTimeout
            );
          }

          var needMenu =
            target.dataset.alt || keyCode === this.SWITCH_KEYBOARD;
          if (needMenu) {
            this._menuTimeout = setTimeout((function menuTimeout() {
                this.showAccentCharMenu();
              }).bind(this), this.kAccentCharMenuTimeout);
          }
        }

        break;

      case 'mouseleave':
        if (!this.isPressing || !this.currentKey)
          return;

        delete this.currentKey.dataset.active;
        delete this.currentKey;
        this.updateKeyHighlight();
        this._hideMenuTimeout = setTimeout((function hideMenuTimeout() {
            this.hideAccentCharMenu();
          }).bind(this), this.kHideAccentCharMenuTimeout);

        break;

      case 'mouseup':
        this.isPressing = false;

        if (!this.currentKey)
          return;

        clearTimeout(this._deleteTimeout);
        clearInterval(this._deleteInterval);
        clearTimeout(this._menuTimeout);

        this.hideAccentCharMenu();

        var target = this.currentKey;
        var keyCode = parseInt(target.dataset.keycode);
        if (!keyCode && !target.dataset.selection)
          return;

        var dataset = target.dataset;
        if (dataset.selection) {
          this.currentEngine.select(target.textContent, dataset.data);
          delete this.currentKey.dataset.active;
          delete this.currentKey;

          this.updateKeyHighlight();
          return;
        }

        delete this.currentKey.dataset.active;
        delete this.currentKey;

        this.updateKeyHighlight();

        if (keyCode == KeyEvent.DOM_VK_BACK_SPACE)
          return;

        switch (keyCode) {
          case this.BASIC_LAYOUT:
            this.isAlternateLayout = false;
          break;

          case this.ALTERNATE_LAYOUT:
            this.isAlternateLayout = true;
          break;

          case this.SWITCH_KEYBOARD:

            // If the user has specify a keyboard in the menu,
            // switch to that keyboard.
            if (target.dataset.keyboard) {

              if (this.keyboards.indexOf(target.dataset.keyboard) === -1)
                this.currentKeyboard = this.keyboards[0];
              else
                this.currentKeyboard = target.dataset.keyboard;

              this.isUpperCase = false;
              this.updateLayout();

              break;
            }

            // If this is the last keyboard in the stack, start
            // back from the beginning.
            var keyboards = this.keyboards;
            var index = keyboards.indexOf(this.currentKeyboard);
            if (index >= keyboards.length - 1 || index < 0)
              this.currentKeyboard = keyboards[0];
            else
              this.currentKeyboard = keyboards[++index];

            this.isUpperCase = false;
            this.updateLayout();
          break;

          case this.TOGGLE_CANDIDATE_PANEL:
            var panel = this.candidatePanel;
            var className = (panel.className == 'full') ? 'show' : 'full';
            panel.className = target.className = className;
          break;

          case this.DOT_COM:
            ('.com').split('').forEach((function sendDotCom(key) {
              window.navigator.mozKeyboard.sendKey(0, key.charCodeAt(0));
            }).bind(this));
          break;

          case KeyEvent.DOM_VK_ALT:
            this.isSymbolLayout = !this.isSymbolLayout;
          break;

          case KeyEvent.DOM_VK_CAPS_LOCK:
            if (this.isWaitingForSecondTap) {
              this.isUpperCaseLocked = true;
              if (!this.isUpperCase) {
                this.isUpperCase = true;
                this.updateLayout();

                // XXX: keyboard updated; target is lost.
                var selector =
                  'span[data-keycode="' + KeyEvent.DOM_VK_CAPS_LOCK + '"]';
                target = document.querySelector(selector);
              }
              target.dataset.enabled = 'true';
              delete this.isWaitingForSecondTap;
              break;
            }
            this.isWaitingForSecondTap = true;

            setTimeout(
              (function removeCapsLockTimeout() {
                delete this.isWaitingForSecondTap;
              }).bind(this),
              this.kCapsLockTimeout
            );

            this.isUpperCaseLocked = false;
            this.isUpperCase = !this.isUpperCase;
            this.updateLayout();
          break;

          case KeyEvent.DOM_VK_RETURN:
            if (Keyboards[this.currentKeyboard].type == 'ime') {
              this.currentEngine.click(keyCode);
              break;
            }

            window.navigator.mozKeyboard.sendKey(keyCode, keyCode);
          break;

          default:
            if (Keyboards[this.currentKeyboard].type == 'ime') {
              this.currentEngine.click(keyCode);
              break;
            }

            window.navigator.mozKeyboard.sendKey(0, keyCode);

            if (this.isUpperCase && !this.isUpperCaseLocked) {
              this.isUpperCase = false;
              this.updateLayout();
            }
          break;
        }
        break;

      case 'unload':
        this.uninit();
        break;
    }
  },

  updateLayout: function km_updateLayout(keyboard) {
    var layout;

    switch (this.currentType) {
      case 'number':
        layout = Keyboards['numberLayout'];
      break;
      case 'tel':
        layout = Keyboards['telLayout'];
      break;
      default:
        layout = Keyboards[keyboard] || Keyboards[this.currentKeyboard];
      break;
    }

    var content = '';
    var width = window.innerWidth;

    if (!layout.upperCase)
      layout.upperCase = {};
    if (!layout.alt)
      layout.alt = {};
    if (!layout.textLayoutOverwrite)
      layout.textLayoutOverwrite = {};

    // Append each row of the keyboard into content HTML

    var size = (width / (layout.width || 10));

    var buildKey = function buildKey(code, label, className, ratio, alt) {
      return '<span class="keyboard-key ' + className + '"' +
        ' data-keycode="' + code + '"' +
        ' style="width:' + (size * ratio - 2) + 'px"' +
        ((alt) ? ' data-alt=' + alt : '') +
      '>' + label + '</span>';
    };

    layout.keys.forEach((function buildKeyboardRow(row) {
      content += '<div class="keyboard-row">';

      row.forEach((function buildKeyboardColumns(key) {
        var specialCodes = [
          KeyEvent.DOM_VK_BACK_SPACE,
          KeyEvent.DOM_VK_CAPS_LOCK,
          KeyEvent.DOM_VK_RETURN,
          KeyEvent.DOM_VK_ALT
        ];
        var keyChar = key.value;

        // This gives layout author the ability to rewrite toUpperCase()
        // for languages that use special mapping, e.g. Turkish.
        var hasSpecialCode = specialCodes.indexOf(key.keyCode) > -1;
        if (!(key.keyCode < 0 || hasSpecialCode) && this.isUpperCase)
          keyChar = layout.upperCase[keyChar] || keyChar.toUpperCase();

        var code = key.keyCode || keyChar.charCodeAt(0);


        if (code == KeyboardEvent.DOM_VK_SPACE) {
          // space key: replace/append with control and type keys

          var ratio = key.ratio || 1;

          if (this.keyboards.length > 1) {
            // Switch keyboard key
            ratio -= 1;
            content += buildKey(
              this.SWITCH_KEYBOARD,
              '⌨',
              'keyboard-key-special',
              1
            );
          }

          // Alternate layout key
          ratio -= 2;
          if (this.currentKeyboardMode == '') {
            content += buildKey(
              this.ALTERNATE_LAYOUT,
              '?123',
              'keyboard-key-special',
              2
            );
          } else {
            content += buildKey(
              this.BASIC_LAYOUT,
              'ABC',
              'keyboard-key-special',
              2
            );
          }

          switch (this.currentType) {
            case 'url':
              ratio -= 2;
              content += buildKey(46, '.', '', 1);
              content += buildKey(47, '/', '', 1);
              content += buildKey(this.DOT_COM, '.com', '', ratio);
            break;
            case 'email':
              ratio -= 2;
              content += buildKey(KeyboardEvent.DOM_VK_SPACE, '⎵', '', ratio);
              content += buildKey(64, '@', '', 1);
              content += buildKey(46, '.', '', 1);
            break;
            case 'text':
              if (layout.textLayoutOverwrite['.'] !== false)
                ratio -= 1;
              if (layout.textLayoutOverwrite[','] !== false)
                ratio -= 1;

              if (layout.textLayoutOverwrite[',']) {
                content += buildKey(
                  layout.textLayoutOverwrite[','].charCodeAt(0),
                  layout.textLayoutOverwrite[','],
                  '',
                  1
                );
              } else if (layout.textLayoutOverwrite[','] !== false) {
                content += buildKey(44, ',', '', 1);
              }

              content += buildKey(KeyboardEvent.DOM_VK_SPACE, '⎵', '', ratio);

              if (layout.textLayoutOverwrite['.']) {
                content += buildKey(
                  layout.textLayoutOverwrite['.'].charCodeAt(0),
                  layout.textLayoutOverwrite['.'],
                  '',
                  1
                );
              } else if (layout.textLayoutOverwrite['.'] !== false) {
                content += buildKey(46, '.', '', 1);
              }
            break;
          }

          return;
        }

        var className = '';

        if (code < 0 || specialCodes.indexOf(code) > -1)
          className += ' keyboard-key-special';

        if (code == KeyEvent.DOM_VK_CAPS_LOCK)
          className += ' toggle';

        var alt = '';
        if (layout.alt[keyChar] != undefined) {
          alt = layout.alt[keyChar];
        } else if (layout.alt[key.value] != undefined && this.isUpperCase) {
          alt = layout.alt[key.value].toUpperCase();
        }

        content += buildKey(code, keyChar, className, key.ratio || 1, alt);

      }).bind(this));
      content += '</div>';
    }).bind(this));

    // Append empty accent char menu and key highlight into content HTML

    content += '<span id="keyboard-accent-char-menu"></span>';
    content += '<span id="keyboard-key-highlight"></span>';

    // Inject the HTML and assign this.menu & this.keyHighlight

    this.ime.innerHTML = content;
    this.menu = document.getElementById('keyboard-accent-char-menu');
    this.keyHighlight = document.getElementById('keyboard-key-highlight');

    // insert candidate panel if the keyboard layout needs it

    if (layout.needsCandidatePanel) {
      var toggleButton = document.createElement('span');
      toggleButton.innerHTML = '⇪';
      toggleButton.id = 'keyboard-candidate-panel-toggle-button';
      toggleButton.dataset.keycode = this.TOGGLE_CANDIDATE_PANEL;
      this.ime.insertBefore(toggleButton, this.ime.firstChild);

      this.ime.insertBefore(this.candidatePanel, this.ime.firstChild);
      this.showCandidates([]);
      this.currentEngine.empty();
    }

    this.updateKeyboardHeight();
  },

  updateKeyboardHeight: function km_updateKeyboardHeight() {
    var ime = this.ime;
    var targetWindow = this.targetWindow;

    if (ime.offsetHeight !== 0) {
      targetWindow.classList.add('noTransition');
      setTimeout(function remoteNoTransition() {
        targetWindow.classList.remove('noTransition');
      }, 0);
    }

    // Need these to correctly measure scrollHeight
    ime.style.height = null;
    ime.style.overflowY = 'hidden';
    var scrollHeight = ime.scrollHeight;
    ime.style.overflowY = null;

    targetWindow.style.height =
      (targetWindow.dataset.rectHeight - scrollHeight) + 'px';
    ime.style.height = scrollHeight + 'px';
  },

  showIME: function km_showIME(targetWindow, type) {
    switch (type) {
      // basic types
      case 'url':
      case 'tel':
      case 'email':
      case 'number':
      case 'text':
        this.currentType = type;
      break;

      // default fallback and textual types
      case 'password':
      case 'search':
      default:
        this.currentType = 'text';
      break;

      case 'range': // XXX: should be different from number
        this.currentType = 'number';
      break;
    }

    if (this.ime.dataset.hidden) {
      this.targetWindow = targetWindow;
      var oldHeight = targetWindow.style.height;
      targetWindow.dataset.cssHeight = oldHeight;
      targetWindow.dataset.rectHeight =
        targetWindow.getBoundingClientRect().height;
    }

    this.updateLayout();
    delete this.ime.dataset.hidden;

  },

  hideIME: function km_hideIME(targetWindow) {
    var ime = this.ime;
    var imeHide = (function(evt) {
      targetWindow.removeEventListener('transitionend', imeHide);

      // hideIME is canceled by the showIME that fires after
      if (ime.style.height !== '0px')
        return;

      delete this.targetWindow;

      delete targetWindow.dataset.cssHeight;
      delete targetWindow.dataset.rectHeight;
      ime.dataset.hidden = 'true';
      delete ime.style.height;

      ime.innerHTML = '';

    }).bind(this);

    targetWindow.addEventListener('transitionend', imeHide);

    targetWindow.style.height = targetWindow.dataset.cssHeight;
    ime.style.height = '0px';
  },

  showCandidates: function km_showCandidates(candidates) {
    // TODO: candidate panel should be allow toggled to fullscreen
    var candidatePanel = document.getElementById('keyboard-candidate-panel');
    var toggleButton =
      document.getElementById('keyboard-candidate-panel-toggle-button');

    candidatePanel.innerHTML = '';

    if (!candidates.length) {
      toggleButton.className = '';
      candidatePanel.className = '';
      this.updateKeyboardHeight();
      return;
    }

    toggleButton.className = toggleButton.className || 'show';
    candidatePanel.className = candidatePanel.className || 'show';

    if (toggleButton.className == 'show')
      this.updateKeyboardHeight();

    candidates.forEach(function buildCandidateEntry(candidate) {
      var span = document.createElement('span');
      span.dataset.data = candidate[1];
      span.dataset.selection = true;
      span.textContent = candidate[0];
      candidatePanel.appendChild(span);
    });
  }
};

window.addEventListener('load', function initIMEManager(evt) {
  window.removeEventListener('load', initIMEManager);
  IMEManager.init();
});
<|MERGE_RESOLUTION|>--- conflicted
+++ resolved
@@ -374,14 +374,7 @@
           return;
 
         this.updateKeyHighlight();
-<<<<<<< HEAD
-        try {
-          if (this.vibrate)
-            navigator.mozVibrate(50);
-        } catch (e) {}
-=======
         this.triggerFeedback();
->>>>>>> a1940a98
 
         this._menuTimeout = setTimeout((function menuTimeout() {
             this.showAccentCharMenu();
