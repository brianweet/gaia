//
// This file calls getElementById without waiting for an onload event, so it
// must have a defer attribute or be included at the end of the <body>.
//
// This module is responsible for launching apps and for allowing
// the user to switch among apps and kill apps.  Specifically, it handles:
//   launching apps,
//   killing apps
//   keeping track of the set of running apps (which we call tasks here)
//   keeping track of which task is displayed (the foreground task)
//   changing the foreground task
//   hiding all apps to display the homescreen
//   displaying the app switcher to allow the user to switch and kill apps
//   performing appropriate transition animations between:
//      the homescreen and an app
//      the homescreen and the switcher
//      an app and the homescreen
//      the switcher and the homescreen
//      the switcher and the current foreground task
//      the switcher and a different task
//   Handling Home key events to switch to the homescreen and the switcher
//
// The public API of the module is small. It defines an WindowManager object
// with these methods:
//
//    launch(origin): start, or switch to the specified app
//    getDisplayedApp: return the origin of the currently displayed app
//    getAppFrame(origin): returns the iframe element for the specified origin
//      which is assumed to be running.  This is only currently used
//      for tests and chrome stuff: see the end of the file
//
// This module does not (at least not currently) have anything to do
// with the homescreen.  It simply assumes that if it hides all running
// apps the homescreen will show
//
// TODO
// It would be nice eventually to centralize much of the homescreen
// event handling code in a single place. When or if we do that, then
// this module will just expose methods for managing the list of apps
// and app visibility but will leave all the event handling to another module.
//

'use strict';

var WindowManager = (function() {
  // Hold Home key for 1 second to bring up the app switcher.
  // Should this be a setting?
  var kLongPressInterval = 1000;

  // Some document elements we use
  var screen = document.getElementById('screen');
  var statusbar = document.getElementById('statusbar');
  var windows = document.getElementById('windows');
  var taskManager = document.getElementById('taskManager');
  var taskList = taskManager.getElementsByTagName('ul')[0];

  //
  // The set of running apps.
  // This is a map from app origin to an object like this:
  // {
  //    name: the app's name
  //    manifest: the app's manifest object
  //    frame: the iframe element that the app is displayed in
  // }
  //
  var runningApps = {};
  var numRunningApps = 0; // start() and stop() maintain this count
  var nextAppId = 0;      // to give each app's iframe a unique id attribute

  // The origin of the currently displayed app, or null if there isn't one
  var displayedApp = null;

  // The localization of the "Loading..." message that appears while
  // an app is loading
  var localizedLoading = 'Loading...';
  window.addEventListener('localized', function() {
    localizedLoading = document.mozL10n.get('loading');
  });

  // Public function. Return the origin of the currently displayed app
  // or null if there is none.
  function getDisplayedApp() {
    return displayedApp || null;
  }

  // Start the specified app if it is not already running and make it
  // the displayed app.
  // Public function.  Pass null to make the homescreen visible
  function launch(origin) {
    // If it is already being displayed, do nothing
    if (displayedApp === origin)
      return;

    // If the app is already running (or there is no app), just display it
    // Otherwise, start the app
    if (!origin || isRunning(origin))
      setDisplayedApp(origin);
    else
      start(origin);
  }

  function isRunning(origin) {
    return runningApps.hasOwnProperty(origin);
  }

  // Set the size of the app's iframe to match the size of the screen.
  // We have to call this on resize events (which happen when the
  // phone orientation is changed). And also when an app is launched
  // and each time an app is brought to the front, since the
  // orientation could have changed since it was last displayed
  function setAppSize(origin) {
    var app = runningApps[origin];
    var frame = app.frame;
    var manifest = app.manifest;

    // FIXME: for now, we support apps (video and cut the rope) that run
    // in landscape mode and fullscreen. Once we get real orientation
    // support, this code will have to become more sophisticated.
    // See https://bugzilla.mozilla.org/show_bug.cgi?id=673922
    if (manifest.fullscreen && manifest.orientation) {
      frame.style.width = window.innerHeight + 'px';
      frame.style.height = window.innerWidth + 'px';
      frame.classList.add(manifest.orientation);
    }
    else {
      frame.style.width = window.innerWidth + 'px';
      frame.style.height = manifest.fullscreen ?
        window.innerHeight + 'px' :
        (window.innerHeight - statusbar.offsetHeight) + 'px';
    }
  }

  // Perform an "open" animation for the app's iframe
  function openWindow(origin, callback) {
    var app = runningApps[origin];
    var frame = app.frame;
    var manifest = app.manifest;

    // Create a window sprite element to perform an window open animation.
    // Start it off in its 'closed' state.
    var sprite = document.createElement('div');
    sprite.className = 'closed windowSprite';

    if (manifest.fullscreen) {
      sprite.classList.add('fullscreen');
      screen.classList.add('fullscreen');
    }

    // Make the sprite look like the app that it is animating for.
    // Animating an image resize is quicker than animating and resizing
    // the live app in its iframe.  But if even this background image
    // animation is too slow, then just comment this line out.
    //sprite.style.background = '-moz-element(#' + frame.id + ') no-repeat';

    // Add the sprite to the document
    document.body.appendChild(sprite);

    // Query css to flush this change
    var width = document.documentElement.clientWidth;

    // And start the animation
    sprite.classList.add('open');
    sprite.classList.remove('closed');

    // This event handler is triggered when the transition ends.
    // We're going to do two transitions, so it gets called twice.
    sprite.addEventListener('transitionend', function transitionListener(e) {
      // Only listen for opacity transition
      // Otherwise we may get called multiple times for each transition
      if (e.propertyName !== 'opacity')
        return;

      // If the sprite is not yet faded
      if (!sprite.classList.contains('faded')) {
        // The first transition has just completed.
        // Make the app window visible and then fade the sprite away
        frame.classList.add('active');
        windows.classList.add('active');
        sprite.classList.add('faded');

        // Let the app know that it has become visible
        frame.contentWindow.postMessage({
          message: 'visibilitychange',
          hidden: false
        }, '*');
      }
      else {
        // The second transition has just completed
        // give the app focus and discard the sprite.
        frame.focus();
        document.body.removeChild(sprite);
        // Finally, call the callback if there is one.
        if (callback)
          callback();
      }
    });

    // FIXME
    // We broadcast an 'appopen' event here.
    // Currently notification screen code in homescreen.js listens for
    // this event and uses it to clear notifications when the dialer
    // or sms apps are opened up. We probably need a better way to do this.
    var evt = document.createEvent('CustomEvent');
    evt.initCustomEvent('appopen', true, false, { url: origin });
    frame.dispatchEvent(evt);
  }

  function closeWindow(origin, instant, callback) {
    var app = runningApps[origin];
    var frame = app.frame;
    var manifest = app.manifest;

    // Send a synthentic 'appwillclose' event.
    // The keyboard uses this and the appclose event to know when to close
    // See https://github.com/andreasgal/gaia/issues/832
    var evt = document.createEvent('CustomEvent');
    evt.initCustomEvent('appwillclose', true, false, {});
    frame.dispatchEvent(evt);

    // Send a synthentic 'appclose' event.
    // The keyboard uses this event to know when to close
    // FIXME: this second event should probably happen
    // below, after the animation. But the event isn't being
    // delivered correctly if I do that.
    // See https://github.com/andreasgal/gaia/issues/832
    var evt = document.createEvent('CustomEvent');
    evt.initCustomEvent('appclose', true, false, {});
    frame.dispatchEvent(evt);

    // Take keyboard focus away from the closing window
    frame.blur();

    // Let the app know that it has become hidden
    frame.contentWindow.postMessage({
      message: 'visibilitychange',
      hidden: true
    }, '*');

    // If this was a fullscreen app, leave full-screen mode
    if (manifest.fullscreen)
      screen.classList.remove('fullscreen');

    // If we're not doing an animation, then just switch directly
    // to the closed state. Note that we don't handle the hackKillMe
    // flag here. If we bring up the task switcher and switch to another
    // app then the video or camera or whatever should keep running
    // in the background. Its only animated transitions to the homescreen
    // that should kill those resource-intensive apps.
    if (instant) {
      frame.classList.remove('active');
      if (callback)
        callback();
      return;
    }

    // Create a window sprite object in the open state, then hide
    // the app window and transition the sprite down to the closed state.
    var sprite = document.createElement('div');
    sprite.className = 'open windowSprite';

    if (manifest.fullscreen)
      sprite.classList.add('fullscreen');

    // Make the sprite look like the app that it is animating for.
    // Animating an image resize is quicker than animating and resizing
    // the live app in its iframe.  But if even this background image
    // animation is too slow, then just comment this line out.
    //sprite.style.background = '-moz-element(#' + frame.id + ') no-repeat';

    // Add the sprite to the document
    document.body.appendChild(sprite);

    // And close the real app window
    frame.classList.remove('active');
    windows.classList.remove('active');

    // If this is an hackKillMe app, set the apps iframe's src attribute
    // to an empty file to get rid of whatever resource-intensive
    // app it is currently running. For some reason actually removing
    // the iframe from the document here does not work, so we remove it
    // after the transition below.
    if (manifest.hackKillMe)
      frame.src = 'blank.html';

    // Query css to flush this change
    var width = document.documentElement.clientWidth;

    // And begin the transition
    sprite.classList.remove('open');
    sprite.classList.add('closed');

    // When the transition ends, discard the sprite.
    // For hackKillMe apps, stop running the app, too
    sprite.addEventListener('transitionend', function transitionListener() {
      sprite.removeEventListener('transitionend', transitionListener);
      document.body.removeChild(sprite);
      if (manifest.hackKillMe)
        stop(origin);
      if (callback)
        callback();
    });
  }

  // Switch to a different app
  function setDisplayedApp(origin, callback) {
    var currentApp = displayedApp, newApp = origin;

    // There are four cases that we handle in different ways:
    // 1) The new app is already displayed: do nothing
    // 2) We're going from the homescreen to an app
    // 3) We're going from an app to the homescreen
    // 4) We're going from one app to another (via task switcher)

    // Case 1
    if (currentApp == newApp) {
      // Just run the callback right away
      if (callback)
        callback();
    }
    // Case 2: homescreen->app
    else if (currentApp == null) {
      setAppSize(newApp);
      openWindow(newApp, callback);
    }
    // Case 3: app->homescreen
    else if (newApp == null) {
      // Animate the window close
      closeWindow(currentApp, false, callback);
    }
    // Case 4: app-to-app transition
    else {
      setAppSize(newApp);
      openWindow(newApp, function() {
        closeWindow(currentApp, true, callback);
      });
    }

    displayedApp = origin;
  }


  function appendFrame(origin, url, name, manifest) {
    var frame = document.createElement('iframe');
    frame.id = 'appframe' + nextAppId++;
    frame.className = 'appWindow';
    frame.setAttribute('mozallowfullscreen', 'true');

    if (manifest.hackNetworkBound) {
      var style = 'font-family: OpenSans,sans-serif;' +
                  'text-align: center;' +
                  'color: white;' +
                  'margin-top: 100px;';

      frame.src = 'data:text/html,' +
        '<body style="background-color: black">' +
        '  <h3 style="' + style + '">' + localizedLoading + '</h3>' +
        '</body>';
    }

    // Note that we don't set the frame size here.  That will happen
    // when we display the app in setDisplayedApp()

    // Most apps currently need to be hosted in a special 'mozbrowser' iframe
    // FIXME: a platform fix will come
    var exceptions = ['Dialer', 'Camera'];
    if (exceptions.indexOf(manifest.name) == -1) {
      frame.setAttribute('mozbrowser', 'true');
    }

    // Add the iframe to the document
    // Note that we have not yet set its src property.
    // In order for the open animation to be smooth, we don't
    // actually set src until the open has finished.
    windows.appendChild(frame);

    // And map the app origin to the info we need for the app
    runningApps[origin] = {
      name: name,
      manifest: manifest,
      frame: frame
    };

    numRunningApps++;

    // Now animate the window opening and actually set the iframe src
    // when that is done.
    setDisplayedApp(origin, function() {
      frame.src = url;
    });
  }


  // Start running the specified app.
  // In order to have a nice smooth open animation,
  // we don't actually set the iframe src property until
  // the animation has completed.
  function start(origin) {
    if (isRunning(origin))
      return;

    var app = appscreen.getAppByOrigin(origin);

    // If the application is not a regular application, it can be bookmark.
    // A bookmark consist in a name, an url and an icon. No manifest.
    if (!app) {
      for (var name in bookmarks) {
        if (bookmarks[name].url == origin)
          break;
      }

      appendFrame(origin, origin, name, { 'hackNetworkBound': true });
      return;
    }

    // TODO: is the startPoint argument implemented?
    // and is it passed back to us in the webapps-launch method?
    // If so, we could use that to pass a query string or fragmentid
    // to append to the apps' URL.
    app.launch();
  }

  // The mozApps API launch() method generates an event that we handle
  // here to do the actual launching of the app
  window.addEventListener('mozChromeEvent', function(e) {
    if (e.detail.type === 'webapps-launch') {
      var origin = e.detail.origin;
<<<<<<< HEAD
      var url = e.detail.url;
      if (isRunning(origin)) {
        setDisplayedApp(origin);
=======
      if (isRunning(origin))
>>>>>>> de445774
        return;
      }

      var app = appscreen.getAppByOrigin(origin);
      appendFrame(origin, e.detail.url, app.manifest.name, app.manifest);
    }
  });

  // Stop running the app with the specified origin
  function stop(origin) {
    if (!isRunning(origin))
      return;

    // If the app is the currently displayed app, switch to the homescreen
    if (origin === displayedApp)
      setDisplayedApp(null);

    var app = runningApps[origin];
    windows.removeChild(app.frame);
    delete runningApps[origin];
    numRunningApps--;

  }

  // Build and display the task switcher overlay
  // Note that we rebuild the switcher each time we need it rather
  // than trying to keep it in sync with app launches.  Performance is
  // not an issue here given that the user has to hold the HOME button down
  // for one second before the switcher will appear.
  //
  // FIXME: Currently tasks are displayed in the order in which
  // they were launched. We might want to change this to most recently
  // used order. Or, we might want to keep the apps in launch order, but
  // scroll so that the current task is always shown
  function showTaskSwitcher() {
    // First add an item to the taskList for each running app
    for (var origin in runningApps)
      addTaskIcon(origin, runningApps[origin]);

    // Then make the taskManager overlay active
    taskManager.classList.add('active');

    // If there is a displayed app, take keyboard focus away
    if (displayedApp)
      runningApps[displayedApp].frame.blur();

    function addTaskIcon(origin, app) {
      // Build an icon representation of each window.
      // And add it to the task switcher
      var icon = document.createElement('li');
      icon.style.background = '-moz-element(#' + app.frame.id + ') no-repeat';
      var close_button = document.createElement('a');
      icon.appendChild(close_button);
      var title = document.createElement('h1');
      title.textContent = app.name;
      icon.appendChild(title);
      taskList.appendChild(icon);

      // Set up event handling

      // A click on the close button ends that task. And if it is the
      // last task, it dismisses the task switcher overlay
      close_button.addEventListener('click', function(e) {
        // Don't trigger a click on our ancestors
        e.stopPropagation();

        // Remove the icon from the task list
        taskList.removeChild(icon);

        // Stop the app itself
        // If the app is the currently displayed one,
        // this will also switch back to the homescreen
        // (though the task switcher will still be displayed over it)
        stop(origin);

        // if there are no more running apps, then dismiss
        // the task switcher
        if (numRunningApps === 0)
          hideTaskSwitcher();
      });

      // A click elsewhere in the icon switches to that task
      icon.addEventListener('click', function() {
        hideTaskSwitcher();
        setDisplayedApp(origin);
      });
    }
  }

  function hideTaskSwitcher() {
    // Make the taskManager overlay inactive
    taskManager.classList.remove('active');

    // And remove all the task icons from the document.
    taskList.textContent = '';

    // If there is a displayed app, give the keyboard focus back
    if (displayedApp)
      runningApps[displayedApp].frame.focus();
  }

  function taskSwitcherIsShown() {
    return taskManager.classList.contains('active');
  }

  // When a resize event occurs, resize the running app, if there is one
  window.addEventListener('resize', function() {
    if (displayedApp)
      setAppSize(displayedApp);
  });

  // Listen for the Back button.  We need both a capturing listener
  // and a regular listener for this.  If the task switcher (or some
  // other overlay) is displayed, the capturing listener can intercept
  // the back key and use it to take down the overlay.  Otherwise, the
  // back button should go to the displayed app first, so it can use
  // it if it has more than one screen.  Finally, if the event bubbles
  // is not cancelled and bubbles back up to the window, we use it to
  // switch from an app back to the homescreen.
  //
  // FIXME: I'm using key up here because the other apps do that.
  // But I think for back we should use keydown.  Keyup is only for
  // the Home key since we want to distinguish long from short on that one.
  //
  // FIXME: some other apps use capturing listeners for Back.
  //   they should be changed to use non-capturing, I think.
  //   See https://github.com/andreasgal/gaia/issues/753
  //
  //   Also, we may not event need a capturing listener here. This might
  //   be a focus management issue instead:
  //   https://github.com/andreasgal/gaia/issues/753#issuecomment-4559674
  //
  // This is the capturing listener for Back.
  // TODO: right now this only knows about the task switcher, but
  // there might be other things that it needs to be able to dismiss
  //
  window.addEventListener('keyup', function(e) {
    if (e.keyCode === e.DOM_VK_ESCAPE && taskSwitcherIsShown()) {
      hideTaskSwitcher();
      e.preventDefault();
      e.stopPropagation();
    }
  }, true);

  // The non capturing Back key handler.
  window.addEventListener('keyup', function(e) {
    // If we see the Back key, and it hasn't been cancelled, and there
    // is an app displayed, then hide the app and go back to the
    // homescreen. Unlike the Home key, apps can intercept this event
    // and use it for their own purposes.
    if (e.keyCode === e.DOM_VK_ESCAPE &&
        !e.defaultPrevented &&
        displayedApp !== null) {

      setDisplayedApp(null); // back to the homescreen
    }
  });

  // Handle the Home key with capturing event listeners so that
  // apps and other homescreen modules never even see the key.
  (function() {
    var timer = null;
    var keydown = false;

    window.addEventListener('keydown', keydownHandler, true);
    window.addEventListener('keyup', keyupHandler, true);

    function keydownHandler(e) {
      if (e.keyCode !== e.DOM_VK_HOME) return;

      // If the screen was blank, turn it back on as soon as the
      // home key is pressed.
      ScreenManager.turnScreenOn();

      // We don't do anything else until the Home key is released...
      // If there is not a timer running, start one so we can
      // measure how long the key is held down for.  If there is
      // already a timer running, then this is a key repeat event
      // during a long Home key press and we ignore it.
      if (!keydown) {
        timer = setTimeout(longPressHandler, kLongPressInterval);
        keydown = true;
      }

      // No one sees the HOME key but us
      e.stopPropagation();
      e.preventDefault();  // Don't generate the keypress event
    }

    function keyupHandler(e) {
      if (e.keyCode !== e.DOM_VK_HOME)
        return;

      keydown = false;

      // If the key was released before the timer, then this was
      // a short press. Show the homescreen and cancel the timer.
      // Otherwise it was a long press that was handled in the timer
      // function so just ignore it.
      if (timer !== null) {
        clearInterval(timer);
        timer = null;

        // If the screen is locked, ignore the home button.
        // Otherwise, make the homescreen visible.
        // Also, if the task switcher is visible, then hide it.
        if (!LockScreen.locked) {
          setDisplayedApp(null);
          if (taskSwitcherIsShown())
            hideTaskSwitcher();
        }
      }

      // No one ever sees the HOME key but us
      e.stopPropagation();
    }

    function longPressHandler() {
      // If the timer fires, then this was a long press on the home key
      // So bring up the app switcher overlay if we're not locked
      // and if the task switcher is not already shown
      timer = null;

      if (!LockScreen.locked && !taskSwitcherIsShown())
        showTaskSwitcher();
    }
  }());

  // Return the object that holds the public API
  return {
    launch: launch,
    getDisplayedApp: getDisplayedApp,
    getAppFrame: function(origin) {
      if (isRunning(origin))
        return runningApps[origin].frame;
      else
        return null;
    }
  };
}());
<|MERGE_RESOLUTION|>--- conflicted
+++ resolved
@@ -424,13 +424,8 @@
   window.addEventListener('mozChromeEvent', function(e) {
     if (e.detail.type === 'webapps-launch') {
       var origin = e.detail.origin;
-<<<<<<< HEAD
-      var url = e.detail.url;
       if (isRunning(origin)) {
         setDisplayedApp(origin);
-=======
-      if (isRunning(origin))
->>>>>>> de445774
         return;
       }
 
