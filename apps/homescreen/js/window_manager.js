/* -*- Mode: Java; tab-width: 2; indent-tabs-mode: nil; c-basic-offset: 2 -*- /
/* vim: set shiftwidth=2 tabstop=2 autoindent cindent expandtab: */

'use strict';

function WindowSprite(win) {
  var element = this.element = document.createElement('div');
  element.className = 'windowSprite';
  element.style.width = win.element.style.width;
  element.style.height = win.element.style.height;
  element.style.background = '-moz-element(#window_' + win.id + ') no-repeat';
}

WindowSprite.prototype = {
  setActive: function ws_setActive(active) {
    var classes = this.element.classList;
    if (classes.contains('active') === active)
      return;

    classes.toggle('active');
  },

  add: function ws_add() {
    document.body.appendChild(this.element);
  },

  remove: function ws_remove() {
    document.body.removeChild(this.element);
  }
};

var _statusBarHeight = null;

function Window(application, id) {
  var element = this.element = document.createElement('iframe');
  element.setAttribute('mozallowfullscreen', 'true');
  element.setAttribute('mozbrowser', 'true');
  element.id = 'window_' + id;
  element.className = 'appWindow';

  var documentElement = document.documentElement;
  element.style.width = documentElement.clientWidth + 'px';
  element.style.height = documentElement.clientHeight + 'px';

  if (!application.fullscreen) {
    element.style.height -= document.getElementById('statusbar').offsetHeight + 'px';
  }

  this.application = application;
  this.id = id;
}

Window.prototype = {
  element: null,

  _loaded: false,

  show: function window_show() {
    this.element.classList.add('active');
  },

  hide: function window_hide() {
    this.element.classList.remove('active');
  },

  focus: function window_focus(callback) {
    if (this.element.classList.contains('active'))
      return;

    // NOTE: for the moment, orientation only works when fullscreen because of a
    // too dirty hack...
    if (this.application.fullscreen && this.application.orientation) {
      var width = this.element.style.width;
      this.element.style.width = this.element.style.height;
      this.element.style.height = width;

      this.element.classList.add(this.application.orientation);
    }

    var sprite = new WindowSprite(this);
    sprite.add();
    this.show();

    var focus = function(evt) {
      sprite.remove();

      var element = this.element;
      if (!this._loaded) {
        element.src = this.application.url;
        this._loaded = true;
      }
      element.focus();
      element.contentWindow.postMessage({
        message: 'visibilitychange',
        url: this.application.url,
        hidden: false
      }, '*');

      if (callback)
        callback();
    };
    sprite.element.addEventListener('transitionend', focus.bind(this));

    if (this.application.fullscreen) {
      document.getElementById('screen').classList.add('fullscreen');
    }

    // NOTE: for the moment, orientation only works when fullscreen because of a
    // too dirty hack...
    if (this.application.fullscreen && this.application.orientation) {
      var foo = this.element.style.width;
      this.element.style.width = this.element.style.height;
      this.element.style.height = foo;
      this.element.classList.add(this.application.orientation);
    }

    document.body.offsetHeight;
    sprite.setActive(true);
  },

  blur: function window_blur(callback) {
    if (!this.element.classList.contains('active'))
      return;

    var sprite = new WindowSprite(this);
    sprite.setActive(true);
    sprite.add();

    var blur = function(evt) {
      this.hide();
      sprite.remove();

      var element = this.element;
      element.blur();
      element.contentWindow.postMessage({
        message: 'visibilitychange',
        url: this.application.url,
        hidden: true
      }, '*');

      window.top.focus();

      if (callback)
        callback();
    };
    sprite.element.addEventListener('transitionend', blur.bind(this));

    if (this.application.fullscreen) {
      document.getElementById('screen').classList.remove('fullscreen');
    }

    // NOTE: for the moment, orientation only works when fullscreen because of a
    // too dirty hack...
    if (this.application.fullscreen && this.application.orientation) {
      var width = this.element.style.width;
      this.element.style.width = this.element.style.height;
      this.element.style.height = width;
    }

    document.body.offsetHeight;
    sprite.setActive(false);
  }
};

function getApplicationManager() {
  return WindowManager;
}

var WindowManager = {
  init: function wm_init() {
    window.addEventListener('home', this);
    window.addEventListener('message', this);
<<<<<<< HEAD
    window.addEventListener('appopen', this);
    window.addEventListener('appwillclose', this);
  },

  get container() {
    delete this.container;
    return this.container = document.getElementById('windows');
=======
    window.addEventListener('locked', this);
    window.addEventListener('unlocked', this);
>>>>>>> 47c08b51
  },

  handleEvent: function wm_handleEvent(evt) {
    switch (evt.type) {
      case 'message':
        if (evt.data == 'appclose')
          this.closeForegroundWindow();
        break;
      case 'home':
        this.closeForegroundWindow();
        break;
<<<<<<< HEAD
      case 'appopen':
        this.container.classList.add('active');
        break;
      case 'appwillclose':
        this.container.classList.remove('active');
=======
      case 'locked':
        if (this._foregroundWindow.application.fullscreen) {
          document.getElementById('screen').classList.remove('fullscreen');
        }
        break;
      case 'unlocked':
        if (this._foregroundWindow.application.fullscreen) {
          document.getElementById('screen').classList.add('fullscreen');
        }
>>>>>>> 47c08b51
        break;
    }
  },

  windows: [],
  getWindowByApp: function wm_getWindowByApp(app) {
    var windows = this.windows;
    for (var i = 0, length = windows.length; i < length; i++) {
      if (windows[i].application === app)
        return windows[i];
    }

    return null;
  },

  add: function wm_add(win) {
    this.windows.push(win);
    this.container.appendChild(win.element);
  },

  remove: function wm_remove(win) {
    var windows = this.windows;
    for (var i = 0, length = windows.length; i < length; i++) {
      if (windows[i] != win)
        continue;

      this.container.removeChild(win.element);
      windows.splice(i, 1);
      return;
    }
  },

  _foregroundWindow: null,
  getForegroundWindow: function wm_getForegroundWindow() {
    return this._foregroundWindow;
  },

  setForegroundWindow: function wm_setForegroundWindow(newWindow) {
    var oldWindow = this._foregroundWindow;
    if (oldWindow === newWindow)
      return;
    this._foregroundWindow = newWindow;

    newWindow.focus((function focusCallback() {
      this._fireEvent(newWindow.element, 'appopen', newWindow.name);
    }).bind(this));
  },

  closeForegroundWindow: function wm_closeForegroundWindow() {
    var foregroundWindow = this._foregroundWindow;
    if (!foregroundWindow)
      return;

    this._fireEvent(foregroundWindow.element, 'appwillclose', name);

    var oldWindow = this._foregroundWindow;
    this._foregroundWindow = null;

    oldWindow.blur((function blurCallback() {
      this._fireEvent(foregroundWindow.element, 'appclose');
    }).bind(this));
  },

  _lastWindowId: 0,
  launch: function wm_launch(url) {
    var application = Gaia.AppManager.getInstalledAppForURL(url);
    var name = application.name;

    var applicationWindow = this.getWindowByApp(application);
    if (applicationWindow) {
      Gaia.AppManager.foregroundWindow = applicationWindow.element;
      TaskManager.sendToFront(applicationWindow.id);
    } else {
      applicationWindow = new Window(application, ++this._lastWindowId);
      this.add(applicationWindow);

      // To be compatible with the upstream webapi.js file,
      // foregroundWindow should be set on the AppManager...
      Gaia.AppManager.foregroundWindow = applicationWindow.element;

      this._fireEvent(applicationWindow.element, 'appwillopen', name);
      TaskManager.add(application, applicationWindow.id);
    }

    this.setForegroundWindow(applicationWindow);
    return applicationWindow;
  },

  kill: function wm_kill(url) {
    var application = Gaia.AppManager.getInstalledAppForURL(url);
    var applicationWindow = this.getWindowByApp(application);

    if (!applicationWindow)
      return;

    var name = application.name;
    this._fireEvent(applicationWindow.element, 'appkill', name);
    this.remove(applicationWindow);
  },

  _fireEvent: function wm_fireEvent(target, type, details) {
    var evt = document.createEvent('CustomEvent');
    evt.initCustomEvent(type, true, false, details || null);
    target.dispatchEvent(evt);
  }
};

window.addEventListener('load', function wm_loadHandler(evt) {
  window.removeEventListener('load', wm_loadHandler);
  WindowManager.init();
});
<|MERGE_RESOLUTION|>--- conflicted
+++ resolved
@@ -170,18 +170,15 @@
   init: function wm_init() {
     window.addEventListener('home', this);
     window.addEventListener('message', this);
-<<<<<<< HEAD
     window.addEventListener('appopen', this);
     window.addEventListener('appwillclose', this);
+    window.addEventListener('locked', this);
+    window.addEventListener('unlocked', this);
   },
 
   get container() {
     delete this.container;
     return this.container = document.getElementById('windows');
-=======
-    window.addEventListener('locked', this);
-    window.addEventListener('unlocked', this);
->>>>>>> 47c08b51
   },
 
   handleEvent: function wm_handleEvent(evt) {
@@ -193,13 +190,11 @@
       case 'home':
         this.closeForegroundWindow();
         break;
-<<<<<<< HEAD
       case 'appopen':
         this.container.classList.add('active');
         break;
       case 'appwillclose':
         this.container.classList.remove('active');
-=======
       case 'locked':
         if (this._foregroundWindow.application.fullscreen) {
           document.getElementById('screen').classList.remove('fullscreen');
@@ -209,7 +204,6 @@
         if (this._foregroundWindow.application.fullscreen) {
           document.getElementById('screen').classList.add('fullscreen');
         }
->>>>>>> 47c08b51
         break;
     }
   },
