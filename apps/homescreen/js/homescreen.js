/* -*- Mode: Java; tab-width: 2; indent-tabs-mode: nil; c-basic-offset: 2 -*- /
/* vim: set shiftwidth=2 tabstop=2 autoindent cindent expandtab: */

'use strict';

var _ = document.mozL10n.get;

var bookmarks = null;

// The appscreen is the main part of the homescreen: the part that
// displays icons that launch all of the installed apps.
var appscreen;

function startup() {
  // set the 'lang' and 'dir' attributes to <html> when the page is translated
  document.documentElement.lang = document.mozL10n.language.code;
  document.documentElement.dir = document.mozL10n.language.direction;
  document.dir = document.mozL10n.language.direction;

  if (!appscreen) { // first start: init
    appscreen = new AppScreen();

    var touchables = [
      document.getElementById('notifications-screen'),
      document.getElementById('statusbar')
    ];

    NotificationScreen.init(touchables);

    LockScreen.init();
    LockScreen.update(function fireHomescreenReady() {
      ScreenManager.turnScreenOn();

      new MessagesListener();
      new TelephonyListener();

      window.parent.postMessage('homescreenready', '*');
    });
  } else { // locale has been changed: rebuild app grid
    appscreen.build(true);
  }

  updateClock();
  updateBattery();
  updateConnection();

  // <body> children are hidden until the UI is translated
  document.body.classList.remove('hidden');
}

var LockScreen = {
  get overlay() {
    delete this.overlay;
    return this.overlay = document.getElementById('lockscreen');
  },

  locked: true,

  init: function lockscreen_init() {
    var events = ['touchstart', 'touchmove', 'touchend', 'keydown', 'keyup'];
    AddEventHandlers(LockScreen.overlay, this, events);

    // TODO We don't really want to unlock the homescreen here
    var telephony = navigator.mozTelephony;
    if (telephony) {
      telephony.addEventListener('incoming', (function incoming(evt) {
        this.unlock(true);
      }).bind(this));
    }
  },

  update: function lockscreen_update(callback) {
    var settings = window.navigator.mozSettings;
    if (!settings) {
      this.lock(true, callback);
      return;
    }

    var request = settings.getLock().get('lockscreen.enabled');
    request.addEventListener('success', (function onsuccess() {
      var value = request.result['lockscreen.enabled'];
      var enabled = typeof(value) == 'boolean' ? value : true;
      if (enabled) {
        this.lock(true, callback);
      } else {
        this.unlock(true, callback);
      }
    }).bind(this));

    request.addEventListener('error', (function onerror() {
      this.lock(true, callback);
    }).bind(this));
  },

  lock: function lockscreen_lock(instant, callback) {
    var style = this.overlay.style;

    if (this.locked) {
      if (instant) {
        style.MozTransition = style.MozTransform = '';
      } else {
        style.MozTransition = '-moz-transform 0.2s linear';
      }
      style.MozTransform = 'translateY(0)';
      if (callback)
        setTimeout(callback, 0, true);
      return;
    }

    this.locked = true;
    if (instant) {
      style.MozTransition = style.MozTransform = '';
    } else {
      style.MozTransition = '-moz-transform 0.2s linear';
      style.MozTransform = 'translateY(0)';
    }

    var evt = document.createEvent('CustomEvent');
    evt.initCustomEvent('locked', true, true, null);
    window.dispatchEvent(evt);

    // Wait for paint before firing callback
    if (!callback)
      return;

    var afterPaintCallback = function afterPaint() {
      window.removeEventListener('MozAfterPaint', afterPaintCallback);
      callback(true);
    };
    window.addEventListener('MozAfterPaint', afterPaintCallback);
  },

  // Unlock the lockscreen, doing an animation for the specified time.
  // Call the callback, if there is one, without waiting for the
  // animation to complete.
  // If no time is specified use a default of 0.2 seconds.
  // For backward compatibility, you can pass true as the first argument
  // for a time of 0.
  unlock: function lockscreen_unlock(time, callback) {
    var style = this.overlay.style;
    var wasAlreadyUnlocked = !this.locked;

    if (time == undefined)
      time = 0.2;
    else if (time === true)
      time = 0;

    this.locked = false;
    if (time === 0)
      style.MozTransition = style.MozTransform = '';
    else
      style.MozTransition = '-moz-transform ' + time + 's linear';
    style.MozTransform = 'translateY(-100%)';

    if (!wasAlreadyUnlocked) {
      var evt = document.createEvent('CustomEvent');
      evt.initCustomEvent('unlocked', true, true, null);
      window.dispatchEvent(evt);
    }

    if (callback)
      setTimeout(callback, 0, false);
  },

  onTouchStart: function lockscreen_touchStart(e) {
    this.startY = this.lastY = e.pageY;
    this.lastTime = e.timeStamp;
    this.velocity = 0;
    this.moving = true;
  },

  onTouchMove: function lockscreen_touchMove(e) {
    if (this.moving) {
      this.velocity = (this.lastY - e.pageY) / (e.timeStamp - this.lastTime);
      this.lastY = e.pageY;
      this.lastTime = e.timeStamp;
      var dy = Math.max(0, this.startY - e.pageY);
      var style = this.overlay.style;
      style.MozTransition = '';
      style.MozTransform = 'translateY(' + (-dy) + 'px)';
    }
  },

  // Tune these parameters to make the lockscreen unlock feel right
  FRICTION: 0.01,           // pixels/ms/ms
  UNLOCK_THRESHOLD: 0.25,    // fraction of screen height

  onTouchEnd: function lockscreen_touchend(e) {
    if (this.moving) {
      this.moving = false;

      // Physics:
      // An object moving with a velocity v against a frictional
      // deceleration a will travel a distance of 0.5*v*v/a before
      // coming to rest (I think).
      //
      // If the user's gesture plus the distance due to the gesture velocity
      // is more than the unlock threshold times screen height,
      // unlock the phone. Otherwise move the lockscreen back down again.
      //
      var dy = Math.max(0, this.startY - e.pageY);
      var distance = dy +
        0.5 * this.velocity * this.velocity / LockScreen.FRICTION;

      if (distance > window.innerHeight * LockScreen.UNLOCK_THRESHOLD) {
        // Perform the animation at the gesture velocity
        var distanceRemaining = window.innerHeight - dy;
        var timeRemaining = distanceRemaining / this.velocity / 1000;
        // But don't take longer than 1/2 second to complete it.
        timeRemaining = Math.min(timeRemaining, .5);
        this.unlock(timeRemaining);
      } else {
        this.lock();
      }
    }
  },

  handleEvent: function lockscreen_handleEvent(e) {
    switch (e.type) {
      case 'touchstart':
        this.onTouchStart(e.touches[0]);
        this.overlay.setCapture(false);
        break;

      case 'touchmove':
        this.onTouchMove(e.touches[0]);
        break;

      case 'touchend':
        this.onTouchEnd(e.changedTouches[0]);
        document.releaseCapture();
        break;

      case 'keydown':
        if (e.keyCode != e.DOM_VK_SLEEP || !navigator.mozPower.screenEnabled)
          return;

        this._timeout = window.setTimeout(function() {
          SleepMenu.show();
        }, 1500);
        break;

      case 'keyup':
        if (e.keyCode != e.DOM_VK_SLEEP || SleepMenu.visible)
          return;
        window.clearTimeout(this._timeout);

        if (navigator.mozPower.screenEnabled) {
          this.update(function lockScreenCallback() {
            ScreenManager.turnScreenOff();
          });
        } else {
          // XXX: screen could be turned off by idle service instead of us.
          // Update the lockscreen again when turning the screen on.
          // (home screen would still flash when USB is plugged in)
          this.update(function lockScreenCallback() {
            ScreenManager.turnScreenOn();
          });
          //ScreenManager.turnScreenOn();
        }

        e.preventDefault();
        e.stopPropagation();
        break;

      default:
        return;
    }
    e.preventDefault();
  }

};

var NotificationScreen = {
  get touchable() {
    return this.touchables[this.locked ? 0 : 1];
  },

  get screenHeight() {
    var screenHeight = this._screenHeight;
    if (!screenHeight) {
      screenHeight = this.touchables[0].getBoundingClientRect().height;
      this._screenHeight = screenHeight;
    }
    return screenHeight;
  },

  get container() {
    delete this.container;
    return this.container = document.getElementById('notifications-container');
  },

  init: function ns_init(touchables) {
    this.touchables = touchables;
    this.attachEvents(touchables);

    window.addEventListener('mozChromeEvent', function notificationListener(e) {
      var detail = e.detail;
      switch (detail.type) {
        case 'desktop-notification':
          NotificationScreen.addNotification('desktop-notification',
                                              detail.title, detail.text,
                                              detail.id);

          var hasNotifications = document.getElementById('state-notifications');
          hasNotifications.dataset.visible = 'true';
          break;

        default:
          // XXX Needs to implements more UI but for now let's allow stuffs
          var event = document.createEvent('CustomEvent');
          event.initCustomEvent('mozContentEvent', true, true, {
            type: 'permission-allow',
            id: detail.id
          });
          window.dispatchEvent(event);
          break;

          break;
      }
    });

    var self = this;
    var notifications = this.container;
    notifications.addEventListener('click', function notificationClick(evt) {
      var target = evt.target;
      var closing = false;

      // Handling the close button
      if (target.classList.contains('close')) {
        closing = true;
        target = target.parentNode;
      }

      self.removeNotification(target);

      var type = target.dataset.type;
      if (type != 'desktop-notification')
        return;

      var event = document.createEvent('CustomEvent');
      event.initCustomEvent('mozContentEvent', true, true, {
        type: closing ?
          'desktop-notification-close' : 'desktop-notification-click',
        id: target.dataset.notificationID
      });
      window.dispatchEvent(event);

      // And hide the notification tray
      if (!closing)
        self.unlock();
    });
  },

  onTouchStart: function ns_onTouchStart(e) {
    this.startX = e.pageX;
    this.startY = e.pageY;
    this.onTouchMove({ pageY: e.pageY + 32 });
  },

  onTouchMove: function ns_onTouchMove(e) {
    var dy = -(this.startY - e.pageY);
    if (this.locked)
      dy += this.screenHeight;
    dy = Math.min(this.screenHeight, dy);

    var style = this.touchables[0].style;
    style.MozTransition = '';
    style.MozTransform = 'translateY(' + dy + 'px)';
  },

  onTouchEnd: function ns_onTouchEnd(e) {
    var dy = -(this.startY - e.pageY);
    var offset = Math.abs(dy);
    if ((!this.locked && offset > this.screenHeight / 4) ||
        (this.locked && offset < 10))
      this.lock();
    else
      this.unlock();
  },

  unlock: function ns_unlock(instant) {
    var style = this.touchables[0].style;
    style.MozTransition = instant ? '' : '-moz-transform 0.2s linear';
    style.MozTransform = 'translateY(0)';
    this.locked = false;
  },

  lock: function ns_lock(dy) {
    var style = this.touchables[0].style;
    style.MozTransition = '-moz-transform 0.2s linear';
    style.MozTransform = 'translateY(100%)';
    this.locked = true;
  },

  attachEvents: function ns_attachEvents(view) {
    AddEventHandlers(window, this, ['touchstart', 'touchmove', 'touchend']);
  },

  detachEvents: function ns_detachEvents() {
    RemoveEventHandlers(window, this, ['touchstart', 'touchmove', 'touchend']);
  },

  handleEvent: function(evt) {
    var target = evt.target;
    switch (evt.type) {
    case 'touchstart':
      if (target != this.touchable)
        return;
      this.active = true;

      target.setCapture(this);
      this.onTouchStart(evt.touches[0]);
      break;
    case 'touchmove':
      if (!this.active)
        return;

      this.onTouchMove(evt.touches[0]);
      break;
    case 'touchend':
      if (!this.active)
        return;
      this.active = false;

      document.releaseCapture();
      this.onTouchEnd(evt.changedTouches[0]);
      break;
    default:
      return;
    }

    evt.preventDefault();
  },

  addNotification: function ns_addNotification(type, nTitle, body, nID) {
    var notifications = this.container;

    var notification = document.createElement('div');
    notification.className = 'notification';
    notification.dataset.type = type;

    if (type == 'desktop-notification') {
      notification.dataset.notificationID = nID;
    }

    var title = document.createElement('div');
    title.textContent = nTitle;
    notification.appendChild(title);

    var message = document.createElement('div');
    message.classList.add('detail');
    message.textContent = body;
    notification.appendChild(message);

    var close = document.createElement('a');
    close.className = 'close';
    notification.appendChild(close);

    notifications.appendChild(notification);
  },

  removeNotification: function ns_removeNotification(notification) {
    notification.parentNode.removeChild(notification);

    // Hiding the notification indicator in the status bar
    // if this is the last desktop notification
    var notifSelector = 'div[data-type="desktop-notification"]';
    var desktopNotifications = this.container.querySelectorAll(notifSelector);
    if (desktopNotifications.length == 0) {
      var hasNotifications = document.getElementById('state-notifications');
      delete hasNotifications.dataset.visible;
    }
  },

  removeNotifications: function ns_removeNotifications(type) {
    var notifications = this.container;
    var typeSelector = 'div[data-type="' + type + '"]';
    var children = notifications.querySelectorAll(typeSelector);
    for (var i = children.length - 1; i >= 0; i--) {
      var notification = children[i];
      notification.parentNode.removeChild(notification);
    }
  }
};



// Update the clock and schedule a new update if appropriate
function updateClock() {
  if (!navigator.mozPower.screenEnabled)
    return;

  var now = new Date();
  var match = document.getElementsByClassName('time');
  for (var n = 0; n < match.length; ++n) {
    var element = match[n];
    element.textContent = now.toLocaleFormat(element.dataset.format);
  }

  // Schedule another clock update when a new minute rolls around
  var now = new Date();
  var sec = now.getSeconds();
  setTimeout(updateClock, (59 - sec) * 1000);
}

function updateBattery() {
  var battery = window.navigator.mozBattery;
  if (!battery)
    return;

  // If the display is off, there is nothing to do here
  if (!navigator.mozPower.screenEnabled) {
    battery.removeEventListener('chargingchange', updateBattery);
    battery.removeEventListener('levelchange', updateBattery);
    battery.removeEventListener('statuschange', updateBattery);
    return;
  }

  var elements = document.getElementsByClassName('battery');
  for (var n = 0; n < elements.length; ++n) {
    var element = elements[n];
    var fuel = element.children[0];
    var level = battery.level * 100;

    var charging = element.children[1];
    if (battery.charging) {
      charging.hidden = false;
      fuel.className = 'charging';
      fuel.style.minWidth = (level / 5.88) + 'px';
    } else {
      charging.hidden = true;

      fuel.style.minWidth = fuel.style.width = (level / 5.88) + 'px';
      if (level <= 10)
        fuel.className = 'critical';
      else if (level <= 30)
        fuel.className = 'low';
      else
        fuel.className = '';
    }
  }

  // Make sure we will be called for any changes to the battery status
  battery.addEventListener('chargingchange', updateBattery);
  battery.addEventListener('levelchange', updateBattery);
  battery.addEventListener('statuschange', updateBattery);
}


function updateConnection() {
  var conn = window.navigator.mozMobileConnection;
  if (!conn) {
    return;
  }

  if (!navigator.mozPower.screenEnabled) {
    conn.removeEventListener('cardstatechange', updateConnection);
    conn.removeEventListener('connectionchange', updateConnection);
    return;
  }

  // Update the operator name / SIM status.
  var title = '';
  if (conn.cardState == 'absent') {
    title = _('noSimCard');
  } else if (!conn.connected) {
    title = _('connecting');
  } else {
    if (conn.roaming) {
      title = _('roaming', { operator: (conn.operator || '') });
    } else {
      title = conn.operator || '';
    }
  }
  document.getElementById('titlebar').textContent = title;

  // Update the signal strength bars.
  var signalElements = document.querySelectorAll('#signal > span');
  for (var i = 0; i < 4; i++) {
    var haveSignal = (i < conn.bars);
    var el = signalElements[i];
    if (haveSignal) {
      el.classList.add('haveSignal');
    } else {
      el.classList.remove('haveSignal');
    }
  }

  conn.addEventListener('cardstatechange', updateConnection);
  conn.addEventListener('connectionchange', updateConnection);
}

var SoundManager = {
  currentVolume: 5,
  changeVolume: function soundManager_changeVolume(delta) {
    activePhoneSound = true;

    var volume = this.currentVolume + delta;
    this.currentVolume = volume = Math.max(0, Math.min(10, volume));

    var notification = document.getElementById('volume');
    if (volume == 0) {
      notification.classList.add('vibration');
    } else {
      notification.classList.remove('vibration');
    }

    var steps = notification.children;
    for (var i = 0; i < steps.length; i++) {
      var step = steps[i];
      if (i < volume)
        step.classList.add('active');
      else
        step.classList.remove('active');
    }

    notification.classList.add('visible');
    if (this._timeout)
      window.clearTimeout(this._timeout);

    this._timeout = window.setTimeout(function hideSound() {
      notification.classList.remove('visible');
    }, 3000);
  }
};

var SleepMenu = {
  get element() {
    delete this.element;
    return this.element = document.getElementById('sleep');
  },

  get visible() {
    return this.element.classList.contains('visible');
  },

  show: function sleepmenu_show() {
    this.element.classList.add('visible');
  },

  hide: function sleepmenu_hide() {
    this.element.classList.remove('visible');
  },

  handleEvent: function sleepmenu_handleEvent(evt) {
    if (!this.visible)
      return;

    switch (evt.type) {
      case 'click':
        var action = evt.target.dataset.value;
        switch (action) {
          case 'airplane':
            // XXX There is no API for that yet
            break;
          case 'silent':
            activePhoneSound = false;

            var settings = window.navigator.mozSettings;
            if (settings)
              settings.getLock().set({ 'phone.ring.incoming': false});

            document.getElementById('silent').hidden = true;
            document.getElementById('normal').hidden = false;
            break;
          case 'normal':
            activePhoneSound = true;

            var settings = window.navigator.mozSettings;
            if (settings)
              settings.getLock().set({'phone.ring.incoming': true});

            document.getElementById('silent').hidden = false;
            document.getElementById('normal').hidden = true;
            break;
          case 'restart':
            navigator.mozPower.reboot();
            break;
          case 'power':
            navigator.mozPower.powerOff();
            break;
        }
        this.hide();
        break;

      case 'keyup':
        if (evt.keyCode == evt.DOM_VK_ESCAPE ||
            evt.keyCode == evt.DOM_VK_HOME) {

            this.hide();
            evt.preventDefault();
            evt.stopPropagation();
         }
        break;
    }
  }
};
window.addEventListener('click', SleepMenu, true);
window.addEventListener('keyup', SleepMenu, true);


var SettingsListener = {
  _callbacks: {},

  init: function sl_init() {
    if ('mozSettings' in navigator && navigator.mozSettings)
      navigator.mozSettings.onsettingchange = this.onchange.bind(this);
  },

  onchange: function sl_onchange(evt) {
    var callback = this._callbacks[evt.settingName];
    if (callback) {
      callback(evt.settingValue);
    }
  },

  observe: function sl_observe(name, defaultValue, callback) {
    var settings = window.navigator.mozSettings;
    if (!settings) {
      setTimeout(function() { callback(defaultValue); });
      return;
    }

    var req = settings.getLock().get(name);
    req.addEventListener('success', (function onsuccess() {
      callback(typeof(req.result[name]) != 'undefined' ?
        req.result[name] : defaultValue);
    }));

    this._callbacks[name] = callback;
  }
};

SettingsListener.init();

/* === Source View === */
var SourceView = {
  get viewer() {
    return document.getElementById('appViewsource');
  },

  get active() {
    return !this.viewer ? false : this.viewer.style.visibility === 'visible';
  },

  show: function sv_show() {
    var viewsource = this.viewer;
    if (!viewsource) {
      var style = '#appViewsource { ' +
                  '  position: absolute;' +
                  '  top: -moz-calc(10%);' +
                  '  left: -moz-calc(10%);' +
                  '  width: -moz-calc(80% - 2 * 15px);' +
                  '  height: -moz-calc(80% - 2 * 15px);' +
                  '  visibility: hidden;' +
                  '  margin: 15px;' +
                  '  background-color: white;' +
                  '  opacity: 0.92;' +
                  '  color: black;' +
                  '  z-index: 9999;' +
                  '}';
      document.styleSheets[0].insertRule(style, 0);

      viewsource = document.createElement('iframe');
      viewsource.id = 'appViewsource';
      document.body.appendChild(viewsource);

      window.addEventListener('locked', this);
    }

    var url = WindowManager.getDisplayedApp();
    if (!url)
      // Assume the home screen is the visible app.
      url = window.location.toString();
    viewsource.src = 'view-source: ' + url;
    viewsource.style.visibility = 'visible';
  },

  hide: function sv_hide() {
    var viewsource = this.viewer;
    if (viewsource) {
      viewsource.style.visibility = 'hidden';
      viewsource.src = 'about:blank';
    }
  },

  toggle: function sv_toggle() {
    this.active ? this.hide() : this.show();
  },

  handleEvent: function sv_handleEvent(evt) {
    switch (evt.type) {
      case 'locked':
        this.hide();
        break;
    }
  }
};

/* === Debug GridView === */
var GridView = {
  get grid() {
    return document.getElementById('debug-grid');
  },

  get visible() {
    return this.grid && this.grid.style.display === 'block';
  },

  hide: function gv_hide() {
    if (this.grid)
      this.grid.style.display = 'none';
  },

  show: function gv_show() {
    var grid = this.grid;
    if (!grid) {
      var style = '#debug-grid {' +
                  '  position: absolute;' +
                  '  top: 0;' +
                  '  left: 0;' +
                  '  display: none;' +
                  '  width: 480px;' +
                  '  height: 800px;' +
                  '  background: url(images/grid.png);' +
                  '  z-index: 20002;' +
                  '  opacity: 0.2;' +
                  '  pointer-events: none;' +
                  '}';
      document.styleSheets[0].insertRule(style, 0);

      grid = document.createElement('div');
      grid.id = 'debug-grid';

      document.body.appendChild(grid);
    }

    grid.style.display = 'block';
  },

  toggle: function gv_toggle() {
    this.visible ? this.hide() : this.show();
  }
};

SettingsListener.observe('debug.grid.enabled', false, function(value) {
  !!value ? GridView.show() : GridView.hide();
});

/* === Language === */
SettingsListener.observe('language.current', 'en-US', function(value) {
  // change language -- this triggers startup() and a rebuild
  document.mozL10n.language.code = value;
});

/* === Wallpapers === */
SettingsListener.observe('homescreen.wallpaper', 'default.png',
  function(value) {
    var home = document.getElementById('home');
    home.style.backgroundImage =
      'url(style/themes/default/backgrounds/' + value + ')';
  }
);

/* === Ring Tone === */
var selectedPhoneSound = '';
SettingsListener.observe('homescreen.ring', 'classic.wav', function(value) {
    selectedPhoneSound = 'style/ringtones/' + value;
});

var activePhoneSound = true;
SettingsListener.observe('phone.ring.incoming', true, function(value) {
  activePhoneSound = !!value;
});

/* === Vibration === */
var activateVibration = false;
SettingsListener.observe('phone.vibration.incoming', false, function(value) {
  activateVibration = !!value;
});

/* === Invert Display === */
SettingsListener.observe('accessibility.invert', false, function(value) {
  var screen = document.getElementById('screen');
  if (value)
    screen.classList.add('accessibility-invert');
  else
    screen.classList.remove('accessibility-invert');
});

/* === KeyHandler === */
var KeyHandler = {
  kRepeatTimeout: 700,
  kRepeatRate: 100,

  repeatKey: function kh_repeatKey(actionCallback) {
    actionCallback();
    clearTimeout(this._timer);
    this._timer = setTimeout((function volumeTimeout() {
      actionCallback();
      this._timer = setInterval(function volumeInterval() {
        actionCallback();
      }, this.kRepeatRate);
    }).bind(this), this.kRepeatTimeout);
  },

  handleEvent: function kh_handleEvent(evt) {
    if (!navigator.mozPower.screenEnabled)
      return;

    switch (evt.type) {
      case 'keydown':
        switch (evt.keyCode) {
          case evt.DOM_VK_PAGE_UP:
            this.repeatKey((function repeatKeyCallback() {
              if (SoundManager.currentVolume == 10) {
                clearTimeout(this._timer);
                return;
              }
              SoundManager.changeVolume(1);
            }).bind(this));
            break;

          case evt.DOM_VK_PAGE_DOWN:
            this.repeatKey((function repeatKeyCallback() {
              if (SoundManager.currentVolume == 0) {
                clearTimeout(this._timer);
                return;
              }
              SoundManager.changeVolume(-1);
            }).bind(this));
            break;
        }
        break;
      case 'keyup':
        switch (evt.keyCode) {
          case evt.DOM_VK_PAGE_UP:
          case evt.DOM_VK_PAGE_DOWN:
            clearTimeout(this._timer);
            break;

          case evt.DOM_VK_CONTEXT_MENU:
            SourceView.toggle();
            break;

          case evt.DOM_VK_F6:
            document.location.reload();
            break;
        }
        break;
    }
  }
};

window.addEventListener('keydown', KeyHandler);
window.addEventListener('keyup', KeyHandler);

/* === Screen Manager === */
var ScreenManager = {
  preferredBrightness: 0.5,
  toggleScreen: function lockscreen_toggleScreen() {
    if (navigator.mozPower.screenEnabled)
      this.turnScreenOff();
    else
      this.turnScreenOn();
  },

  turnScreenOff: function lockscreen_turnScreenOff() {
    if (!navigator.mozPower.screenEnabled)
      return false;

    navigator.mozPower.screenEnabled = false;

    this.preferredBrightness = navigator.mozPower.screenBrightness;
    navigator.mozPower.screenBrightness = 0.0;

    updateClock();
    updateBattery();
    updateConnection();

    return true;
  },

  turnScreenOn: function lockscreen_turnScreenOn() {
    if (navigator.mozPower.screenEnabled)
      return false;

    navigator.mozPower.screenEnabled = true;

    navigator.mozPower.screenBrightness = this.preferredBrightness;

    updateClock();
    updateBattery();
    updateConnection();

    return true;
  }
};

SettingsListener.observe('screen.brightness', 0.5, function(value) {
  ScreenManager.preferredBrightness =
    navigator.mozPower.screenBrightness = parseFloat(value);
});

<<<<<<< HEAD
=======
/* === MessagesListener === */
var MessagesListener = function() {
  var messages = navigator.mozSms;
  if (!messages)
    return;

  var notifications = document.getElementById('notifications-container');
  notifications.addEventListener('click', function notificationClick(evt) {
    var notification = evt.target;
    var sender = notification.dataset.sender;
    var type = notification.dataset.type;
    if ((type != 'sms') || (!sender))
      return;

    NotificationScreen.unlock(true);

    // We'd really like to launch the SMS app to show
    // a particular sender, but don't have a good way to do it.
    // This should be replaced with a web intent or similar.
    WindowManager.launch('http://sms.' + domain
                         /* +'#num=' + sender*/);
  });

  var hasMessages = document.getElementById('state-messages');
  function showMessage(sender, body) {
    hasMessages.dataset.visible = 'true';

    NotificationScreen.addNotification('sms', sender, body);
  }

  messages.addEventListener('received', function received(evt) {
    var message = evt.message;
    showMessage(message.sender, message.body);

    if (activeSMSSound) {
      var ringtonePlayer = document.getElementById('ringtone-player');
      ringtonePlayer.src = 'style/ringtones/sms.wav';
      ringtonePlayer.play();
      setTimeout(function smsRingtoneEnder() {
        ringtonePlayer.pause();
        ringtonePlayer.src = '';
      }, 500);
    }

    if (activateSMSVibration) {
      if ('mozVibrate' in navigator) {
        navigator.mozVibrate([200, 200, 200, 200]);
      }
    }
  });

  window.addEventListener('appopen', function onAppOpen(evt) {
    // If the sms application is opened, just delete all messages
    // notifications
    var applicationURL = evt.detail.url;
    var matcher = new RegExp('/sms\.' + domain);
    if (!matcher.test(applicationURL))
      return;

    delete hasMessages.dataset.visible;
    NotificationScreen.removeNotifications('sms');
  });
};

>>>>>>> 882d42c9
/* === TelephoneListener === */
var TelephonyListener = function() {
  var telephony = navigator.mozTelephony;
  if (!telephony)
    return;

  telephony.addEventListener('incoming', function incoming(evt) {
    ScreenManager.turnScreenOn();

    var vibrateInterval = 0;
    if (activateVibration) {
      vibrateInterval = window.setInterval(function vibrate() {
        if ('mozVibrate' in navigator) {
          navigator.mozVibrate([200]);
        }
      }, 600);
    }

    var ringtonePlayer = document.getElementById('ringtone-player');
    if (activePhoneSound && selectedPhoneSound) {
      ringtonePlayer.src = selectedPhoneSound;
      ringtonePlayer.play();
    }

    telephony.calls.forEach(function(call) {
      if (call.state == 'incoming') {
        call.onstatechange = function() {
          call.oncallschanged = null;
          ringtonePlayer.pause();
          ringtonePlayer.src = '';
          window.clearInterval(vibrateInterval);
        };
      }
    });

    WindowManager.launch('http://dialer.' + domain);
  });
};

/* === AppScreen === */
function AppScreen() {
  this.installedApps = {};
  var appscreen = this;

  navigator.mozApps.mgmt.getAll().onsuccess = function(e) {
    var apps = e.target.result;

    var lastSlash = new RegExp(/\/$/);
    var currentHost = document.location.toString().replace(lastSlash, '');
    apps.forEach(function(app) {
      if (app.origin.replace(lastSlash, '') == currentHost)
        return;
      appscreen.installedApps[app.origin] = app;
    });

    var req = new XMLHttpRequest();
    req.open('GET', 'js/bookmarks.json', true);
    req.responseType = 'json';
    req.send(null);

    req.onload = function bookmarks_load(evt) {
      bookmarks = req.response;
      appscreen.build();
    };

    req.onerror = function bookmarks_error(evt) {
      appscreen.build();
    };
  };

  // Listen for app installation requests
  window.addEventListener('mozChromeEvent', function(e) {
    if (e.detail.type === 'webapps-ask-install') {

      var app = e.detail.app;

      // Note: we could use `requestPermission(_('install', app), ...)`
      var name = app.manifest.name;
      if (app.manifest.locales &&
          app.manifest.locales[lang] &&
          app.manifest.locales[lang].name)
        name = app.manifest.locales[lang].name;
      requestPermission(_('install', { name: name, origin: app.origin }),
                        function() { sendResponse(e.detail.id, true); },
                        function() { sendResponse(e.detail.id, false); });
    }

    // This is how we say yes or no to the request after the user decides
    function sendResponse(id, allow) {
      var event = document.createEvent('CustomEvent');
      event.initCustomEvent('mozContentEvent', true, true, {
        id: id,
        type: allow ? 'webapps-install-granted' : 'webapps-install-denied'
      });
      window.dispatchEvent(event);
    }
  });

  window.addEventListener('resize', function() {
    appscreen.grid.update();
  });

  // Listen for app installations and rebuild the appscreen when we get one
  navigator.mozApps.mgmt.oninstall = function(event) {
    var newapp = event.application;
    appscreen.installedApps[newapp.origin] = newapp;
    appscreen.build(true);
  };

  // Do the same for uninstalls
  navigator.mozApps.mgmt.onuninstall = function(event) {
    var newapp = event.application;
    delete appscreen.installedApps[newapp.origin];
    appscreen.build(true);
  };
}

// Look up the app object for a specified app origin
AppScreen.prototype.getAppByOrigin = function getAppByOrigin(origin) {
  return this.installedApps[origin];
};

// Populate the appscreen with icons. The constructor automatically calls this.
// But we also call it when new apps are installed or when the locale changes.
AppScreen.prototype.build = function(rebuild) {
  var startpage = 0;

  if (rebuild && 'grid' in this) {
    // FIXME: the commented code below is not working for me.
    // After the screen is rebuilt each gesture generates multiple events
    // and the uninstall dialog does not behave right
    // So here I'm trying something more heavy handed to blow away
    // the event listeners:

    // Remember the page we're on so that after rebuild we can stay there.
    startpage = this.grid.currentPage;

    document.getElementById('home').innerHTML =
      '<div id="apps"></div><div id="dots"></div><div id="shortcuts"></div>';

    /*
    // We're rebuilding the app screen, not creating it for the first time,
    // so first we've got to get rid of the old
    var container = document.getElementById('apps');

    // This undoes code in the IconGrid() construtor.
    // FIXME: kind of ugly to have to put this here.
    RemoveEventHandlers(container,
                        this.grid,
                        ['touchstart', 'touchmove', 'touchend']);

    container.innerHTML = "";
    document.getElementById('dots').innerHTML = "";
    */
  }

  // Create the widgets
  this.grid = new IconGrid('apps');
  this.grid.dots = new Dots('dots', 'apps');

  // The current language for localizing app names
  var lang = document.mozL10n.language.code;

  for (var origin in this.installedApps) {
    var app = this.installedApps[origin];

    // Most apps will host their own icons at their own origin.
    // If no icon is defined we'll get this undefined one.
    var icon = 'http://' + document.location.host + '/style/icons/Unknown.png';
    if (app.manifest.icons) {
      if ('120' in app.manifest.icons) {
        icon = app.manifest.icons['120'];
      } else {
        // Get all sizes
        var sizes = Object.keys(app.manifest.icons).map(parseInt);
        // Largest to smallest
        sizes.sort(function(x, y) { return y - x; });
        icon = app.manifest.icons[sizes[0]];
      }
    }

    // If the icons is a fully-qualifed URL, leave it alone
    // (technically, manifests are not supposed to have those)
    // Otherwise, prefix with the app origin
    if (icon.indexOf(':') == -1) {
      // XXX it looks like the homescreen can't load images from other origins
      // so use the ones from the url host for now
      // icon = app.origin + icon;
      icon = 'http://' + document.location.host + icon;
    }

    // Localize the app name
    var name = app.manifest.name;
    if (app.manifest.locales &&
        app.manifest.locales[lang] &&
        app.manifest.locales[lang].name)
      name = app.manifest.locales[lang].name;

    this.grid.add(icon, name, origin);
  }

  for (var name in bookmarks) {
    var bookmark = bookmarks[name];
    var icon = document.location + bookmark.icon;
    this.grid.add(icon, name, bookmark.url);
  }

  this.grid.update();
  this.grid.setPage(startpage);
};

function DefaultPhysics(iconGrid) {
  this.iconGrid = iconGrid;
  this.moved = false;
  this.touchState = {
    active: false,
    startX: 0,
    startY: 0,
    timer: null,
    initialTarget: null
  };
}

// How long do you have to hold your finger still over an icon
// before triggering an uninstall rather than a launch.
DefaultPhysics.HOLD_INTERVAL = 1000;
// How many pixels can you move your finger before a tap becomes
// a flick or a pan?
DefaultPhysics.SMALL_MOVE = 20;
// How long can your finger be on the screen before a flick becomes a pan?
DefaultPhysics.FLICK_TIME = 200;

DefaultPhysics.prototype = {
  onTouchStart: function(e) {
    var touchState = this.touchState;
    touchState.active = true;
    touchState.startTime = e.timeStamp;
    touchState.startX = e.pageX;
    touchState.startY = e.pageY;

    // If this timer triggers and the user hasn't moved their finger
    // then this is a hold rather than a tap.
    touchState.timer = setTimeout(this.onHoldTimeout.bind(this),
                                  DefaultPhysics.HOLD_INTERVAL);

    // For tap and hold gestures, we keep track of what icon
    // the touch started on. Even if it strays slightly into another
    // nearby icon, the initial touch is probably what the user wanted.
    touchState.initialTarget = e.target;
  },

  onTouchMove: function(e) {
    var touchState = this.touchState;

    // If we move more than a small amount this is not a hold, so
    // cancel the timer if it is still running
    if (touchState.timer &&
        (Math.abs(touchState.startX - e.pageX) > DefaultPhysics.SMALL_MOVE ||
         Math.abs(touchState.startX - e.pageX) > DefaultPhysics.SMALL_MOVE)) {
      clearTimeout(touchState.timer);
      touchState.timer = null;
    }

    if (!touchState.active)
      return;

    this.iconGrid.pan(-(touchState.startX - e.pageX));
    e.stopPropagation();
  },

  onTouchEnd: function(e) {
    var touchState = this.touchState;

    // If the timer hasn't triggered yet, cancel it before it does
    if (touchState.timer) {
      clearTimeout(touchState.timer);
      touchState.timer = null;
    }

    if (!touchState.active)
      return;
    touchState.active = false;

    var startX = touchState.startX;
    var endX = e.pageX;
    var diffX = endX - startX;
    var dir = (diffX > 0) ? -1 : 1;
    if (document.dir == 'rtl')
      dir = -dir;

    var quick = (e.timeStamp - touchState.startTime <
                 DefaultPhysics.FLICK_TIME);
    var small = Math.abs(diffX) <= DefaultPhysics.SMALL_MOVE;

    var flick = quick && !small;
    var tap = small;
    var drag = !quick;

    var iconGrid = this.iconGrid;
    var currentPage = iconGrid.currentPage;
    if (tap) {
      iconGrid.tap(touchState.initialTarget);
      iconGrid.setPage(currentPage, 0);
      return;
    } else if (flick) {
      iconGrid.setPage(currentPage + dir, 0.2);
    } else { // drag
      if (Math.abs(diffX) < window.innerWidth / 2)
        iconGrid.setPage(currentPage, 0.2);
      else
        iconGrid.setPage(currentPage + dir, 0.2);
    }
    e.stopPropagation();
  },

  // Triggered if the user holds their finger on the screen for
  // DefaultPhysics.HOLD_INTERVAL ms without moving more than
  // DefaultPhyiscs.SMALL_MOVE pixels horizontally or vertically
  onHoldTimeout: function() {
    var touchState = this.touchState;
    touchState.timer = null;
    touchState.active = false;
    this.iconGrid.hold(touchState.initialTarget);
  }
};

var Mouse2Touch = {
  'mousedown': 'touchstart',
  'mousemove': 'touchmove',
  'mouseup': 'touchend'
};

var Touch2Mouse = {
  'touchstart': 'mousedown',
  'touchmove': 'mousemove',
  'touchend': 'mouseup'
};

var ForceOnWindow = {
  'touchmove': true,
  'touchend': true
};

function AddEventHandlers(target, listener, eventNames) {
  for (var n = 0; n < eventNames.length; ++n) {
    var name = eventNames[n];
    target = ForceOnWindow[name] ? window : target;
    name = Touch2Mouse[name] || name;
    target.addEventListener(name, {
      handleEvent: function(e) {
        if (Mouse2Touch[e.type]) {
          var original = e;
          e = {
            type: Mouse2Touch[original.type],
            target: original.target,
            touches: [original],
            preventDefault: function() {
              original.preventDefault();
            }
          };
          e.changedTouches = e.touches;
        }
        return listener.handleEvent(e);
      }
    }, true);
  }
}

function RemoveEventHandlers(target, listener, eventNames) {
  for (var n = 0; n < eventNames.length; ++n) {
    var name = eventNames[n];
    target = ForceOnWindow[name] ? window : target;
    name = Touch2Mouse[name] || name;
    target.removeEventListener(name, listener);
  }
}

function IconGrid(containerId) {
  this.containerId = containerId;
  this.container = document.getElementById(containerId);
  this.icons = [];
  this.currentPage = 0;
  this.physics = new DefaultPhysics(this);

  // install event handlers
  var events = ['touchstart', 'touchmove', 'touchend'];
  AddEventHandlers(this.container, this, events);
}

IconGrid.prototype = {
  add: function(iconUrl, label, action) {
    var icons = this.icons;
    var icon = { iconUrl: iconUrl, label: label, action: action };
    icon.index = icons.length;
    icons.push(icon);
  },

  remove: function(icon) {
    this.icons.splice(icon.index);
  },

  // reflow the icon grid
  update: function() {
    var container = this.container;
    var icons = this.icons;

    // get pages divs
    var pages = [];
    var rule = '#' + this.containerId + '> .page';
    var children = document.querySelectorAll(rule);
    for (var n = 0; n < children.length; n++) {
      var element = children[n];
      pages[element.id] = element;
    }

    // get icon divs
    var iconDivs = [];

    rule = '#' + this.containerId + '> .page > .icon';
    children = document.querySelectorAll(rule);
    for (var n = 0; n < children.length; n++) {
      var element = children[n];
      iconDivs[element.id] = element;
    }

    // issue #723 - The calculation of the width/height of the icons
    // should be dynamic and not hardcoded like that. The reason why it
    // it is done like that at this point is because there is no icon
    // when the application starts and so there is nothing to calculate
    // against.
    container.style.minHeight = container.style.maxHeight = '';
    var iconHeight = 196;
    var iconWidth = 132;

    var rect = container.getBoundingClientRect();
    var rows = Math.max(1, Math.floor(rect.height / iconHeight));
    var columns = Math.max(1, Math.floor(rect.width / iconWidth));

    var targetHeight = iconHeight * rows + 'px';
    container.style.minHeight = container.style.maxHeight = targetHeight;

    // adjust existing pages and create new ones as needed
    var itemsPerPage = rows * columns;
    var pageCount = Math.ceil(icons.length / itemsPerPage);
    for (var n = 0; n < pageCount; n++) {
      var page = pages[n];
      if (page)
        continue;

      page = document.createElement('div');
      page.id = n;
      page.className = 'page';
      container.appendChild(page);

      pages[n] = page;
    }

    // remove pages we don't need
    for (var key in pages) {
      if (key >= pageCount) {
        container.removeChild(pages[key]);
        pages[key] = null;
      }
    }


    // adjust existing icons and create new ones as needed
    var iconsCount = icons.length;
    for (var n = 0; n < iconsCount; ++n) {
      var icon = icons[n];

      var iconDiv = iconDivs[n];
      if (!iconDiv) { // missing icon
        iconDiv = document.createElement('div');
        iconDiv.id = n;
        iconDiv.className = 'icon';
        iconDiv.style.backgroundImage = 'url("' + icon.iconUrl + '")';
        iconDiv.dataset.url = icon.action;

        var centerDiv = document.createElement('div');
        centerDiv.className = 'img';
        iconDiv.appendChild(centerDiv);

        var labelDiv = document.createElement('div');
        labelDiv.className = 'label';
        iconDiv.appendChild(labelDiv);

        if (labelDiv.textContent != icon.label)
          labelDiv.textContent = icon.label;

        iconDivs[n] = iconDiv;
      }

      var pageOfIcon = Math.floor(n / itemsPerPage);
      pages[pageOfIcon].appendChild(iconDiv);
    }

    // remove icons we don't need
    for (var key in iconDivs) {
      if (key > iconsCount) {
        iconDivs[key].parentNode.removeChild(iconDivs[key]);
        iconDivs[key] = null;
      }
    }

    // update paginator, if we have one
    var dots = this.dots;
    if (dots)
      dots.update(this.currentPage);
  },

  pan: function(x, duration) {
    var pages = this.container.childNodes;
    var currentPage = this.currentPage;
    for (var n = 0; n < pages.length; ++n) {
      var page = pages[n];

      var calc = (document.dir == 'ltr') ?
        (n - currentPage) + '00% + ' + x + 'px' :
        (currentPage - n) + '00% + ' + x + 'px';

      var style = page.style;
      style.MozTransform = 'translateX(-moz-calc(' + calc + '))';
      style.MozTransition = duration ? ('all ' + duration + 's ease;') : '';
    }
  },

  setPage: function(number, duration) {
    var pages = this.container.childNodes;
    if (number < 0)
      number = 0;
    if (number >= pages.length)
      number = pages.length - 1;
    this.currentPage = number;
    for (var n = 0; n < pages.length; ++n) {
      var page = pages[n];
      var style = page.style;
      var p = (document.dir == 'ltr') ? (n - number) : (number - n);
      style.MozTransform = 'translateX(' + p + '00%)';
      style.MozTransition = duration ? ('all ' + duration + 's ease') : '';
    }
    var dots = this.dots;
    if (dots)
      dots.update(number);
  },
  tap: function(target) {
    WindowManager.launch(target.dataset.url);
  },
  hold: function(target) {
    var app = appscreen.getAppByOrigin(target.dataset.url);

    // FIXME: localize this message
    requestPermission('Do you want to uninstall ' + app.manifest.name + '?',
                      function() { app.uninstall(); });
  },
  handleEvent: function(e) {
    var physics = this.physics;
    switch (e.type) {
    case 'touchstart':
      physics.onTouchStart(e.touches[0]);
      break;
    case 'touchmove':
      physics.onTouchMove(e.touches[0]);
      break;
    case 'touchend':
      document.releaseCapture();
      physics.onTouchEnd(e.changedTouches[0]);
      break;
    default:
      return;
    }
    e.preventDefault();
  }
};

function Dots(containerId, gridId) {
  this.containerId = containerId;
  this.gridId = gridId;
  this.container = document.getElementById(containerId);
  this.grid = document.getElementById(gridId);
}

Dots.prototype = {
  update: function(current) {
    var container = this.container;
    var grid = this.grid;

    var numPages = grid.childNodes.length;

    // Add additional dots if needed.
    while (container.childNodes.length < numPages) {
      var dot = document.createElement('div');
      dot.className = 'dot';
      container.appendChild(dot);
    }

    // Remove excess dots.
    while (container.childNodes.length > numPages)
      container.removeChild(container.childNodes[0]);

    // Set active/inactive state.
    var childNodes = container.childNodes;
    for (var n = 0; n < numPages; ++n) {
      var dot = childNodes[n];
      if (n == current) {
        dot.classList.add('active');
      } else {
        dot.classList.remove('active');
      }
    }
  }
};

if ('mozWifiManager' in window.navigator) {
  window.addEventListener('DOMContentLoaded', function() {
    var wifiIndicator = document.getElementById('wifi');
    window.navigator.mozWifiManager.connectionInfoUpdate = function(event) {
      // relSignalStrength should be between 0 and 100
      var level = Math.min(Math.floor(event.relSignalStrength / 20), 4);
      wifiIndicator.className = 'signal-level' + level;
    };
  });
}

/*
  Allow web apps to inject a tiny persistent background iframe
  as the phone starts.

*/
var BackgroundServiceManager = (function bsm() {
  /* We keep information about the installed Apps here */
  var installedApps = {};

  /* We keep the references to background page iframes here.
    The iframes will be append to body */
  var frames = {};

  /* Init */

  navigator.mozApps.mgmt.getAll().onsuccess = function(ev) {
    ev.target.result.forEach(function(app) {
      installedApps[app.origin] = app;
      open(app.origin);
    });
  };

  /* XXX: this is sad; addEventListener does't work for now

  navigator.mozApps.mgmt.addEventListener('install', function (ev) {
    var newapp = event.application;
    installedApps[newapp.origin] = newapp;

    open(newapp.origin);
  });

  navigator.mozApps.mgmt.addEventListener('uninstall', function (ev) {
    var newapp = event.application;
    delete installedApps[newapp.origin];

    close(newapp.origin);
  });

  */

  /* workaround follows */
  var mgmt = navigator.mozApps.mgmt;
  var OriginalOninstall = mgmt.oninstall;
  var OriginalOnuninstall = mgmt.onuninstall;

  mgmt.oninstall = function (ev) {
    var newapp = event.application;
    installedApps[newapp.origin] = newapp;

    open(newapp.origin);

    if (OriginalOninstall)
      OriginalOninstall.apply(this, arguments);
  };

  mgmt.onuninstall = function (ev) {
    var newapp = event.application;
    delete installedApps[newapp.origin];

    close(newapp.origin);

    if (OriginalOninstall)
      OriginalOnuninstall.apply(this, arguments);
  };
  /* // workaround */

  /* The open function will check for the needs and
    permission before creating the containing iframe */
  var open = function bsm_open(origin) {
    var app = installedApps[origin];

    if (!app || !app.manifest.background_page)
      return false;

    /*
    app.manifset.permissions is used by preferences.js
    can't use that for here. We don't check for permission for now.

    if (!app.manifset.permissions ||
        !app.manifset.permissions.indexOf('background') == -1) {
      console.log('Error: app ' + origin + ' requests background_page'
        + ' but it doesn\'t have the permission to.');
      return false;
    }
    */

    var frame = document.createElement('iframe');
    frame.className = 'backgroundWindow';
    frame.setAttribute('mozbrowser', 'true');
    frame.src = origin + app.manifest.background_page;
    frames[origin] = frame;

    document.body.appendChild(frame);
    return true;
  };

  /* The close function will remove the iframe from DOM and
    delete the reference */
  var close = function bsm_close(origin) {
    if (!frames[origin])
      return false;

    frames[origin].parentNode.removeChild(frames[origin]);
    delete frames[origin];
    return true;
  };

  /* Getting the window object reference of the background page. Unused.
     We have no way to give the object reference to the the app iframe for now */
  var getWindow = function bsm_getWindow(origin) {
    return frames[origin].contentWindow || null;
  };

  /* Return the public APIs */
  return {
    open: open,
    close: close,
    getWindow: getWindow
  };

}());

window.addEventListener('localized', startup);<|MERGE_RESOLUTION|>--- conflicted
+++ resolved
@@ -1003,73 +1003,6 @@
     navigator.mozPower.screenBrightness = parseFloat(value);
 });
 
-<<<<<<< HEAD
-=======
-/* === MessagesListener === */
-var MessagesListener = function() {
-  var messages = navigator.mozSms;
-  if (!messages)
-    return;
-
-  var notifications = document.getElementById('notifications-container');
-  notifications.addEventListener('click', function notificationClick(evt) {
-    var notification = evt.target;
-    var sender = notification.dataset.sender;
-    var type = notification.dataset.type;
-    if ((type != 'sms') || (!sender))
-      return;
-
-    NotificationScreen.unlock(true);
-
-    // We'd really like to launch the SMS app to show
-    // a particular sender, but don't have a good way to do it.
-    // This should be replaced with a web intent or similar.
-    WindowManager.launch('http://sms.' + domain
-                         /* +'#num=' + sender*/);
-  });
-
-  var hasMessages = document.getElementById('state-messages');
-  function showMessage(sender, body) {
-    hasMessages.dataset.visible = 'true';
-
-    NotificationScreen.addNotification('sms', sender, body);
-  }
-
-  messages.addEventListener('received', function received(evt) {
-    var message = evt.message;
-    showMessage(message.sender, message.body);
-
-    if (activeSMSSound) {
-      var ringtonePlayer = document.getElementById('ringtone-player');
-      ringtonePlayer.src = 'style/ringtones/sms.wav';
-      ringtonePlayer.play();
-      setTimeout(function smsRingtoneEnder() {
-        ringtonePlayer.pause();
-        ringtonePlayer.src = '';
-      }, 500);
-    }
-
-    if (activateSMSVibration) {
-      if ('mozVibrate' in navigator) {
-        navigator.mozVibrate([200, 200, 200, 200]);
-      }
-    }
-  });
-
-  window.addEventListener('appopen', function onAppOpen(evt) {
-    // If the sms application is opened, just delete all messages
-    // notifications
-    var applicationURL = evt.detail.url;
-    var matcher = new RegExp('/sms\.' + domain);
-    if (!matcher.test(applicationURL))
-      return;
-
-    delete hasMessages.dataset.visible;
-    NotificationScreen.removeNotifications('sms');
-  });
-};
-
->>>>>>> 882d42c9
 /* === TelephoneListener === */
 var TelephonyListener = function() {
   var telephony = navigator.mozTelephony;
