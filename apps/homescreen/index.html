--- conflicted
+++ resolved
@@ -10,24 +10,6 @@
     <link rel="stylesheet" type="text/css" href="style/dock.css"/>
     <link rel="stylesheet" type="text/css" href="style/search.css"/>
 
-<<<<<<< HEAD
-    <!-- compatibility: webAPI loader -->
-    <script type="text/javascript">
-      (function webapiJSLoader() {
-        if (document.location.protocol === 'file:') {
-          var paths = document.location.pathname.split('/');
-          paths.pop();
-          paths.pop();
-          paths.pop();
-          var src = 'file://' + paths.join('/') + '/webapi.js';
-        } else {
-          var host = document.location.host;
-          var domain = host.replace(/(^[\w\d]+\.)?([\w\d]+\.[a-z]+)/, '$2');
-          var src = 'app://system.' + domain + '/js/webapi.js';
-        }
-        document.write('<script src="' + src + '"><\/script>');
-      })();
-=======
     <script>
     // The following code loads a shared WebAPI shim from webapi.js
     (function webapiJSLoader() {
@@ -45,7 +27,6 @@
       }
       document.write('<script src="' + src + '"><\/script>');
     })();
->>>>>>> 7f108717
     </script>
 
     <script type="text/javascript" defer src="js/request.js"></script>
