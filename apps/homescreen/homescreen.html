--- conflicted
+++ resolved
@@ -11,15 +11,8 @@
 
     <!-- Theme -->
     <link rel="stylesheet" type="text/css" href="style/themes/default/homescreen.css">
-
-<<<<<<< HEAD
     <script src="http://gaiamobile.org/webapi.js"></script>
-    <script src="js/task_manager.js"></script>
-    <script src="js/window_manager.js"></script>
-=======
-    <script src="../../webapi.js"></script>
     <script defer src="js/window_manager.js"></script>
->>>>>>> 52fdceae
     <script src="js/app_manager.js"></script>
     <script src="js/keyboardLayout.js"></script>
     <script src="js/keyboard.js"></script>
