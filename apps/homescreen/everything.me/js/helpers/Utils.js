Evme.Utils = new function Evme_Utils() {
    var self = this,
        userAgent = "", connection = null, cssPrefix = "", iconsFormat = null,
        newUser = false, isTouch = false,
        parsedQuery = parseQuery(),
        elContainer = null,

        CONTAINER_ID = "evmeContainer",
        COOKIE_NAME_CREDENTIALS = "credentials",
<<<<<<< HEAD

=======
        
        CLASS_WHEN_KEYBOARD_VISIBLE = 'evme-keyboard-visible',
        
>>>>>>> 5cb67ea4
        OSMessages = this.OSMessages = {
            "APP_CLICK": "open-in-app",
            "APP_INSTALL": "add-bookmark",
            "IS_APP_INSTALLED": "is-app-installed",
            "OPEN_URL": "open-url",
            "SHOW_MENU": "show-menu",
            "HIDE_MENU": "hide-menu",
            "MENU_HEIGHT": "menu-height",
            "GET_ALL_APPS": "get-all-apps",
            "GET_APP_ICON": "get-app-icon",
            "GET_APP_NAME": "get-app-name"
        };

    this.isKeyboardVisible = false;

    this.EMPTY_IMAGE = "../../images/empty.gif";

<<<<<<< HEAD
    this.APPS_FONT_SIZE = 13 * window.devicePixelRatio;
=======
    this.APPS_FONT_SIZE = 12 * self.devicePixelRatio;
>>>>>>> 5cb67ea4

    this.ICONS_FORMATS = {
        "Small": 10,
        "Large": 20
    };

    this.init = function init() {
        userAgent = navigator.userAgent;
        cssPrefix = getCSSPrefix();
        connection = Connection.get();
        isTouch = window.hasOwnProperty("ontouchstart");

        elContainer = document.getElementById(CONTAINER_ID);
    };

    this.log = function log(message) {
        var t = new Date(),
            h = t.getHours(),
            m = t.getMinutes(),
            s = t.getSeconds(),
            ms = t.getMilliseconds();

        h < 10 && (h = '0' + h);
        m < 10 && (m = '0' + m);
        s < 10 && (s = '0' + s);
        ms < 10 && (ms = '00' + ms) ||
        ms < 100 && (ms = '0' + ms);

        console.log("[%s EVME]: %s", [h, m, s, ms].join(':'), message);
    };

    this.l10n = function l10n(module, key, args) {
        return navigator.mozL10n.get(Evme.Utils.l10nKey(module, key), args);
    };
    this.l10nAttr = function l10nAttr(module, key, args) {
        var attr = 'data-l10n-id="' + Evme.Utils.l10nKey(module, key) + '"';

        if (args) {
            try {
                attr += ' data-l10n-args="' + JSON.stringify(args).replace(/"/g, '&quot;') + '"';
            } catch(ex) {

            }
        }

        return attr;
    };
    this.l10nKey = function l10nKey(module, key) {
        return ('evme-' + module + '-' + key).toLowerCase();
    };
    this.l10nParseConfig = function l10nParseConfig(text) {
        if (typeof text === "string") {
            return text;
        }

        var firstLanguage = Object.keys(text)[0],
            currentLang = navigator.mozL10n.language.code || firstLanguage,
            translation = text[currentLang] || text[firstLanguage] || '';

        return translation;
    };

    this.shortcutIdToKey = function l10nShortcutKey(experienceId) {
        var map = Evme.__config.shortcutIdsToL10nKeys || {};
        return map[experienceId.toString()] || experienceId;
    };

    this.uuid = function generateUUID() {
        return Evme.uuid();
    };

    this.rem = function(value) {
        return value/10 + 'rem';
    };

    this.sendToOS = function sendToOS(type, data) {
        switch (type) {
            case OSMessages.APP_CLICK:
                EvmeManager.openApp(data);
                break;
            case OSMessages.APP_INSTALL:
                EvmeManager.addBookmark(data);
                break;
            case OSMessages.IS_APP_INSTALLED:
                return EvmeManager.isAppInstalled(data.url);
            case OSMessages.OPEN_URL:
                return EvmeManager.openUrl(data.url);
            case OSMessages.SHOW_MENU:
                return EvmeManager.menuShow();
            case OSMessages.HIDE_MENU:
                return EvmeManager.menuHide();
            case OSMessages.MENU_HEIGHT:
                return EvmeManager.getMenuHeight();
            case OSMessages.GET_ALL_APPS:
                return EvmeManager.getApps();
            case OSMessages.GET_APP_ICON:
                return EvmeManager.getAppIcon(data);
            case OSMessages.GET_APP_NAME:
                return EvmeManager.getAppName(data);
            case OSMessages.GET_ICON_SIZE:
                return EvmeManager.getIconSize();
        }
    };

    this.getID = function getID() {
        return CONTAINER_ID;
    };

    this.getContainer = function getContainer() {
        return elContainer;
    };

    this.cloneObject = function cloneObject(obj) {
        return JSON.parse(JSON.stringify(obj));
    };

    // remove installed apps from clouds apps
    this.dedupInstalledApps = function dedupInstalledApps(apps, installedApps) {
      var dedupCloudAppsBy = [];

      // first construct the data to filter by (an array of objects)
      // currently only the URL is relevant
      for (var i=0, appData; appData=installedApps[i++];) {
        dedupCloudAppsBy.push({
          'favUrl': appData.favUrl,
          'appUrl': appData.favUrl
        });
      }

      return self.dedup(apps, dedupCloudAppsBy);
    };

    // remove from arrayOrigin according to rulesToRemove
    // both arguments are arrays of objects
    this.dedup = function dedup(arrayOrigin, rulesToRemove) {
      for (var i=0,item; item=arrayOrigin[i++];) {
        for (var j=0,rule; rule=rulesToRemove[j++];) {
          for (var property in rule) {
            // if one of the conditions was met,
            // remove the item and continue to next item
            if (item[property] === rule[property]) {
              arrayOrigin.splice(i-1, 1);
              j = rulesToRemove.length;
              break;
            }
          }
        }
      }

      return arrayOrigin;
    };

    this.getRoundIcon = function getRoundIcon(imageSrc, callback) {
        var size = self.sendToOS(self.OSMessages.GET_ICON_SIZE) - 2,
            radius = size/2,
            img = new Image();

        img.onload = function() {
            var canvas = document.createElement("canvas"),
                ctx = canvas.getContext("2d");

            canvas.width = size;
            canvas.height = size;

            ctx.beginPath();
            ctx.arc(radius, radius, radius, 0, 2 * Math.PI, false);
            ctx.clip();

            ctx.drawImage(img, 0, 0, size, size);

            callback(canvas.toDataURL());
        };
        img.src = imageSrc;
    };

    this.writeTextToCanvas = function writeTextToCanvas(options) {
      var context = options.context,
          text = options.text.split(' '),
          offset = options.offset || 0,
          lineWidth = 0,
          currentLine = 0,
          textToDraw = [],

          WIDTH = context.canvas.width,
          FONT_SIZE = self.APPS_FONT_SIZE,
          LINE_HEIGHT = FONT_SIZE + 1 * window.devicePixelRatio;

      if (!context || !text) {
        return false;
      }

      context.textAlign = 'center';
      context.textBaseline = 'top';
      context.fillStyle = 'rgba(255,255,255,1)';
      context.shadowOffsetX = 1;
      context.shadowOffsetY = 1;
      context.shadowBlur = 3;
      context.shadowColor = 'rgba(0, 0, 0, 0.6)';
<<<<<<< HEAD
      context.font = '300 ' + self.rem(FONT_SIZE) +' sans-serif';
=======
      context.font = '600 ' + FONT_SIZE + 'px Feura Sans';
>>>>>>> 5cb67ea4

      for (var i=0,word; word=text[i++];) {
        // add 1 to the word with because of the space between words
        var size = context.measureText(word+' ').width,
            draw = false,
            pushed = false;

        if (lineWidth + size >= WIDTH) {
          draw = true;
          if (textToDraw.length === 0) {
            textToDraw.push(word);
            pushed = true;
          }
        }

        if (draw) {
          drawText(textToDraw, WIDTH/2, offset + currentLine*LINE_HEIGHT);
          currentLine++;
          textToDraw = [];
          lineWidth = 0;
        }

        if (!pushed) {
          textToDraw.push(word);
          lineWidth += size;
        }
      }

      if (textToDraw.length > 0) {
        drawText(textToDraw, WIDTH/2, offset + currentLine*LINE_HEIGHT);
      }

      function drawText(text, x, y) {
        var isSingleWord = text.length === 1,
            text = text.join(' '),
            size = context.measureText(text).width;

        if (isSingleWord && size >= WIDTH) {
          while (size >= WIDTH) {
            text = text.substring(0, text.length-1);
            size = context.measureText(text + '…').width;
          }

          text += '…';
        }

        context.fillText(text, x, y);
      }

      return true;
    };

    this.isNewUser = function isNewUser() {
        if (newUser === undefined) {
            Evme.Storage.get("counter-ALLTIME", function storageGot(value) {
                newUser = !value;
            });
        }
        return newUser;
    };

    this.formatImageData = function formatImageData(image) {
        if (!image || typeof image !== "object") {
            return image;
        }
        if (self.isBlob(image)) {
            return self.EMPTY_IMAGE;
        }
        if (!image.MIMEType || image.data.length < 10) {
            return null;
        }

        return "data:" + image.MIMEType + ";base64," + image.data;
    };

    this.getIconGroup = function getIconGroup() {
        return self.cloneObject(Evme.__config.iconsGroupSettings);
    };

    this.getIconsFormat = function getIconsFormat() {
        return iconsFormat || _getIconsFormat();
    };

    this.isBlob = function isBlob(arg) {
        return arg instanceof Blob;
    };

    this.blobToDataURI = function blobToDataURI(blob, cbSuccess, cbError) {
        if (!self.isBlob(blob)) {
            cbError && cbError();
            return;
        }

        var reader = new FileReader();
        reader.onload = function() {
            cbSuccess(reader.result);
        };
        reader.onerror = function() {
            cbError && cbError();
        };

        reader.readAsDataURL(blob);
    }

    this.setKeyboardVisibility = function setKeyboardVisibility(value){
    	if (self.isKeyboardVisible === value) return;

        self.isKeyboardVisible = value;

        if (self.isKeyboardVisible) {
            elContainer.classList.add('keyboard-visible');
            document.body.classList.add(CLASS_WHEN_KEYBOARD_VISIBLE);
        } else {
            elContainer.classList.remove('keyboard-visible');
            document.body.classList.remove(CLASS_WHEN_KEYBOARD_VISIBLE);
        }
    };

    this.connection = function _connection(){
        return connection;
    };

    this.isOnline = function isOnline(callback) {
       Connection.online(callback);
    };

    this.getUrlParam = function getUrlParam(key) {
        return parsedQuery[key]
    };

    this.cssPrefix = function _cssPrefix() {
        return cssPrefix;
    };

    this.convertIconsToAPIFormat = function convertIconsToAPIFormat(icons) {
        var aIcons = [];
        if (icons instanceof Array) {
            for (var i=0; i<icons.length; i++) {
                aIcons.push(f(icons[i]));
            }
        } else {
            for (var i in icons) {
                aIcons.push(f(icons[i]));
            }
        }
        aIcons = aIcons.join(",");
        return aIcons;

        function f(icon) {
            return (icon && icon.id && icon.revision && icon.format)? icon.id + ":" + icon.revision + ":" + icon.format : "";
        }
    }

    this.hasFixedPositioning = function hasFixedPositioning(){
        return false;
    };

    this.isVersionOrHigher = function isVersionOrHigher(v1, v2) {
        if (!v2){ v2 = v1; v1 = Evme.Utils.getOS().version; };
        if (!v1){ return undefined; }

        var v1parts = v1.split('.');
        var v2parts = v2.split('.');

        for (var i = 0; i < v1parts.length; ++i) {
            if (v2parts.length == i) {
                return true;
            }

            if (v1parts[i] == v2parts[i]) {
                continue;
            } else if (parseInt(v1parts[i], 10) > parseInt(v2parts[i], 10)) {
                return true;
            } else {
                return false;
            }
        }

        if (v1parts.length != v2parts.length) {
            return false;
        }

        return true;
    };

    this.Apps = new function Apps() {
        var self = this;

        this.print = function print(options) {
            var apps = options.apps,
                numAppsOffset = options.numAppsOffset || 0,
                isMore = options.isMore,
                iconsFormat = options.iconsFormat,
                elList = options.elList,
                onDone = options.onDone,
                hasInstalled = false,

                appsList = {},
                iconsResult = {
                    "cached": [],
                    "missing": []
                };

            var docFrag = document.createDocumentFragment();
            for (var i=0,appData; appData=apps[i++];) {
                appData.iconFormat = iconsFormat;

                var app = new Evme.App(appData, numAppsOffset+i, isMore, self),
                    id = appData.id;

                docFrag.appendChild(app.draw());

                appsList['' + id] = app;

                if (appData.installed) {
                    hasInstalled = true;
                }
            }

            if (hasInstalled) {
                options.obj && options.obj.hasInstalled(true);
            }

            elList.appendChild(docFrag);

            onDone && onDone(appsList);

            return iconsResult;
        }
    };

    this.User = new function User() {
        this.creds = function creds() {
            var credsFromCookie = Evme.Utils.Cookies.get(COOKIE_NAME_CREDENTIALS);
            return credsFromCookie;
        };
    };

    this.Cookies = new function Cookies() {
        this.set = function set(name, value, expMinutes, _domain) {
            var expiration = "",
                path = norm("path","/"),
                domain = norm("domain", _domain);

            if (expMinutes) {
                expiration = new Date();
                expiration.setMinutes(expiration.getMinutes() + expMinutes);
                expiration = expiration.toGMTString();
            }
            expiration = norm("expires", expiration);

            var s = name + "=" + escape(value) + expiration + path + domain;

            try {
                document.cookie = s;
            } catch(ex) {}

            return s;
        };

        this.get = function get(name) {
            var results = null;

            try {
                results = document.cookie.match('(^|;) ?' + name + '=([^;]*)(;|$)');
            } catch(ex) {}

            return (results)? unescape(results[2]) : null;
        };

        this.remove = function remove(name) {
            Evme.Utils.Cookies.set(name, "", "Thu, 24-Jun-1999 12:34:56 GMT");
        };

        function norm(k, v) {
            return k && v ? "; "+k+"="+v : "";
        }
    };

    // check that cookies are enabled by setting and getting a temp cookie
    this.bCookiesEnabled = function bCookiesEnabled(){
        var key = "cookiesEnabled",
            value = "true";

        // set
        self.Cookies.set(key, value, 10);

        // get and check
        if (self.Cookies.get(key) === value){
            self.Cookies.remove(key);
            return true;
        }
    };

    // check that localStorage is enabled by setting and getting a temp value
    this.bLocalStorageEnabled = function bLocalStorageEnabled(){
        return Evme.Storage.enabled();
    };

    function _getIconsFormat() {
        return self.ICONS_FORMATS.Large;
    }

    function getCSSPrefix() {
        return (/webkit/i).test(navigator.appVersion) ? '-webkit-' :
                (/firefox/i).test(navigator.userAgent) ? '-moz-' :
                (/msie/i).test(navigator.userAgent) ? '-ms-' :
                'opera' in window ? '-o-' : '';
    }

    this.getCurrentSearchQuery = function getCurrentSearchQuery(){
        return Evme.Brain.Searcher.getDisplayedQuery();
    };

    var Connection = new function Connection(){
        var self = this,
            currentIndex,
            consts = {
                SPEED_UNKNOWN: 100,
                SPEED_HIGH: 30,
                SPEED_MED: 20,
                SPEED_LOW: 10
            },
            types = [
                {
                    "name": undefined,
                    "speed": consts.SPEED_UNKNOWN
                },
                {
                    "name": "etherenet",
                    "speed": consts.SPEED_HIGH
                },
                {
                    "name": "wifi",
                    "speed": consts.SPEED_HIGH
                },
                {
                    "name": "2g",
                    "speed": consts.SPEED_LOW
                },
                {
                    "name": "3g",
                    "speed": consts.SPEED_MED
                }
            ];

        this.init = function init() {
            window.addEventListener("online", self.setOnline);
            window.addEventListener("offline", self.setOffline);

            self.set();
        };

        this.setOnline = function setOnline() {
            Evme.EventHandler.trigger("Connection", "online");
        };
        this.setOffline = function setOffline() {
            Evme.EventHandler.trigger("Connection", "offline");
        };

        this.online = function online(callback) {
            callback(window.location.href.match(/_offline=true/)? false : navigator.onLine);
        };

        this.get = function get(){
            return getCurrent();
        };

        this.set = function set(index){
             currentIndex = index || (navigator.connection && navigator.connection.type) || 0;
             return getCurrent();
        };

        function getCurrent(){
            return aug({}, consts, types[currentIndex]);
        }

        function aug(){
            var main = arguments[0];
            for (var i=1, len=arguments.length; i<len; i++){
                for (var k in arguments[i]){ main[k] = arguments[i][k] }
            };
            return main;
        }

        // init
        self.init();
    };
    this.Connection = Connection;

    this.init();
};

Evme.$ = function Evme_$(sSelector, elScope, iterationFunction) {
    var isById = sSelector.charAt(0) === '#',
        els = null;

    if (isById) {
        els = [document.getElementById(sSelector.replace('#', ''))];
    } else {
        els = (elScope || Evme.Utils.getContainer()).querySelectorAll(sSelector);
    }

    if (iterationFunction !== undefined) {
        for (var i=0, el=els[i]; el; el=els[++i]) {
            iterationFunction.call(el, el);
        }
    }

    return isById? els[0] : els;
};

Evme.$remove = function Evme_$remove(sSelector, scope) {
    if (typeof sSelector === "object") {
        if (sSelector && sSelector.parentNode) {
            sSelector.parentNode.removeChild(sSelector);
        }
    } else {
        Evme.$(sSelector, scope, function itemIteration(el) {
            if (el && el.parentNode) {
                el.parentNode.removeChild(el);
            }
        });
    }
};


Evme.$create = function Evme_$create(tagName, attributes, html) {
    var el = document.createElement(tagName);

    if (attributes) {
        for (var key in attributes) {
            el.setAttribute(key, attributes[key]);
        }
    }

    if (html) {
        el.innerHTML = html;
    }

    return el;
};

Evme.htmlRegex = /</g;
Evme.html = function Evme_html(html) {
  return (html || '').replace(Evme.htmlRegex, '&lt;');
};<|MERGE_RESOLUTION|>--- conflicted
+++ resolved
@@ -7,13 +7,9 @@
 
         CONTAINER_ID = "evmeContainer",
         COOKIE_NAME_CREDENTIALS = "credentials",
-<<<<<<< HEAD
-
-=======
-        
+
         CLASS_WHEN_KEYBOARD_VISIBLE = 'evme-keyboard-visible',
-        
->>>>>>> 5cb67ea4
+
         OSMessages = this.OSMessages = {
             "APP_CLICK": "open-in-app",
             "APP_INSTALL": "add-bookmark",
@@ -27,15 +23,14 @@
             "GET_APP_NAME": "get-app-name"
         };
 
+
+    this.devicePixelRatio =  window.devicePixelRatio;
+
     this.isKeyboardVisible = false;
 
     this.EMPTY_IMAGE = "../../images/empty.gif";
 
-<<<<<<< HEAD
-    this.APPS_FONT_SIZE = 13 * window.devicePixelRatio;
-=======
     this.APPS_FONT_SIZE = 12 * self.devicePixelRatio;
->>>>>>> 5cb67ea4
 
     this.ICONS_FORMATS = {
         "Small": 10,
@@ -105,10 +100,6 @@
 
     this.uuid = function generateUUID() {
         return Evme.uuid();
-    };
-
-    this.rem = function(value) {
-        return value/10 + 'rem';
     };
 
     this.sendToOS = function sendToOS(type, data) {
@@ -221,7 +212,7 @@
 
           WIDTH = context.canvas.width,
           FONT_SIZE = self.APPS_FONT_SIZE,
-          LINE_HEIGHT = FONT_SIZE + 1 * window.devicePixelRatio;
+          LINE_HEIGHT = FONT_SIZE + 1 * self.devicePixelRatio;
 
       if (!context || !text) {
         return false;
@@ -234,15 +225,11 @@
       context.shadowOffsetY = 1;
       context.shadowBlur = 3;
       context.shadowColor = 'rgba(0, 0, 0, 0.6)';
-<<<<<<< HEAD
-      context.font = '300 ' + self.rem(FONT_SIZE) +' sans-serif';
-=======
       context.font = '600 ' + FONT_SIZE + 'px Feura Sans';
->>>>>>> 5cb67ea4
 
       for (var i=0,word; word=text[i++];) {
         // add 1 to the word with because of the space between words
-        var size = context.measureText(word+' ').width,
+        var size = context.measureText(word).width + 1,
             draw = false,
             pushed = false;
 
@@ -344,7 +331,7 @@
     }
 
     this.setKeyboardVisibility = function setKeyboardVisibility(value){
-    	if (self.isKeyboardVisible === value) return;
+        if (self.isKeyboardVisible === value) return;
 
         self.isKeyboardVisible = value;
 
