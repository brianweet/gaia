#Legacy strings
new=New
add=Add
search=Search
back=Back
call=Call
edit=Edit
company=Company
office_number=Office
mobile_number=Mobile
dialer=Dialer
recent=Recent
save=Save
discard=Discard changes
cancel=Cancel
error_saving=Problem saving contacts

#Menus and dialogs strings
contacts=Contacts
addContact=Add contact
done=Done
deleteContact=Delete contact
editContact=Edit contact
deleteConfirmMsg=Are you sure you want to remove this contact?
remove=Remove
comments=Comments
no_phones=No phones
no_email=No email
ok=Ok

#Contact fields
name=Name
surname=Last Name
company=Company Name
phone=Phone
tel.placeholder=Phone
carrier=Carrier
carrier.placeholder=Carrier
email=Email
email.placeholder=Email
street=Street
streetAddress.placeholder=Street
zip=Zip code
postalCode.placeholder=Zip code
city=City
locality.placeholder=City
country=Country
countryName.placeholder=Country
birthday=Birthday
birthdayDateFormat=%B %e
noName=No name
comment.placeholder=Comment
givenName.placeholder=Name
familyName.placeholder=Last name
org.placeholder=Company name
custom.placeholder=Custom

#Contact action buttons
addPhoto=Add photo
addPhone=Add phone number
addEmail=Add email address
addAddress=Add new address
addComment=Add comment
addFavorite=Add as favorite
removeFavorite=Remove as favorite

#Labels for fields
label=Label
mobile=Mobile
home=Home
work=Work
personal=Personal
faxHome=Fax Home
faxOffice=Fax Office
faxOther=Other fax
another=Another
custom=Custom tag

#Misc
contactsBy=Contacts by
jumpToLetter=Jump to {{letter}}
contactsGroup=Contacts listed {{group}}
displayName={{givenName}} {{familyName}}
removePhotoConfirm=Remove contact photo?

#Hidden information, for screen readers
exit=Exit
expand=Expand
labelPhoneNumber=Phone number:
labelName=Name:
labelCarrier=Carrier:
labelEmail=e-mail:
labelStreet=Street:
labelZip=Zip Code:
labelCity=City:
labelCountry=Country:
labelComment=comment:
legendTitleMain=Main information
labelLastName=Last name:
legendPhones=Phone numbers
legendEmail=E-mail address
legendAddress=Address

#search related
noResults=No contacts found
search-contact.placeholder=Search

#SIM import
simContacts-import=Import SIM contacts
simContacts-importing=Importing SIM contacts…
simContacts-reading=reading from SIM card…
simContacts-storing=storing SIM contacts…

#Social networks
social-network=Social Networks
social-link=Link Contact
social-unlink=Unlink Contact

#value selector
select_mobile = Select mobile
<<<<<<< HEAD
=======
select_email = Select email
>>>>>>> d1c871de
<|MERGE_RESOLUTION|>--- conflicted
+++ resolved
@@ -118,7 +118,4 @@
 
 #value selector
 select_mobile = Select mobile
-<<<<<<< HEAD
-=======
 select_email = Select email
->>>>>>> d1c871de
