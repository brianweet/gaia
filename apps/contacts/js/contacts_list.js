--- conflicted
+++ resolved
@@ -50,6 +50,18 @@
     }
   };
 
+  function normalizeName(contact) {
+    var gname = contact.givenName ? contact.givenName[0] : '';
+    var addName = contact.additionalName ? contact.additionalName[0] : '';
+
+    if(gname.length > 0) {
+      if(addName.length > 0) {
+        gname += ' ' + addName;
+      }
+    }
+    contact.givenName[0] = gname;
+  }
+
   var buildContacts = function buildContacts(contacts, successCb) {
     var group = null;
 
@@ -60,20 +72,6 @@
 
     var ret = [];
     for (var i = 0; i < count; i++) {
-<<<<<<< HEAD
-      contacts[i].name = contacts[i].name || '';
-      contacts[i].familyName = contacts[i].familyName || '';
-      contacts[i].givenName = contacts[i].givenName || '';
-
-      // To support properly the middle name
-      if(contacts[i].givenName.length > 0) {
-        if(contacts[i].additionalName.length > 0) {
-          contacts[i].givenName +=  ' ' + contacts[i].additionalName || '';
-        }
-      }
-
-=======
->>>>>>> c28de57f
       var letter = getGroupName(contacts[i]);
 
       if (letter === group) {
@@ -133,22 +131,8 @@
   var addToList = function addToList(contact) {
     var newLi;
     var group = getGroupName(contact);
-<<<<<<< HEAD
-    var cName = contact.name || '';
-    contact.familyName = contact.familyName || '';
-
-
-    contact.givenName = contact.givenName || '';
-    // To support properly the middle name
-    if(contacts[i].givenName.length > 0) {
-      if(contacts[i].additionalName.length > 0) {
-        contacts[i].givenName +=  ' ' + contacts[i].additionalName || '';
-      }
-    }
-
-=======
     var cName = getStringToBeOrdered(contact);
->>>>>>> c28de57f
+
     var list = groupsList.querySelector('#contacts-list-' + group);
     var liElems = list.getElementsByTagName('li');
     var len = liElems.length;
@@ -202,6 +186,7 @@
     var ret = [];
 
     ret.push(contact.familyName ? contact.familyName[0] : '');
+    normalizeName(contact);
     ret.push(contact.givenName ? contact.givenName[0] : '');
 
     return ret.join('');
