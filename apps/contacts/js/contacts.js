﻿'use strict';

function navigationStack(currentView) {
  var transitions = {
    'left-right': { from: 'view-left', to: 'view-right'},
    'top-bottom': { from: 'view-bottom', to: 'view-top'},
    'right-left': { from: 'view-right', to: 'view-left'},
    'bottom-top': { from: 'view-top', to: 'view-bottom'}
  };

  var _currentView = currentView;

  var stack = [];
  stack.push({ view: currentView, transition: ''});

  this.go = function(nextView, transition) {
    if (_currentView === nextView)
      return;

    var current = document.getElementById(_currentView);
    var next = document.getElementById(nextView);
    current.classList.add(transitions[transition].to);
    next.classList.remove(transitions[transition].from);

    stack.push({ view: _currentView, transition: transition});
    _currentView = nextView;
  };

  this.back = function() {
    if (stack.length < 2)
      return;

    var current = document.getElementById(_currentView);
    var nextView = stack.pop();
    var next = document.getElementById(nextView.view);
    current.classList.add(transitions[nextView.transition].from);
    next.classList.remove(transitions[nextView.transition].to);

    _currentView = nextView.view;
  };
}

var contacts = window.contacts || {};
contacts.app = (function() {
  // Pointers to Views ids
  var editView = 'view-contact-form';
  var contactDetailsView = 'view-contact-details';

  //Navigation stack
  var navigation = new navigationStack('view-contacts-list');

  //Initializations
  var TAG_OPTIONS = {
    'phone-type' : [
      {value: 'Mobile'},
      {value: 'Home'},
      {value: 'Work'},
      {value: 'Personal'},
      {value: 'Fax Home'},
      {value: 'Fax Office'},
      {value: 'Other Fax'},
      {value: 'Another'}
    ],
    'email-type' : [
      {value: 'Personal'},
      {value: 'Home'},
      {value: 'Work'}
    ]
  };
  var numberEmails = 0;
  var numberPhones = 0;
  var selectedTagIndex = 0;
  var detailsHeader,
      currentContactId,
      phoneDetailsTemplate,
      emailDetailsTemplate,
      detailsName,
      givenName,
      familyName,
      coverImg,
      formTitle,
      formActions,
      phoneTemplate,
      emailTemplate,
      phonesContainer,
      emailContainer,
      selectedTag;

  var currentContact = {};

  var contactsList = contacts.List;

  // Init selectors
  var init = function contactsInit() {
    detailsHeader = document.getElementById('details-view-header');
    currentContactId = document.getElementById('contact-form-id');
    givenName = document.getElementById('givenName');
    familyName = document.getElementById('familyName');
    detailsName = document.getElementById('contact-name-title');
    coverImg = document.getElementById('cover-img');
    formTitle = document.getElementById('contact-form-title');
    formActions = document.getElementById('contact-form-actions');
    phoneTemplate = document.getElementById('add-phone');
    emailTemplate = document.getElementById('add-email');
    phoneDetailsTemplate = document.getElementById('phone-details-template');
    emailDetailsTemplate = document.getElementById('email-details-template');
    phonesContainer = document.getElementById('contacts-form-phones');
    emailContainer = document.getElementById('contacts-form-email');

    var list = document.getElementById('groups-list');
    contactsList.init(list);
    contactsList.load();

    contactsList.handleClick(function onclick(uuid) {
      contactsList.getContactById(uuid, function(contact) {
        currentContact = contact;
        doShowContactDetails(contact);
      }, function() {});
    });
  };

  var addNewPhone = function addNewPhone() {
    insertEmptyPhone(numberPhones);
    return false;
  };

  var addNewEmail = function addNewEmail() {
    insertEmptyEmail(numberEmails);
    return false;
  };

  //
  // Method that generates HTML markup for the contact
  //
  var doShowContactDetails = function doShowContactDetails(contact) {
    reloadContactDetails(contact);
    navigation.go(contactDetailsView, 'right-left');
  };

  var reloadContactDetails = function reloadContactDetails(contact) {
    detailsName.textContent = contact.name;
    var listContainer = document.getElementById('details-list');
    listContainer.innerHTML = '';
    for (var tel in contact.tel) {
      var telField = {
        number: contact.tel[tel].number || '',
        type: contact.tel[tel].type || TAG_OPTIONS['phone-type'][0].value,
        notes: ''
      };
      var template = utils.templates.render(phoneDetailsTemplate, telField);
      listContainer.appendChild(template);
    }
    for (var email in contact.email) {
      var emailField = {
        email: contact.email[email],
        type: ''
      };
      var template = utils.templates.render(emailDetailsTemplate, emailField);
      listContainer.appendChild(template);
    }
    var photo = contact.photo || '';
    coverImg.style.backgroundImage = 'url(' + photo + ')';
  };

  var showEdit = function showEdit() {
    resetForm();
    formTitle.innerHTML = 'Edit contact';
    var editActions = [
      {
        label: 'Finish',
        icon: 'icon-finish',
        callback: saveContact
      }
    ];
    buildActions(editActions);
    currentContactId.value = currentContact.id;
    givenName.value = currentContact.givenName;
    familyName.value = currentContact.familyName;

    for (var tel in currentContact.tel) {
      var telField = {
        number: currentContact.tel[tel].number,
        type: currentContact.tel[tel].type,
        notes: '',
        i: tel
      };

      var template = utils.templates.render(phoneTemplate, telField);
      phonesContainer.appendChild(template);
      numberPhones++;
    }

    for (var email in currentContact.email) {
      var emailField = {
        email: currentContact.email[email],
        type: '',
        i: email
      };

      var template = utils.templates.render(emailTemplate, emailField);
      emailContainer.appendChild(template);
      numberEmails++;
    }
    navigation.go(editView, 'right-left');
  };

  var goToSelectTag = function goToSelectTag(event) {
    var tagList = event.target.dataset.taglist;
    var options = TAG_OPTIONS[tagList];
    fillTagOptions(options, tagList, event.target);
    navigation.go('view-select-tag', 'right-left');
  };

  var fillTagOptions = function fillTagOptions(options, tagList, update) {
    var list = document.getElementById('tags-list');
    list.innerHTML = '';
    var selectedLink;
    for (var o in options) {
      var newTag = document.createElement('li');
      var link = document.createElement('a');
      link.href = '#';
      link.dataset.index = o;
      link.onclick = function(event) {
        var index = event.target.dataset.index;
        selectTag(event.target, tagList, update);
        navigation.back();
      };
      link.textContent = options[o].value;
      if (update.value == TAG_OPTIONS[tagList][o].value) {
        selectedLink = link;
      }
      newTag.appendChild(link);
      list.appendChild(newTag);
    }
    selectTag(selectedLink);
  };

  var selectTag = function selectTag(link, tagList, update) {
    var index = link.dataset.index;
    if (update) {
      update.value = TAG_OPTIONS[tagList][index].value;
    }

    if (selectedTag) {
      // TODO: Regex
      var tagContent = selectedTag.innerHTML;
      var findIcon = tagContent.indexOf('<');
      selectedTag.innerHTML = tagContent.substr(0, findIcon);
    }
    var icon = document.createElement('span');
    icon.className = 'slcl-state icon-selected';
    icon.setAttribute('role', 'button');
    link.appendChild(icon);
    selectedTag = link;
    selectedTagIndex = index;
  };


  var showAdd = function showAdd() {
    resetForm();
    formTitle.innerHTML = 'Add Contact';
    insertEmptyPhone(0);
    insertEmptyEmail(0);
    buildActions([
      { label: 'Cancel', icon: 'icon-cancel', callback: navigation.back },
      { label: 'Finish', icon: 'icon-finish', callback: saveContact}
    ]);

    navigation.go(editView, 'right-left');
  };

  var saveContact = function saveContact() {
    var form = document.querySelector('#view-contact-form form');
    var fields = document.querySelectorAll('#view-contact-form form input');
    var myContact = {};

    myContact['id'] = document.getElementById('contact-form-id').value;
<<<<<<< HEAD
    myContact['givenName'] = [givenName.value] || [''];
    myContact['familyName'] = [familyName.value] || [''];
    myContact.name = myContact['givenName'][0] + ' ' + myContact['familyName'][0];
=======
    myContact['givenName'] = givenName.value || '';
    myContact['familyName'] = familyName.value || '';
    myContact.name = myContact['givenName'] + ' ' + myContact['familyName'];
>>>>>>> 880ded30

    getPhones(myContact);
    getEmails(myContact);

    var successCb = function(contact) {
      contactsList.refresh(contact);
      reloadContactDetails(contact);
      navigation.back();
    };

    var errorCb = function() {
      console.error('Error saving contact');
    }

    var contact;
    if (myContact.id) {
      //Editing a contact
      for (var field in myContact) {
        currentContact[field] = myContact[field];
      }
      contact = currentContact;
    } else {
      contact = new mozContact();
      contact.init(myContact);
    }
    doSaveContact(contact, successCb, errorCb);
  };

  var getPhones = function getPhones(contact) {
    var selector = '#view-contact-form form input[data-field="number"]';
    var phones = document.querySelectorAll(selector);
    for (var p in phones) {
      var numberField = phones[p].value;
      if (numberField) {
        var typeField = document.getElementById('tel_type_' + p).value || '';
        var notes = document.getElementById('notes_' + p).value || '';
        contact['tel'] = contact['tel'] || [];
        // TODO: Save notes
        contact['tel'][p] = {
          number: numberField,
          type: typeField
        };
      }
    }
  };

  var getEmails = function getEmails(contact) {
    var selector = '#view-contact-form form input[name="email"]';
    var emails = document.querySelectorAll(selector);
    for (var e in emails) {
      var emailField = emails[e].value;
      if (emailField) {
        // TODO: Save type
        contact['email'] = contact['email'] || [];
        contact['email'][e] = emailField;
      }
    }
  };

  var doSaveContact = function doSaveContact(contact, successCb, errorCb) {
    // TODO: VALIDATE FORM FIRST
    var request = navigator.mozContacts.save(contact);
    request.onsuccess = successCb(contact);
    request.onerror = errorCb;
  }

  var getContactById = function(contactID, successCb, errorCb) {
    var options = {
      filterBy: ['id'],
      filterOp: 'equals',
      filterValue: contactID
    };

    var request = navigator.mozContacts.find(options);
    request.onsuccess = function findCallback() {
      if (request.result.length === 0)
        errorCb();

      successCb(request.result[0]);
     };

     request.onerror = errorCb;
  }

  var insertEmptyPhone = function insertEmptyPhone(index) {
    var telField = {
      number: '',
      type: TAG_OPTIONS['phone-type'][0].value,
      notes: '',
      i: index
    };
    var template = utils.templates.render(phoneTemplate, telField);
    phonesContainer.appendChild(template);
    numberPhones++;
  };

  var insertEmptyEmail = function insertEmptyEmail(index) {
    var emailField = {
      email: '',
      type: '',
      i: index
    };

    var template = utils.templates.render(emailTemplate, emailField);
    emailContainer.appendChild(template);
    numberEmails++;
  };

  var buildActions = function(actions) {
    for (var i in actions) {
      var action = document.createElement('li');
      action.onclick = actions[i].callback;

      var link = document.createElement('a');
      link.title = actions[i].label;

      var icon = document.createElement('span');
      icon.setAttribute('role', 'button');
      icon.className = actions[i].icon;
      icon.innerHTML = actions[i].label;

      link.appendChild(icon);
      action.appendChild(link);
      formActions.appendChild(action);
    }
  };

  var resetForm = function() {
    formActions.innerHTML = '';
    currentContactId.value = '';
    givenName.value = '';
    familyName.value = '';
    var phones = document.getElementById('contacts-form-phones');
    var emails = document.getElementById('contacts-form-email');
    phones.innerHTML = '';
    emails.innerHTML = '';
    numberEmails = 0;
    numberPhones = 0;
  };

  var removeFieldIcon = function() {
    var delButton = document.createElement('button');
    delButton.className = 'fillflow-row-action';
    var delIcon = document.createElement('span');
    delIcon.setAttribute('role', 'button');
    delIcon.className = 'icon-delete';
    delButton.appendChild(delIcon);
    return delButton;
  };

  return {
    'init': init,
    'ui' : {
      'showEdit' : showEdit,
      'showAdd': showAdd,
      'addNewPhone' : addNewPhone,
      'addNewEmail' : addNewEmail,
      'goBack' : navigation.back,
      'goToSelectTag': goToSelectTag
    }
  };
})();

window.addEventListener('load', function initContacts(evt) {
  window.removeEventListener('load', initContacts);
  contacts.app.init();
});<|MERGE_RESOLUTION|>--- conflicted
+++ resolved
@@ -275,15 +275,10 @@
     var myContact = {};
 
     myContact['id'] = document.getElementById('contact-form-id').value;
-<<<<<<< HEAD
+
     myContact['givenName'] = [givenName.value] || [''];
     myContact['familyName'] = [familyName.value] || [''];
     myContact.name = myContact['givenName'][0] + ' ' + myContact['familyName'][0];
-=======
-    myContact['givenName'] = givenName.value || '';
-    myContact['familyName'] = familyName.value || '';
-    myContact.name = myContact['givenName'] + ' ' + myContact['familyName'];
->>>>>>> 880ded30
 
     getPhones(myContact);
     getEmails(myContact);
