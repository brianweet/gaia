--- conflicted
+++ resolved
@@ -40,7 +40,6 @@
   };
 }
 
-<<<<<<< HEAD
 var contacts = window.contacts || {};
 contacts.app = (function() {
   // Pointers to Views ids
@@ -51,6 +50,12 @@
   var navigation = new navigationStack('view-contacts-list');
 
   //Initializations
+  var TAG_OPTIONS = {
+    'phone-type' : [
+      {value: 'Home'},
+      {value: 'Work'}
+    ]
+  };
   var numberEmails = 0;
   var numberPhones = 0;
   var detailsHeader,
@@ -66,7 +71,9 @@
       phoneTemplate,
       emailTemplate,
       phonesContainer,
-      emailContainer;
+      emailContainer,
+      selectedTag,
+      selectedTagIndex;
 
   var currentContact = {};
 
@@ -93,9 +100,11 @@
     contactsList.init(list);
     contactsList.load();
 
-    contactsList.handleClick(function onclick(contact) {
-      currentContact = contact;
-      doShowContactDetails(contact);
+    contactsList.handleClick(function onclick(uuid) {
+      contactsList.getContactById(uuid, function(contact) {
+        currentContact = contact;
+        doShowContactDetails(contact);
+      }, function() {});
     });
   };
 
@@ -110,217 +119,6 @@
     numberEmails++;
     return false;
   };
-=======
-});
-
-if (!contacts.app) {
-
-  contacts.app = (function() {
-    // Pointers to Views ids
-    var contactsListView = 'view-contacts-list';
-    var editView = 'view-contact-form';
-    var contactDetailsView = 'view-contact-details';
-
-    //Navigation stack
-    var navigation = new navigationStack('view-contacts-list');
-
-    //Initializations
-    var TAG_OPTIONS = {
-      'phone-type' : [
-        {value: 'Home'},
-        {value: 'Work'}
-      ]
-    };
-    var numberEmails = 0;
-    var numberPhones = 0;
-    var detailsHeader,
-        currentContactId,
-        phoneDetailsTemplate,
-        emailDetailsTemplate,
-        detailsName,
-        givenName,
-        familyName,
-        coverImg,
-        formTitle,
-        formActions,
-        phoneTemplate,
-        emailTemplate,
-        phonesContainer,
-        emailContainer,
-        selectedTag,
-        selectedTagIndex;
-
-    var currentContact = {};
-
-    var cList = contacts.List;
-
-    // Init selectors
-    var init = function contactsInit() {
-      detailsHeader = document.getElementById('details-view-header');
-      currentContactId = document.getElementById('contact-form-id');
-      givenName = document.getElementById('givenName');
-      familyName = document.getElementById('familyName');
-      detailsName = document.getElementById('contact-name-title');
-      coverImg = document.getElementById('cover-img');
-      formTitle = document.getElementById('contact-form-title');
-      formActions = document.getElementById('contact-form-actions');
-      phoneTemplate = document.getElementById('add-phone');
-      emailTemplate = document.getElementById('add-email');
-      phoneDetailsTemplate = document.getElementById('phone-details-template');
-      emailDetailsTemplate = document.getElementById('email-details-template');
-      phonesContainer = document.getElementById('contacts-form-phones');
-      emailContainer = document.getElementById('contacts-form-email');
-      cList.init('groups-list');
-      cList.load();
-      cList.addEventListener('click', function(uuid) {
-        cList.getContactById(uuid, function(contact) {
-          currentContact = contact;
-          doShowContactDetails(contact);
-        }, function() {});
-      });
-    };
-
-    var goBack = function goBack() {
-      navigation.back();
-    };
-
-    var goToPhoneType = function goToPhoneType(target) {
-      var options = TAG_OPTIONS['phone-type'];
-      fillTagOptions(options, target.dataset.update);
-      navigation.go('view-select-tag', 'right-left');
-    };
-
-    var fillTagOptions = function fillTagOptions(options, update) {
-      var list = document.getElementById('tags-list');
-      list.innerHTML = '';
-      for (var o in options) {
-        var newTag = document.createElement('li');
-        var link = document.createElement('a');
-        link.href = '#';
-        link.dataset.index = o;
-        link.onclick = function(event) {
-          var index = event.target.dataset.index;
-          selectTag(event.target, update);
-          navigation.back();
-        };
-        link.textContent = options[o].value;
-        if (o === selectedTagIndex) {
-          selectTag(link);
-        }
-        newTag.appendChild(link);
-        list.appendChild(newTag);
-      }
-    };
-
-    var selectTag = function selectTag(link, update) {
-      var index = link.dataset.index;
-      if (update) {
-        var toUpdate = document.getElementById(update);
-        toUpdate.value = TAG_OPTIONS['phone-type'][index].value;
-      }
-
-      if (selectedTag) {
-        // TODO: Regex
-        var tagContent = selectedTag.innerHTML;
-        var findIcon = tagContent.indexOf('<');
-        selectedTag.innerHTML = tagContent.substr(0, findIcon);
-      }
-      var icon = document.createElement('i');
-      icon.className = 'slcl-state i-selected';
-      link.appendChild(icon);
-      selectedTag = link;
-      selectedTagIndex = index;
-    };
-
-    var addNewPhone = function addNewPhone() {
-      insertEmptyPhone(numberPhones);
-      numberPhones++;
-      return false;
-    };
-
-    var addNewEmail = function addNewEmail() {
-      insertEmptyEmail(numberEmails);
-      numberEmails++;
-      return false;
-    };
-
-    //
-    // Method that generates HTML markup for the contact
-    //
-
-    var buildFavourites = function() {
-
-    };
-
-    var doShowContactDetails = function doShowContactDetails(contact) {
-      reloadContactDetails(contact);
-      navigation.go(contactDetailsView, 'right-left');
-    };
-
-    var reloadContactDetails = function reloadContactDetails(contact) {
-      detailsName.textContent = contact.name;
-      var listContainer = document.getElementById('details-list');
-      listContainer.innerHTML = '';
-      for (var tel in contact.tel) {
-        var telField = {
-          number: contact.tel[tel].number,
-          type: contact.tel[tel]['type'],
-          notes: ''
-        };
-        var template = utils.templates.render(phoneDetailsTemplate, telField);
-        listContainer.appendChild(template);
-      }
-      for (var email in contact.email) {
-        var emailField = {
-          email: contact.email[email],
-          email_tag: '',
-          type: 'email'
-        };
-        var template = utils.templates.render(emailDetailsTemplate, emailField);
-        listContainer.appendChild(template);
-      }
-      var photo = contact.photo || '';
-      coverImg.style.backgroundImage = 'url(' + photo + ')';
-    };
-
-    var showEdit = function showEdit() {
-      resetForm();
-      formTitle.innerHTML = 'Edit contact';
-      var editActions = [
-        {
-          label: 'Finish',
-          icon: 'i-finish',
-          callback: saveContact
-        }
-      ];
-      buildActions(editActions);
-      currentContactId.value = currentContact.id;
-      givenName.value = currentContact.givenName;
-      familyName.value = currentContact.familyName;
-      for (var tel in currentContact.tel) {
-        var telField = {
-          number: currentContact.tel[tel].number,
-          type: currentContact.tel[tel].type,
-          notes: '',
-          i: tel
-        };
-        var template = utils.templates.render(phoneTemplate, telField);
-        phonesContainer.appendChild(template);
-        numberPhones++;
-      }
-      for (var email in currentContact.email) {
-        var emailField = {
-          email: currentContact.email[email],
-          type: '',
-          i: email
-        };
-        var template = utils.templates.render(emailTemplate, emailField);
-        emailContainer.appendChild(template);
-        numberEmails++;
-      }
-      navigation.go(editView, 'right-left');
-    };
->>>>>>> 12a13741
 
   //
   // Method that generates HTML markup for the contact
@@ -330,7 +128,6 @@
     navigation.go(contactDetailsView, 'right-left');
   };
 
-<<<<<<< HEAD
   var reloadContactDetails = function reloadContactDetails(contact) {
     detailsName.textContent = contact.name;
     var listContainer = document.getElementById('details-list');
@@ -338,63 +135,21 @@
     for (var tel in contact.tel) {
       var telField = {
         number: contact.tel[tel].number,
-        tel_type: '',
-        notes: '',
-        type: 'tel'
-=======
-    var saveContact = function saveContact() {
-      var form = document.querySelector('#view-contact-form form');
-      var fields = document.querySelectorAll('#view-contact-form form input');
-      var myContact = {};
-      for (var i = 0; i < fields.length; i++) {
-        var value = fields[i].value;
-        if (value === '')
-          continue;
-        var name = fields[i].name;
-        if (name === 'id') {
-          myContact['id'] = value;
-          continue;
-        }
-        myContact[name] = myContact[name] || [];
-        var index = 0;
-        if (fields[i].dataset.arrayindex) {
-          // Array element
-          var index = fields[i].dataset.arrayindex;
-        }
-        if (fields[i].dataset.field) {
-          var field = fields[i].dataset.field;
-          // Hash inside
-          myContact[name][index] = myContact[name][index] || {};
-          myContact[name][index][field] = value;
-        } else {
-          // No hash
-          myContact[name][index] = myContact[name][index] || [];
-          myContact[name][index] = value;
-        }
-      }
-      var givenNameField = '' || myContact.givenName[0];
-      var familyNameField = '' || myContact.familyName[0];
-      myContact.name = givenNameField + ' ' + familyNameField;
-      var successCb = function(contact) {
-        cList.reloadContact(contact);
-        reloadContactDetails(contact);
-        navigation.back();
->>>>>>> 12a13741
+        type: contact.tel[tel].type,
+        notes: ''
       };
-
       var template = utils.templates.render(phoneDetailsTemplate, telField);
       listContainer.appendChild(template);
     }
-
     for (var email in contact.email) {
       var emailField = {
         email: contact.email[email],
-        email_tag: '', type: 'email'
+        email_tag: '',
+        type: 'email'
       };
       var template = utils.templates.render(emailDetailsTemplate, emailField);
       listContainer.appendChild(template);
     }
-
     var photo = contact.photo || '';
     coverImg.style.backgroundImage = 'url(' + photo + ')';
   };
@@ -417,7 +172,7 @@
     for (var tel in currentContact.tel) {
       var telField = {
         number: currentContact.tel[tel].number,
-        type: '',
+        type: currentContact.tel[tel].type,
         notes: '',
         i: tel
       };
@@ -440,6 +195,56 @@
     }
     navigation.go(editView, 'right-left');
   };
+
+  var goToPhoneType = function goToPhoneType(target) {
+    var options = TAG_OPTIONS['phone-type'];
+    fillTagOptions(options, target.dataset.update);
+    navigation.go('view-select-tag', 'right-left');
+  };
+
+  var fillTagOptions = function fillTagOptions(options, update) {
+    var list = document.getElementById('tags-list');
+    list.innerHTML = '';
+    for (var o in options) {
+      var newTag = document.createElement('li');
+      var link = document.createElement('a');
+      link.href = '#';
+      link.dataset.index = o;
+      link.onclick = function(event) {
+        var index = event.target.dataset.index;
+        selectTag(event.target, update);
+        navigation.back();
+      };
+      link.textContent = options[o].value;
+      if (o === selectedTagIndex) {
+        selectTag(link);
+      }
+      newTag.appendChild(link);
+      list.appendChild(newTag);
+    }
+  };
+
+  var selectTag = function selectTag(link, update) {
+    var index = link.dataset.index;
+    if (update) {
+      var toUpdate = document.getElementById(update);
+      toUpdate.value = TAG_OPTIONS['phone-type'][index].value;
+    }
+
+    if (selectedTag) {
+      // TODO: Regex
+      var tagContent = selectedTag.innerHTML;
+      var findIcon = tagContent.indexOf('<');
+      selectedTag.innerHTML = tagContent.substr(0, findIcon);
+    }
+    var icon = document.createElement('span');
+    icon.className = 'slcl-state icon-selected';
+    icon.setAttribute('role', 'button');
+    link.appendChild(icon);
+    selectedTag = link;
+    selectedTagIndex = index;
+  };
+
 
   var showAdd = function showAdd() {
     resetForm();
@@ -454,7 +259,7 @@
     navigation.go(editView, 'right-left');
   };
 
-  var saveContact = function saveContact(successCb, errorCb) {
+  var saveContact = function saveContact() {
     var form = document.querySelector('#view-contact-form form');
     var fields = document.querySelectorAll('#view-contact-form form input');
     var myContact = {};
@@ -491,13 +296,13 @@
     var givenNameField = '' || myContact.givenName[0];
     var familyNameField = '' || myContact.familyName[0];
     myContact.name = givenNameField + ' ' + familyNameField;
-    successCb = function(contact) {
+    var successCb = function(contact) {
       contactsList.refresh(contact);
       reloadContactDetails(contact);
       navigation.back();
     };
 
-    errorCb = function() {
+    var errorCb = function() {
       console.error('Error saving contact');
     }
 
@@ -552,24 +357,11 @@
     phonesContainer.appendChild(template);
   };
 
-<<<<<<< HEAD
   var insertEmptyEmail = function insertEmptyEmail(index) {
     var emailField = {
       email: '',
       type: '',
       i: index
-=======
-    return {
-      'init': init,
-      'ui' : {
-        'showEdit' : showEdit,
-        'showAdd': showAdd,
-        'addNewPhone' : addNewPhone,
-        'addNewEmail' : addNewEmail,
-        'goBack' : goBack,
-        'goToPhoneType': goToPhoneType
-      }
->>>>>>> 12a13741
     };
 
     var template = utils.templates.render(emailTemplate, emailField);
@@ -625,7 +417,8 @@
       'showAdd': showAdd,
       'addNewPhone' : addNewPhone,
       'addNewEmail' : addNewEmail,
-      'goBack' : navigation.back
+      'goBack' : navigation.back,
+      'goToPhoneType': goToPhoneType
     }
   };
 })();
