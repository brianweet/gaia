--- conflicted
+++ resolved
@@ -67,9 +67,5 @@
 online = true
 
 [test_settings_sim_manager.py]
-<<<<<<< HEAD
 disabled = Disabled because run the device with 1 SIM only
 run-if = device == "sp7710gaplus_gonk" || device == "msm8610"
-=======
-run-if = device == "sp7710gaplus_gonk" || device == "msm8610"
->>>>>>> edfd8373
