
'use strict';

var Apps = {
  events: ['keypress', 'unload'],
  handleEvent: function apps_handleEvent(evt) {
    switch (evt.type) {
      case 'keypress':
        if (evt.keyCode != evt.DOM_VK_ESCAPE)
          break;
        evt.preventDefault();

        var event = document.createEvent('UIEvents');
        event.initUIEvent('appclose', true, true, window, 0);
        window.parent.dispatchEvent(event);
        break;
      case 'unload':
        this.uninit();
        break;
    }
  },

  init: function apps_init() {
    this.events.forEach((function(evt) {
      window.addEventListener(evt, this, true);
    }).bind(this));

    TouchHandler.start();
    ContactsAPI.start();
  },

  uninit: function apps_uninit() {
    this.events.forEach((function(evt) {
      window.removeEventListener(evt, this, true);
    }).bind(this));

    TouchHandler.stop();
    ContactsAPI.stop();
  }
};

var TouchHandler = {
  touchState: { active: false, startX: 0, startY: 0 },
  events: ['touchstart', 'touchmove', 'touchend',
           'mousedown', 'mousemove', 'mouseup',
           'contextmenu'],
  start: function th_start() {
    this.events.forEach((function(evt) {
      window.addEventListener(evt, this);
    }).bind(this));
  },
  stop: function th_stop() {
    this.events.forEach((function(evt) {
      window.removeEventListener(evt, this);
    }).bind(this));
  },
  onTouchStart: function th_touchStart(evt) {
    hideSourceViewer();
    var touchState = this.touchState;
    touchState.active = true;
    touchState.startTime = evt.timeStamp;

    this.startX = this.lastX = evt.pageX;
    this.startY = this.lastY = evt.pageY;
  },
  onTouchEnd: function th_touchEnd(evt) {
    var touchState = this.touchState;
    if (!touchState.active)
      return;
    touchState.active = false;

<<<<<<< HEAD
    var long = (evt.timeStamp - touchState.startTime > 2000);
    if (long) {
      var doc = evt.target.ownerDocument || window.document;
      showSourceViewer(doc.URL);
      return;
    } 
 
=======
>>>>>>> 9e476b13
    this.startX = this.startY = 0;
    this.lastX = this.lastY = 0;
  },
  onTouchMove: function th_touchMove(evt) {
    var offsetX = this.lastX - evt.pageX;
    var offsetY = this.lastY - evt.pageY;

    var element = this.target;
    element.scrollLeft += offsetX;
    element.scrollTop += offsetY;

    this.lastX = evt.pageX;
    this.lastY = evt.pageY;
  },
  isPan: function isPan(x1, y1, x2, y2) {
    var kRadius = 10;
    return Math.abs(x1 - x2) > kRadius || Math.abs(y1 - y2) > kRadius;
  },
  handleEvent: function th_handleEvent(evt) {
    if (evt.getPreventDefault())
      return;

    switch (evt.type) {
      case 'touchstart':
        evt.preventDefault();
      case 'mousedown':
        this.target = evt.originalTarget;
        this.onTouchStart(evt.touches ? evt.touches[0] : evt);
        break;
      case 'touchmove':
        evt.preventDefault();
      case 'mousemove':
        if (!this.target)
          break;

        var touchEvent = evt.touches ? evt.touches[0] : evt;
        if (!this.panning) {
          var pan = this.isPan(evt.pageX, evt.pageY, this.startX, this.startY);
          if (pan) {
            this.panning = true;
            this.startX = this.lastX = touchEvent.pageX;
            this.startY = this.lastY = touchEvent.pageY;
            this.target.setAttribute('panning', true);
            this.target.setCapture(false);
          }
        }
        this.onTouchMove(touchEvent);
        break;
      case 'contextmenu':
        var sourceURL = (evt.target.ownerDocument || window.document).URL;
        showSourceViewer(sourceURL);
        evt.preventDefault();
      case 'touchend':
        evt.preventDefault();
      case 'mouseup':
        if (!this.target)
          return;

        if (this.panning) {
          document.releaseCapture();
          this.target.removeAttribute('panning');
          this.panning = null;
        }
        this.onTouchEnd(evt.touches ? evt.touches[0] : evt);
        this.target = null;
      break;
    }
  }
};

function showSourceViewer(url) {
  var viewsource = document.getElementById('appViewsource');
<<<<<<< HEAD
  if (!viewsource) {
    var style = '#appViewsource { ' +
                '  position: absolute;' +
                '  top: -moz-calc(10%);' +
                '  left: -moz-calc(10%);' +
                '  width: -moz-calc(80% - 2 * 15px);' +
                '  height: -moz-calc(80% - 2 * 15px);' +
                '  visibility: hidden;' +
                '  box-shadow: 10px 10px 5px #888;' +
                '  margin: 15px;' +
                '  background-color: white;' +
                '  opacity: 0.92;' +
                '  color: black;' +
                '  z-index: 9999;' +
                '}';
    document.styleSheets[0].insertRule(style, 0);
=======
  if (!viewsource) { 
    document.styleSheets[0].insertRule('#appViewsource { \
      position: absolute;\
      top: -moz-calc(10%);\
      left: -moz-calc(10%);\
      width: -moz-calc(80% - 2 * 15px);\
      height: -moz-calc(80% - 2 * 15px);\
      visibility: hidden;\
      box-shadow: 10px 10px 5px #888;\
      margin: 15px;\
      background-color: white;\
      opacity: 0.92;\
      color: black;\
      z-index: 9999;\
      }', 0);
>>>>>>> 9e476b13

    viewsource = document.createElement('iframe');
    viewsource.id = 'appViewsource';
    document.body.appendChild(viewsource);
  }
  viewsource.style.visibility = 'visible';
  viewsource.src = 'view-source: ' + url;
}

function hideSourceViewer() {
  var viewsource = document.getElementById('appViewsource');
  if (viewsource) {
    viewsource.style.visibility = 'hidden';
  }
}

var ContactsManager = {
  contacts: []
};

var Contact = function Contact(name, familyName, tel) {
  this.name = name;
  this.honorificPrefix = '';
  this.givenName = '';
  this.additionalName = '';
  this.familyName = familyName;
  this.honorificSuffix = '';
  this.nickname = '';
  this.email = '';
  this.photo = '';
  this.url = '';
  this.category = '';
  this.adr = new ContactAddress();
  this.streetAddress = '';
  this.locality = '';
  this.region = '';
  this.postalCode = '';
  this.countryName = '';
  this.tel = tel;
  this.org = '';
  this.bday = new Date();
  this.note = '';
  this.impp = ''; /* per RFC 4770, included in vCard4 */
  this.anniversary = new Date();
};

var ContactAddress = function ContactAddress() {
  this.streetAddress = '';
  this.locality = '';
  this.region = '';
  this.postalCode = '';
  this.countryName = '';
};

var ContactsAPI = {
  _contacts: [
    { name: 'Andreas', tel: '+0110101010101' },
    { name: 'Chris', tel: '+01202020202' },
    { name: 'Mounir', tel: '+33601010101' },
    { name: 'Vivien', tel: '+33602020202' }
  ],
  start: function contact_init() {
    window.navigator.mozContacts = ContactsManager;

    var contacts = ContactsManager.contacts;
    this._contacts.forEach((function(contact) {
      contacts.push(new Contact(contact.name, '', contact.tel));
    }).bind(this));
  },
  stop: function contact_uninit() {
    window.navigator.mozContacts = null;
  }
};

Apps.init();
<|MERGE_RESOLUTION|>--- conflicted
+++ resolved
@@ -69,16 +69,6 @@
       return;
     touchState.active = false;
 
-<<<<<<< HEAD
-    var long = (evt.timeStamp - touchState.startTime > 2000);
-    if (long) {
-      var doc = evt.target.ownerDocument || window.document;
-      showSourceViewer(doc.URL);
-      return;
-    } 
- 
-=======
->>>>>>> 9e476b13
     this.startX = this.startY = 0;
     this.lastX = this.lastY = 0;
   },
@@ -151,7 +141,6 @@
 
 function showSourceViewer(url) {
   var viewsource = document.getElementById('appViewsource');
-<<<<<<< HEAD
   if (!viewsource) {
     var style = '#appViewsource { ' +
                 '  position: absolute;' +
@@ -168,23 +157,6 @@
                 '  z-index: 9999;' +
                 '}';
     document.styleSheets[0].insertRule(style, 0);
-=======
-  if (!viewsource) { 
-    document.styleSheets[0].insertRule('#appViewsource { \
-      position: absolute;\
-      top: -moz-calc(10%);\
-      left: -moz-calc(10%);\
-      width: -moz-calc(80% - 2 * 15px);\
-      height: -moz-calc(80% - 2 * 15px);\
-      visibility: hidden;\
-      box-shadow: 10px 10px 5px #888;\
-      margin: 15px;\
-      background-color: white;\
-      opacity: 0.92;\
-      color: black;\
-      z-index: 9999;\
-      }', 0);
->>>>>>> 9e476b13
 
     viewsource = document.createElement('iframe');
     viewsource.id = 'appViewsource';
