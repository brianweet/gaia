--- conflicted
+++ resolved
@@ -429,12 +429,8 @@
 	@# cubevid
 	@# crystalskull
 	@# towerjelly
-<<<<<<< HEAD
-	@gjslint --nojsdoc -r apps -e 'email/js/ext,music/js/ext,calendar/js/ext'
+	@gjslint --nojsdoc -r apps -e 'email/js/ext,music/js/ext,calendar/js/ext,keyboard/js/predictive_text'
 	@gjslint --nojsdoc -r shared/js
-=======
-	@gjslint --nojsdoc -r apps -e 'cubevid,crystalskull,towerjelly,email/js/ext,music/js/ext,calendar/js/ext,keyboard/js/predictive_text'
->>>>>>> 74fc0a99
 
 # Generate a text file containing the current changeset of Gaia
 # XXX I wonder if this should be a replace-in-file hack. This would let us
