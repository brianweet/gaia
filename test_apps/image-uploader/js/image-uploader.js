var files = undefined;
var creds = undefined;
var creds_twitter = new CredentialsDB('twitter');
creds_twitter.onready = updateTwitterCredentials;

window.onload = function() {
  clean();
  setup();
  navigator.mozSetMessageHandler('activity', function(activityRequest) {
    if (activityRequest.source.name === 'share-filenames') {
      addImages(activityRequest.source.data.filenames);
    }
  });
};

function setup() {
  document.getElementById('share')
    .addEventListener('click', share, false);
  document.getElementById('upload-canardpc')
    .addEventListener('click', enableOnly, false);
  document.getElementById('upload-twitter')
    .addEventListener('click', enableOnly, false);
  document.getElementById('upload-imgur')
    .addEventListener('click', enableOnly, false);
  document.getElementById('twitter-message')
    .addEventListener('focus', hideBannerStatus, false);
}

function enableOnly(evt) {
  var toKeep = evt.target.id;
  var services =
<<<<<<< HEAD
    document.getElementById('services')
=======
    document
    .getElementById('services')
>>>>>>> 4796d527
    .getElementsByTagName('input');
  for (var service in services) {
    var s = services[service];
    if (s.type === 'checkbox' && s.id != toKeep) {
      s.checked = false;
    }
    if (s.id == 'upload-twitter') {
      switchTwitter();
    }
  }
}

function XHRUpload(url, data, callback) {
  setStatus('Ready to upload');
  var xhr = new XMLHttpRequest({mozSystem: true});
  xhr.open('POST', url, true);
  xhr.upload.addEventListener('progress', function(e) {
    if (e.lengthComputable) {
      setProgress(e.loaded, e.total);
    }
  }, false);
  xhr.upload.addEventListener('load', function(e) {
      setProgress(e.loaded, e.total);
  }, false);
  xhr.onreadystatechange = function() {
    if (xhr.readyState == XMLHttpRequest.DONE) {
      unlock();
      setStatus('Uploaded, treating response.');
      callback(xhr);
    }
  };
  xhr.send(data);
  setStatus('Uploading ...');
}

function uploadCanardPc(source, callback) {
  var url = 'http://tof.canardpc.com/';

  var picture = new FormData();
  picture.append('email', '');
  picture.append('envoyer', 'envoyer');
  picture.append('fichier', source);

  XHRUpload(url, picture, function(xhr) {
    if (xhr.responseText.match(url + 'show/')) {
      var re = new RegExp(url + 'show/(.*).html');
      var ar = re.exec(xhr.responseText);
      var pid = ar[1];
      var up = ar[0];
      setStatus('Uploaded successfully: ' + pid);
      callback(up);
    } else {
      setStatus('Error while uploading!');
    }
  });
}

function switchTwitter() {
  var twenabled = document.getElementById('upload-twitter');
  var twcontent = document.getElementById('twitter-content');
  if (twcontent) {
    if (twenabled.checked) {
      twcontent.style.display = 'block';
    } else {
      twcontent.style.display = 'none';
    }
  }
}

function updateTwitterCredentials() {
<<<<<<< HEAD
  // console.log('Updating Twitter credentials');
=======
>>>>>>> 4796d527
  purge('credentials-status');
  var container = document.getElementById('credentials-status');
  creds_twitter.getcreds(function(res) {
    creds = res;
<<<<<<< HEAD
    // console.log(
    //  'Twitter credentials (' + creds.length + '):',
    //  JSON.stringify(creds));
=======
>>>>>>> 4796d527
    if (creds.length == 0) {
      // no credential, let user login on twitter
      var loginButton = document.createElement('button');
      loginButton.id = 'login-twitter';
      loginButton.innerHTML = 'Login on Twitter';
      loginButton.onclick = loginTwitter;
      container.appendChild(loginButton);
    } else {
      // found some credentials, let's use them!
      var revokeButton = document.createElement('button');
      revokeButton.className = 'negative';
      revokeButton.id = 'revoke-twitter';
      revokeButton.innerHTML =
        'Revoke \'' + creds[0].screen_name + '\' credentials';
      revokeButton.onclick = revokeTwitter;
      container.appendChild(revokeButton);
    }
  });
}

function buildTwitterURL(url, method, parameters) {
  var accessor = {
    token: null,
    tokenSecret: null,
    consumerKey: 'wNJ9YztlCeboNx8cyfHliA',
    consumerSecret: 'LH9tN8IbhRINsCRJlAQqNM479fGp6SDtNfxoKZKLBFA'
  };

  if (creds.length > 0) {
    accessor.token = creds[0].oauth_token;
    accessor.tokenSecret = creds[0].oauth_token_secret;
  }

  var message = {
    action: url,
    method: method,
    parameters: parameters
  };

  OAuth.completeRequest(message, accessor);
  OAuth.SignatureMethod.sign(message, accessor);
  return url + '?' + OAuth.formEncode(message.parameters);
}

function processTwitterXHR(url, method, params, callback) {
  var target_url = buildTwitterURL(url, method, params);
  var xhr = new XMLHttpRequest({mozSystem: true});
<<<<<<< HEAD
  // console.log('OAuth:', target_url);
=======
>>>>>>> 4796d527
  xhr.open(method, target_url, true);
  xhr.onreadystatechange = function() {
    if (xhr.readyState == XMLHttpRequest.DONE) {
      callback(xhr);
    }
  };
  xhr.send();
}

function extractTwitterAccessToken(string) {
  var res = {};
  var ar = string.split('&');
  for (var id in ar) {
    var param = ar[id].split('=');
    res[param[0]] = param[1];
  }
  return res;
}

function loginTwitter() {
  setStatus('Starting Twitter authentication');
  processTwitterXHR(
    'https://api.twitter.com/oauth/request_token',
    'POST',
    {oauth_callback: 'oob'},
    function(xhr) {
      if (xhr.status != 200) {
        alert('Request refused:', xhr.status);
        return;
      }
      if (xhr.responseText.match('oauth_token=')) {
        setStatus('Extracting Twitter temporary token');
        var request_token_regex =
          new RegExp('oauth_token=(.*)&oauth_token_secret=.*');
        var request_token_ar = request_token_regex.exec(xhr.responseText);
        var request_token_full = request_token_ar[0];
        var request_token_only = request_token_ar[1];
        var authorize =
          'https://api.twitter.com/oauth/authorize?' + request_token_full;
        var twauth = document.getElementById('confirm-twitter-auth');
        twauth.style.display = 'block';
        var cancel = document.getElementById('twitter-auth-cancel');
        cancel.addEventListener(
          'click',
          function(evt) {
            setStatus('Twitter authentication canceled');
            twauth.style.display = 'none';
          },
          false);
        var cont = document.getElementById('twitter-auth-continue');
        cont.addEventListener(
          'click',
          function(evt) {
            twauth.style.display = 'none';
            new MozActivity(
              {
                name: 'view',
                data: {type: 'url', url: authorize}
              }
            );
            var twpin = document.getElementById('twitter-pin');
            twpin.style.display = 'block';
            document.getElementById('twitter-pin-continue').addEventListener(
              'click',
              function(evt) {
                var pin = document.getElementById('twitter-pincode').value;
                twpin.style.display = 'none';
                setStatus('Confirming Twitter PIN code');
                processTwitterXHR(
                  'https://api.twitter.com/oauth/access_token',
                  'POST',
                  {oauth_verifier: pin, oauth_token: request_token_only},
                  function(xhr) {
                    if (xhr.status != 200) {
                      alert(
                        'Request refused:',
                        xhr.status, '::',
                        xhr.responseText);
                      return;
                    }
                    var twitter_account =
                      extractTwitterAccessToken(xhr.responseText);
                    creds_twitter.setcreds(twitter_account, function(res) {
                      if (res == null) {
                        setStatus('Twitter account configured.');
                        updateTwitterCredentials();
                      } else {
                        alert('An error occured:', JSON.stringify(res));
                      }
                    });
                  });
              },
              false);
          },
          false);
      } else {
        alert('Cannot request token.');
      }
  });
}

function revokeTwitter() {
  var conf = document.getElementById('confirm-twitter-revoke');
  conf.style.display = 'block';
  document.getElementById('twitter-revoke-cancel').addEventListener(
    'click',
    function(evt) {
      conf.style.display = 'none';
    },
    false
  );
  document.getElementById('twitter-revoke-revoke').addEventListener(
    'click',
    function(evt) {
      creds_twitter.delcreds(creds[0].screen_name, function(res) {
        conf.style.display = 'none';
        if (res == null) {
          setStatus('Your Twitter account is now revoked!');
          updateTwitterCredentials();
        } else {
          alert('An error occured:', JSON.stringify(res));
        }
      });
    },
    false
  );
}

function uploadTwitter(source, callback) {
  var twmsg = document.getElementById('twitter-message');

  if (twmsg == undefined) {
    alert('No Twitter message');
    unlock();
    return;
  }

  var twstatus = twmsg.value;
  if (twstatus == undefined || twstatus == '') {
    alert('No status, cannot send tweet.');
    unlock();
    return;
  }

  if (twstatus.length > 140) {
    alert('Tweet is too long (' + twstatus.length + '), maximum is 140.');
    unlock();
    return;
  }

  var url = buildTwitterURL(
    'https://upload.twitter.com/1/statuses/update_with_media.json',
    'POST',
    {include_entities: true, status: twstatus}
  );
<<<<<<< HEAD
  // console.log('Twitter API URL:', url);
=======
>>>>>>> 4796d527

  var picture = new FormData();
  picture.append('media', source);

  XHRUpload(url, picture, function(xhr) {
    var json = JSON.parse(xhr.responseText);
    var id_str = json.entities.media[0].id_str;
    var ex_url = json.entities.media[0].expanded_url;
    setStatus('Uploaded successfully: ' + id_str);
    callback(ex_url);
  });
}

function uploadImgur(source, callback) {
  var apikey = '4fa922afa12ef6b38c0b5b5e6e548a4f';
  var url = 'http://api.imgur.com/2/upload.json';

  var picture = new FormData();
  picture.append('key', apikey);
  picture.append('image', source);

  XHRUpload(url, picture, function(xhr) {
    var json = JSON.parse(xhr.responseText);
    var link = json.upload.links.imgur_page;
    var img = json.upload.image.hash;
    if (link == undefined) {
      setStatus('Error while uploading!');
    } else {
      setStatus('Uploaded successfully: ' + img);
      callback(link);
    }
  });
}

function finalize(url) {
  clean();
  new MozActivity({
    name: 'view',
    data: {
      type: 'url',
      url: url
    }
  });
}

function addImages(filenames) {
  var storage = navigator.getDeviceStorage('pictures');
  filenames.forEach(function(filename) {
    storage.get(filename).onsuccess = function(e) {
      var blob = e.target.result;
      var url = URL.createObjectURL(blob);
      var holder = document.getElementById('previews');
      var img = document.createElement('img');
      img.style.width = '85%';
      img.src = url;
      files[url] = blob;
      img.onload = function() { URL.revokeObjectURL(this.src); };
      holder.appendChild(img);
    };
  });
}

function getSelectedServices() {
  var services =
<<<<<<< HEAD
    document.getElementById('services')
=======
    document
    .getElementById('services')
>>>>>>> 4796d527
    .getElementsByTagName('input');
  var selectedServices = [];
  for (var service in services) {
    var s = services[service];
    if (s.type === 'checkbox' && s.checked === true) {
      selectedServices.push(s.id);
    }
  }
  return selectedServices;
}

function share() {
  setStatus('Starting to share');
  var services = getSelectedServices();
  if (services.length > 0) {
    for (var sn in services) {
      lock();
      var serv = services[sn];
      var previews = document.getElementById('previews');
      var imgs = previews.getElementsByTagName('img');
      for (var i in imgs) {
        var img_url = imgs[i].src;
        if (img_url != undefined) {
          var img = files[img_url];
          setStatus('Preparing upload');
          switch (serv) {
            case 'upload-canardpc':
              uploadCanardPc(img, finalize);
              break;
            case 'upload-twitter':
              uploadTwitter(img, finalize);
              break;
            case 'upload-imgur':
              uploadImgur(img, finalize);
              break;
          }
        }
      }
    }
  }
}

function purge(id) {
  var prevs = document.getElementById(id);
  if (prevs) {
    while (prevs.hasChildNodes()) {
      prevs.removeChild(prevs.lastChild);
    }
  }
}

function clean() {
  files = {};
  hideBannerStatus();
  setProgress(0.0, 0.0);
  document.getElementById('twitter-message').value = '';
  purge('previews');
  purge('link');
  unlock();
}

function lock() {
  document.getElementById('share').disabled = true;
}

function unlock() {
  document.getElementById('share').disabled = false;
}

function setStatus(msg) {
  showBannerStatus();
  document.getElementById('uploaded').innerHTML = msg;
}

function setBannerStatus(visible) {
  var bs = document.getElementById('banner-status');
  if (visible) {
    bs.style.display = 'block';
  } else {
    bs.style.display = 'none';
  }
}

function showBannerStatus() {
  setBannerStatus(true);
}

function hideBannerStatus() {
  setBannerStatus(false);
}

function setProgress(level, max) {
  var prcent = 0.0;
  if (max > 0.0) {
    prcent = ((level * 1.0) / (max)) * 100;
  }
  document.getElementById('upload-progress').value = prcent;
<<<<<<< HEAD
}
=======
}
>>>>>>> 4796d527
<|MERGE_RESOLUTION|>--- conflicted
+++ resolved
@@ -29,12 +29,8 @@
 function enableOnly(evt) {
   var toKeep = evt.target.id;
   var services =
-<<<<<<< HEAD
-    document.getElementById('services')
-=======
     document
     .getElementById('services')
->>>>>>> 4796d527
     .getElementsByTagName('input');
   for (var service in services) {
     var s = services[service];
@@ -105,20 +101,10 @@
 }
 
 function updateTwitterCredentials() {
-<<<<<<< HEAD
-  // console.log('Updating Twitter credentials');
-=======
->>>>>>> 4796d527
   purge('credentials-status');
   var container = document.getElementById('credentials-status');
   creds_twitter.getcreds(function(res) {
     creds = res;
-<<<<<<< HEAD
-    // console.log(
-    //  'Twitter credentials (' + creds.length + '):',
-    //  JSON.stringify(creds));
-=======
->>>>>>> 4796d527
     if (creds.length == 0) {
       // no credential, let user login on twitter
       var loginButton = document.createElement('button');
@@ -166,10 +152,6 @@
 function processTwitterXHR(url, method, params, callback) {
   var target_url = buildTwitterURL(url, method, params);
   var xhr = new XMLHttpRequest({mozSystem: true});
-<<<<<<< HEAD
-  // console.log('OAuth:', target_url);
-=======
->>>>>>> 4796d527
   xhr.open(method, target_url, true);
   xhr.onreadystatechange = function() {
     if (xhr.readyState == XMLHttpRequest.DONE) {
@@ -325,10 +307,6 @@
     'POST',
     {include_entities: true, status: twstatus}
   );
-<<<<<<< HEAD
-  // console.log('Twitter API URL:', url);
-=======
->>>>>>> 4796d527
 
   var picture = new FormData();
   picture.append('media', source);
@@ -393,12 +371,8 @@
 
 function getSelectedServices() {
   var services =
-<<<<<<< HEAD
-    document.getElementById('services')
-=======
     document
     .getElementById('services')
->>>>>>> 4796d527
     .getElementsByTagName('input');
   var selectedServices = [];
   for (var service in services) {
@@ -496,8 +470,4 @@
     prcent = ((level * 1.0) / (max)) * 100;
   }
   document.getElementById('upload-progress').value = prcent;
-<<<<<<< HEAD
-}
-=======
-}
->>>>>>> 4796d527
+}
